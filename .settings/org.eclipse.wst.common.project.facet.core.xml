--- conflicted
+++ resolved
@@ -4,10 +4,5 @@
   <installed facet="jst.web" version="3.0"/>
   <installed facet="wst.jsdt.web" version="1.0"/>
   <installed facet="jst.jsf" version="2.1"/>
-<<<<<<< HEAD
   <installed facet="java" version="17"/>
 </faceted-project>
-=======
-  <installed facet="java" version="11"/>
-</faceted-project>
->>>>>>> 8c68093a
