<?xml version="1.0"?>

<project name="doc" default="doc" basedir=".">

    <description>
        Build documentation - XDocs and Javadoc.
        For building XDocs, edit xdocs/**/*.xml first.

        XXX for no apparent reason, your CWD must be the main Ant source dir, or this will fail:
        .../docs.xml:64: org.apache.velocity.exception.ResourceNotFoundException: Unable to find resource './site.vsl'
    </description>

	<property name="velocity.dir" location="lib/ext"/>
    <!-- Initialization properties -->
    <property name="project.name" value="ejbca"/>
    <property name="docs.tools.dest"    location="tmp/docs-tools"/>
    <property name="docs.src"     location="doc/xdocs/docs"/>
    <property name="docs.dest"    location="tmp/htdocs/docs"/>
    <property name="docs.dist"    location="doc/dist"/>
    <property name="docs.nojs.dest"    location="tmp/htdocs/docsnojs"/>
    <property name="docs.dest.ws" location="tmp/htdocs/docs/ws"/>
    <property name="docs.dest.rest" location="tmp/htdocs/docs/rest"/>
    <property name="docs.dest.acme" location="tmp/htdocs/docs/acme"/>
    <property name="docs.dest.logtypes" location="tmp/htdocs/docs/logtypes"/>
    <property name="site.src"     location="doc/xdocs/site"/>
    <property name="site.dest"    location="tmp/htdocs"/>
    <property name="jdocs.ws.tmp" location="tmp/jdocswstmp"/>
    <property name="ws.client.gen.relative-path" value="org/ejbca/core/protocol/ws/client/gen"/>
    <property name="client.ws.class" value="EjbcaWS"/>
    <property name="es.iface.dir" location="modules/edition-specific/src-interface/org/ejbca/core/protocol/ws/objects"/>
    <property name="ws.objects.dir" location="modules/ejbca-ws/src/org/ejbca/core/protocol/ws/objects"/>
    <property name="ws.common.dir" location="modules/ejbca-ws/src/org/ejbca/core/protocol/ws/common"/>
    <property name="ws.client.gen.src" location="modules/ejbca-ws-cli/src-gen"/>
    <property name="ws.master.file" location="${ws.common.dir}/IEjbcaWS.java"/>
    <property name="project.file" value="stylesheets/project.xml" />
    <property name="docs.templ.path"   location="${docs.src}/stylesheets" />
    <property name="site.templ.path"   location="${site.src}/stylesheets" />
    <property name="docs.velocity.props"   location="${docs.src}/velocity.properties" />
    <property name="site.velocity.props"   location="${site.src}/velocity.properties" />
    <property name="include.xml"  value="**/*.xml" />
   	<property file="src/doc.properties"/>
    <property name="confluence.url"  value="none" />
    <property name="confluence.port"  value="-1" />
<<<<<<< HEAD
	<path id="jdoc.classpath">
	   <fileset dir="${dist.dir}">
           <include name="ejbca-common.jar"/>
        </fileset>	
=======
    <path id="jdoc.classpath">
       <fileset dir="${dist.dir}">
           <include name="ejbca-common.jar"/>
        </fileset>  
>>>>>>> bb5a669f
       <fileset dir="${ejbca.home}/lib">
           <include name="bcprov*.jar"/>
           <include name="bcpkix*.jar"/>
           <include name="bctls*.jar"/>
        </fileset>
       <fileset dir="${ejbca.home}/lib/jee">
           <include name="javaee-api*.jar"/>
           <include name="jaxb-api*.jar"/>
        </fileset>
       <fileset dir="${mod.path}/dist">
           <include name="ejbca-ejb.jar" />
           <include name="cesecore-common.jar"/>
           <include name="cesecore-entity.jar"/>
           <include name="cesecore-ejb-interface.jar"/>
        </fileset>
    </path>
    
    <!-- =================================================================== -->
    <!-- Build doc part                                                                                                                             -->
    <!-- =================================================================== -->
	 <target name="doc.war" if="doc.war.enabled">
	    <copy file="${jquery.file}" todir="${docs.dist}/assets/js"/>
    	<antcall target="doc" inheritall="true" inheritrefs="true"/>  	
		<war destfile="${dist.dir}/doc.war" webxml="${ejbca.home}/src/publicweb/empty_webxml.xml">
            <fileset dir="${docs.dest}" />
        </war>
    </target>
	
    <target name="doc-build-tool">
    	<mkdir dir="${docs.tools.dest}"/>
    	<javac srcdir="${ejbca.home}/modules/ejbca-common/src/" destdir="${docs.tools.dest}" debug="on" includeantruntime="no" encoding="UTF-8"
			includes="org/ejbca/util/JAXWSDocAndConvTools.java"/>
    </target>

    <target name="prepare">
        <path id="anakia.classpath">
            <fileset dir="${velocity.dir}">
                <include name="*.jar"/>
            </fileset>
        </path>
        <available classname="org.apache.velocity.anakia.AnakiaTask"
                   property="AnakiaTask.present">
            <classpath refid="anakia.classpath"/>
        </available>
        <!-- Mark site as never present as it has moved to an external website, See ECA-9391 for removal of site
        <available file="${site.velocity.props}"
                   property="site.present">
        </available>
        -->
    </target>

    <target name="prepare-error" depends="prepare" unless="AnakiaTask.present">
        <echo>
            AnakiaTask is not present! Please check to make sure that
            velocity.jar is in your classpath.
        </echo>
    </target>

    <condition property="mod.rest-api.exists">
        <available file="${mod.ejbca-rest-api.path}/build.xml" />
    </condition>
    
    <condition property="mod.rest-cryptotoken.exists">
        <available file="${mod.ejbca-rest-cryptotoken.path}/build.xml" />
    </condition>
    
    <condition property="mod.rest-camanagement.exists">
        <available file="${mod.ejbca-rest-camanagement.path}/build.xml" />
    </condition>

    <condition property="mod.acme.exists">
        <available file="${mod.acme.path}/build.xml" />
    </condition>

    <condition property="update.from.confluence" value="true" else="false">
        <istrue value="${doc.update}"/>
    </condition>
    
	<target name="doc-confluence">
		<antcall target="doc-confluence-from-server" inheritall="true" inheritrefs="true"/>
		<antcall target="doc-confluence-copy-local" inheritall="true" inheritrefs="true"/>
	</target>
	
	<target name="doc-confluence-from-server" if="${update.from.confluence}">
	    <copy file="${jquery.file}" todir="${docs.dist}/assets/js"/>
	    <delete dir="${docs.dest}" />
	    <mkdir dir="${docs.dest}"/>
	    
        <condition property="connected.to.confluence" value="true" else="false">
            <and>
                <istrue value="${doc.update}"/>          
                <isreachable url="http://${confluence.url}:${confluence.port}/" timeout="10"/>
            </and>  
        </condition>    
        <fail message="Could not contact Confluence Server at http://${confluence.url}:${confluence.port}/. doc.update=${doc.update}">
			<condition>
	       		<isfalse value="${connected.to.confluence}"/>
	       	</condition>
		</fail>
		<echo message="Pulling documentation from Confluence Server"/>
		<!-- Perform a REST call to Confluence - only runs if -Ddoc.update is set and Confluence can be contacted -->
		<!-- The values here are described in doc.properties -->
		<get src="http://${confluence.url}:${confluence.port}/rest/scroll-html/1.0/sync-export?exportSchemeId=${confluence.export.schemed.id}&amp;rootPageId=${confluence.root.page.id}&amp;versionId=${confluence.version}" 
			dest="${docs.dest}/export.zip" 
			username="${confluence.username}"
			password="${confluence.password}"
			/>
		<unzip src="${docs.dest}/export.zip" dest="${docs.dest}">
		    <patternset>
        		<exclude name="**/jquery.min.js"/>
    		</patternset>
		</unzip>
		<delete file="${docs.dest}/export.zip"/>
		<copy file="${docs.dist}/assets/js/jquery.min.js/" todir="${docs.dest}/assets/js"/>
	</target>
	
	<target name="doc-confluence-copy-local" unless="${update.from.confluence}">
		<!-- Do not update from Confluence, instead copy in a placeholder file (if no documentation currently exists). -->
		<echo message="Using local documentation, if any. Set -Ddoc.update=true if you wish to update documentation from Confluence."/>		
		<mkdir dir="${docs.dest}"/>
		<copy todir="${docs.dest}">
        	<fileset dir="${docs.dist}" includes="**/*"/>
        </copy>
	</target>

	<target name="doc-external-deps" unless="docs.external-deps-satfisfied">
		<antcall target="ejbca-common.jar" inheritall="true" inheritrefs="true"/>
	</target>
    
    <target name="site" if="site.present">
        <taskdef name="anakia" classname="org.apache.velocity.anakia.AnakiaTask">
            <classpath refid="anakia.classpath"/>
        </taskdef>

        <anakia basedir="${site.src}" destdir="${site.dest}"
             extension=".html" style="./site.vsl"
             projectFile="${project.file}"
             excludes="**/stylesheets/**"
             includes="${include.xml}"
             lastModifiedCheck="true"
             templatePath="${site.templ.path}"
             velocityPropertiesFile="${site.velocity.props}">
        </anakia>
        
        <copy todir="${site.dest}">
        	<fileset dir="${site.src}" includes="**/*.css,**/*.png,**/*.jpg,**/*.gif,**/*.pdf"/>
        	<fileset dir="${site.src}" includes="sensornet/**/*"/>
        </copy>
    </target>
        
    <target name="doc" depends="prepare, doc-build-tool, doc-external-deps, site, doc-confluence, doc-rest, doc-acme" description="Build EJBCA inline ear file docs. Set -Ddoc.update=true to update documentation from PrimeKey's Confluence Server.">
        <echo message="WS=${ws.objects.dir}"/>
        <mkdir dir="${jdocs.ws.tmp}"/>
        <mkdir dir="${docs.dest.ws}"/>
	    <copy overwrite="yes" todir="${jdocs.ws.tmp}">
		  <fileset dir="${ws.client.gen.src}">
			<exclude name="**/${client.ws.class}.java"/>
			<exclude name="**/ObjectFactory.java"/>
		  </fileset>
	    </copy>
	    <copy overwrite="yes" file="${ws.objects.dir}/package.html" todir="${jdocs.ws.tmp}/${ws.client.gen.relative-path}"/>
	  	<java classname="org.ejbca.util.JAXWSDocAndConvTools" classpath="${docs.tools.dest}" failonerror="yes" fork="true" inputstring="">
	  	    <arg value="${ws.master.file}"/>
	  	    <arg value="${ws.client.gen.src}/${ws.client.gen.relative-path}/${client.ws.class}.java"/>
		    <arg value="${jdocs.ws.tmp}"/>
	  	</java>
	    <javadoc destdir="${docs.dest.ws}"
	             author="true"
	             version="true"
	             Package="false"
	             Use="false"
	             nodeprecated="true"
	             nodeprecatedlist="true"
	    	     classpathref="jdoc.classpath"
	             windowtitle="EJBCA WS">
	        <packageset dir="${jdocs.ws.tmp}"/>
	        <fileset dir="modules/cesecore-common/src" defaultexcludes="yes">
	          <include name="**/AlgorithmConstants.java"/>
	        </fileset>
	        <fileset dir="${es.iface.dir}" defaultexcludes="yes">
	          <include name="**/*ConstantsWS.java"/>
	        </fileset>
	        <fileset dir="${ws.common.dir}" defaultexcludes="yes">
	          <include name="**/CertificateHelper.java"/>
	          <include name="**/KeyStoreHelper.java"/>
	        </fileset>
	       <link offline="true" href="http://docs.oracle.com/javase/7/docs/api/" packagelistLoc="${env.JAVA_HOME}/docs/api"/>
	      <doctitle><![CDATA[<h1>EJBCA WS Support</h1>]]></doctitle>
	      <bottom><![CDATA[<i>2019 PrimeKey Solutions AB.</i>]]></bottom>
	    </javadoc>
        <mkdir dir="${docs.dest.logtypes}"/>
	    <javadoc destdir="${docs.dest.logtypes}"
	             author="false"
	             notree="true"
	             nohelp="true"
	             version="false"
	             Package="false"
	             Use="false"
	             nodeprecated="true"
	             nodeprecatedlist="true"
	    	     classpathref="jdoc.classpath"
	             windowtitle="EJBCA and CESeCore Audit Log types">
	        <fileset dir="modules/cesecore-common/src" defaultexcludes="yes">
	          <include name="org/cesecore/audit/enums/*Types.java"/>
	          <include name="org/cesecore/audit/enums/EventStatus.java"/>
	        </fileset>
	        <fileset dir="modules/ejbca-ejb-interface/src" defaultexcludes="yes">
	          <include name="org/ejbca/core/ejb/audit/enums/*Types.java"/>
	        </fileset>
	       <link offline="true" href="http://docs.oracle.com/javase/7/docs/api/" packagelistLoc="${env.JAVA_HOME}/docs/api"/>
	      <doctitle><![CDATA[<h1>EJBCA and CESeCore Audit Log types</h1>]]></doctitle>
	      <bottom><![CDATA[<i>2019 PrimeKey Solutions AB.</i>]]></bottom>
	    </javadoc>

        <condition property="jquery.dir.exists" else="false"><available file="${docs.dest.ws}/jquery" type="dir" /></condition>
        <echo message="Folder found: ${jquery.dir.exists}" />
        <antcall target="replace-jquery" inheritall="true" inheritrefs="true" />
        <echo message="Local documentation is now available in file://${docs.dest}/index.html"/>
    </target>

    <target name="replace-jquery" if="${jquery.dir.exists}">
        <delete file="${docs.dest.ws}/jquery/jquery-3.3.1.js" />
        <delete file="${docs.dest.ws}/jquery/external/jquery/jquery.js" />
        <delete file="${docs.dest.logtypes}/jquery/jquery-3.3.1.js" />
        <delete file="${docs.dest.logtypes}/jquery/external/jquery/jquery.js" />
        <copy file="${jquery.file}" todir="${docs.dest.ws}/jquery" failonerror="false"/>
        <copy file="${jquery.file}" todir="${docs.dest.ws}/jquery/external/jquery/" failonerror="false"/>
        <copy file="${jquery.file}" todir="${docs.dest.logtypes}/jquery" failonerror="false"/>
        <copy file="${jquery.file}" todir="${docs.dest.logtypes}/jquery/external/jquery/" failonerror="false"/>
        <replace dir="${docs.dest.ws}" value="jquery.min.js">
          <replacetoken>jquery-3.3.1.js</replacetoken>
        </replace>
        <replace dir="${docs.dest.logtypes}" value="jquery.min.js">
          <replacetoken>jquery-3.3.1.js</replacetoken>
        </replace>
    </target>

    <target name="doc-rest" if="${mod.rest-api.exists}">
        <mkdir dir="${docs.dest.rest}"/>
        <java dir="${ejbca.home}" jar="${ejbca.home}/lib/ext/swagger docs/swagger-codegen-cli-2.4.16.jar" fork="true">
            <arg line="generate -i ${mod.ejbca-rest-api.path}/resources/swagger.json -l html2 -o ${docs.dest.rest}
            -t ${ejbca.home}/modules/ejbca-rest-api/htmlDocsTemplate"/>
        </java>
    </target>
    
    <target name="doc-acme" if="${mod.acme.exists}">
        <mkdir dir="${docs.dest.acme}"/>
        <java dir="${ejbca.home}" jar="${ejbca.home}/lib/ext/swagger docs/swagger-codegen-cli-2.4.16.jar" fork="true">
            <arg line="generate -i ${mod.acme.path}/resources/swagger.json -l html2 -o ${docs.dest.acme}
            -t ${ejbca.home}/modules/ejbca-rest-api/htmlDocsTemplate"/>
        </java>
    </target>
    
</project><|MERGE_RESOLUTION|>--- conflicted
+++ resolved
@@ -41,17 +41,10 @@
    	<property file="src/doc.properties"/>
     <property name="confluence.url"  value="none" />
     <property name="confluence.port"  value="-1" />
-<<<<<<< HEAD
-	<path id="jdoc.classpath">
-	   <fileset dir="${dist.dir}">
-           <include name="ejbca-common.jar"/>
-        </fileset>	
-=======
     <path id="jdoc.classpath">
        <fileset dir="${dist.dir}">
            <include name="ejbca-common.jar"/>
         </fileset>  
->>>>>>> bb5a669f
        <fileset dir="${ejbca.home}/lib">
            <include name="bcprov*.jar"/>
            <include name="bcpkix*.jar"/>
