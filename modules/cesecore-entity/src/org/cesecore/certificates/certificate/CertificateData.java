/*************************************************************************
 *                                                                       *
 *  CESeCore: CE Security Core                                           *
 *                                                                       *
 *  This software is free software; you can redistribute it and/or       *
 *  modify it under the terms of the GNU Lesser General Public           *
 *  License as published by the Free Software Foundation; either         *
 *  version 2.1 of the License, or any later version.                    *
 *                                                                       *
 *  See terms of license at gnu.org.                                     *
 *                                                                       *
 *************************************************************************/
package org.cesecore.certificates.certificate;

import java.io.Serializable;
import java.security.PublicKey;
import java.security.cert.Certificate;
import java.security.cert.CertificateEncodingException;
import java.util.Date;
import java.util.List;

import javax.persistence.ColumnResult;
import javax.persistence.Entity;
import javax.persistence.EntityManager;
import javax.persistence.PostLoad;
import javax.persistence.PrePersist;
import javax.persistence.PreUpdate;
import javax.persistence.Query;
import javax.persistence.SqlResultSetMapping;
import javax.persistence.SqlResultSetMappings;
import javax.persistence.Table;
import javax.persistence.Transient;

import org.apache.commons.lang.ObjectUtils;
import org.apache.commons.lang.StringUtils;
import org.apache.log4j.Logger;
import org.cesecore.certificates.certificate.ssh.SshCertificate;
import org.cesecore.certificates.crl.RevokedCertInfo;
import org.cesecore.dbprotection.DatabaseProtectionException;
import org.cesecore.dbprotection.ProtectionStringBuilder;
import org.cesecore.util.LogRedactionUtils;
import org.cesecore.util.SshCertificateUtils;

import com.keyfactor.util.Base64;
import com.keyfactor.util.CertTools;
import com.keyfactor.util.StringTools;
import com.keyfactor.util.keys.KeyTools;

/**
 * Representation of a certificate and related information.
 */
@Entity
@Table(name = "CertificateData")
@SqlResultSetMappings(value = {
        @SqlResultSetMapping(name = "RevokedCertInfoSubset", columns = {
                @ColumnResult(name = "fingerprint"),
                @ColumnResult(name = "serialNumber"),
                @ColumnResult(name = "expireDate"),
                @ColumnResult(name = "revocationDate"),
                @ColumnResult(name = "revocationReason"),
                @ColumnResult(name = "invalidityDate")}),
        @SqlResultSetMapping(name = "CertificateInfoSubset", columns = {
                @ColumnResult(name = "fingerprint"),
                @ColumnResult(name = "issuerDN"),
                @ColumnResult(name = "subjectDN"),
                @ColumnResult(name = "cAFingerprint"),
                @ColumnResult(name = "status"),
                @ColumnResult(name = "type"),
                @ColumnResult(name = "serialNumber"),
                @ColumnResult(name = "notBefore"),
                @ColumnResult(name = "expireDate"),
                @ColumnResult(name = "revocationDate"),
                @ColumnResult(name = "revocationReason"),
                @ColumnResult(name = "username"),
                @ColumnResult(name = "tag"),
                @ColumnResult(name = "certificateProfileId"),
                @ColumnResult(name = "endEntityProfileId"),
                @ColumnResult(name = "updateTime"),
                @ColumnResult(name = "subjectKeyId"),
                @ColumnResult(name = "subjectAltName"),
                @ColumnResult(name = "accountBindingId") }),
        @SqlResultSetMapping(name = "CertificateInfoSubset2", columns = {
                @ColumnResult(name = "fingerprint"),
                @ColumnResult(name = "subjectDN"),
                @ColumnResult(name = "cAFingerprint"),
                @ColumnResult(name = "status"),
                @ColumnResult(name = "type"),
                @ColumnResult(name = "notBefore"),
                @ColumnResult(name = "expireDate"),
                @ColumnResult(name = "revocationDate"),
                @ColumnResult(name = "revocationReason"),
                @ColumnResult(name = "username"),
                @ColumnResult(name = "tag"),
                @ColumnResult(name = "certificateProfileId"),
                @ColumnResult(name = "endEntityProfileId"),
                @ColumnResult(name = "updateTime"),
                @ColumnResult(name = "subjectKeyId"),
                @ColumnResult(name = "subjectAltName"),
                @ColumnResult(name = "accountBindingId") }),
        @SqlResultSetMapping(name = "FingerprintUsernameSubset", columns = {
                @ColumnResult(name = "fingerprint"),
                @ColumnResult(name = "username") }) })
public class CertificateData extends BaseCertificateData implements Serializable {

    private static final long serialVersionUID = -8493105317760641442L;

    private static final Logger log = Logger.getLogger(CertificateData.class);

    private static final int LATEST_PROTECT_VERSON = 7;

    private String issuerDN;
    private String subjectDN;
    private String subjectAltName = null;  // @since EJBCA 6.6.0
    private String fingerprint = "";
    private String cAFingerprint;
    private int status = 0;
    private int type = 0;
    private String serialNumber;
    private Long notBefore = null;  // @since EJBCA 6.6.0
    private long expireDate = 0;
    private Long invalidityDate = -1L; // @since EJBCA 7.12.0
    private long revocationDate = 0;
    private int revocationReason = 0;
    private String base64Cert;
    private String username;
    private String tag;
    private Integer certificateProfileId;
    private Integer endEntityProfileId = null;  // @since EJBCA 6.6.0
    private Integer crlPartitionIndex = null; // @since EJBCA 7.1.0
    private long updateTime = 0;
    private String subjectKeyId;
    private String accountBindingId;    // @since EJBCA 7.5.0
    private String certificateRequest;  // @since EJBCA 7.0.0
    private int rowVersion = 0;
    private String rowProtection;
    
    /**
     * Entity holding info about a certificate. Create by sending in the certificate, which extracts (from the cert) fingerprint (primary key),
     * subjectDN, issuerDN, serial number, expiration date. Status, Type, CAFingerprint, invalidityDate, revocationDate and revocationReason are set to default values
     * (CERT_UNASSIGNED, USER_INVALID, null, null, null and REVOCATION_REASON_UNSPECIFIED) and should be set using the respective set-methods.
     *
     * NOTE! Never use this constructor without considering the useBase64CertTable below!
     *
     * @param certificate the (X509)Certificate to be stored in the database. If the property "database.useSeparateCertificateTable" is true then it should be null.
     * @param enrichedpubkey possibly an EC public key enriched with the full set of parameters, if the public key in the certificate does not have
     *            parameters. Can be null if RSA or certificate public key contains all parameters.
     * @param username the username in UserData to map the certificate to
     * @param cafp CA certificate fingerprint, can be null
     * @param certificateRequest the certificate request used to issue this certificate, or null, as Base64 encoded string, with line breaks, like com.keyfactor.util.Base64.encode(csr.getEncoded()), StandardCharsets.UTF_8)
     * @param status status of the certificate, active, revoked etcc, i.e. CertificateConstants.CERT_ACTIVE etc
     * @param type the user type the certificate belongs to, i.e. EndEntityTypes.USER_ENDUSER etc
     * @param certprofileid certificate profile id, can be 0 for "no profile"
     * @param endEntityProfileId end entity profile id, can be 0 for "no profile"
     * @param crlPartitionIndex CRL partition index, or 0 if not using CRL partitioning.
     * @param tag a custom tag to map the certificate to any custom defined tag
     * @param updatetime the time the certificate was updated in the database, i.e. System.currentTimeMillis().
     * @param storeCertificate true if the certificate should be stored in this table in the base&4Cert column, false if certificate data isn't to be stored in this table. NOTE: If false and the data should be stored in Base64CertData then the caller must store the certificate in Base64CertData as well.
     * @param storeSubjectAltName true if the subjectAltName column should be populated with the Subject Alternative Name of the certificate
     */
    public CertificateData(Certificate certificate, PublicKey enrichedpubkey, String username, String cafp, String certificateRequest, int status, int type, int certprofileid, int endEntityProfileId,
            int crlPartitionIndex, String tag, long updatetime, boolean storeCertificate, boolean storeSubjectAltName) {
        // Extract all fields to store with the certificate.
        try {
            if (storeCertificate ) {
                setBase64Cert(new String(Base64.encode(certificate.getEncoded())));
            }

            String fp = CertTools.getFingerprintAsString(certificate);
            setFingerprint(fp);

            // Make sure names are always looking the same
            // TODO: ECA-9184
            setSubjectDN(CertTools.getSubjectDN(certificate));
            setIssuerDN(CertTools.getIssuerDN(certificate));
            if (storeSubjectAltName && !certificate.getType().equalsIgnoreCase(SshCertificate.CERTIFICATE_TYPE) ) {
                setSubjectAltName(CertTools.getSubjectAlternativeName(certificate));
            } else if (certificate.getType().equalsIgnoreCase(SshCertificate.CERTIFICATE_TYPE)) {
                setSubjectAltName(SshCertificateUtils.createSanForStorage((SshCertificate) certificate));
            }
            setSerialNumber(CertTools.getSerialNumber(certificate).toString());

            setUsername(username);
            // Values for status and type
            setStatus(status);
            setType(type);
            setCaFingerprint(cafp);
            final Date notBefore = CertTools.getNotBefore(certificate);
            if (notBefore==null) {
                setNotBefore(null);
            } else {
                setNotBefore(notBefore.getTime());
            }
            setExpireDate(CertTools.getNotAfter(certificate));
            setInvalidityDate(-1L);
            setRevocationDate(-1L);
            setRevocationReason(RevokedCertInfo.NOT_REVOKED);
            setUpdateTime(updatetime); // (new Date().getTime());
            setCertificateProfileId(certprofileid);
            setEndEntityProfileId(endEntityProfileId);
            setCrlPartitionIndex(crlPartitionIndex);
            if (log.isDebugEnabled()) {
                log.debug("Creating CertificateData, subjectDN=" + getLogSafeSubjectDn()  + ", subjectAltName=" + getLogSafeSubjectAltName() + ", issuer=" + getIssuerDN() + ", fingerprint=" + fp+", storeSubjectAltName="+storeSubjectAltName);
            }
            // Create a key identifier
            PublicKey pubk = certificate.getPublicKey();
            if (enrichedpubkey != null) {
                pubk = enrichedpubkey;
            }
            // Creating the KeyId may just throw an exception, we will log this but store the cert and ignore the error
            String keyId = null;
            try {
                // It is normal to throw an NPE for CVC certificate using EC, where only public point Y is in the certificate 
                // because the full curve parameters are in the CVCA (Root CA) certificate, and we don't have that available for enrichment here
                // We don't really know what to do with it, we ignore it, but don't know if it maaay be a sign of an issue,
                // so we log an INFO message for that
                keyId = new String(Base64.encode(KeyTools.createSubjectKeyId(pubk).getKeyIdentifier(), false));
            } catch (Exception e) {
                log.info("Error creating subjectKeyId for certificate with fingerprint '" + fp + ": ", e);
            }
            setSubjectKeyId(keyId);
            setTag(tag);
            setCertificateRequest(certificateRequest);
        } catch (CertificateEncodingException cee) {
            final String msg = "Can't extract DER encoded certificate information.";
            log.error(msg, cee);
            throw new RuntimeException(msg);
        }
    }
    
    public CertificateData(Certificate certificate, PublicKey enrichedpubkey, String username, String cafp, String certificateRequest, int status, int type, int certprofileid, int endEntityProfileId,
            int crlPartitionIndex, String tag, long updatetime, boolean storeCertificate, boolean storeSubjectAltName, String accountBindingId) {
        this(certificate, enrichedpubkey, username, cafp, certificateRequest, status, type, certprofileid, endEntityProfileId, crlPartitionIndex, tag, updatetime, storeCertificate, storeSubjectAltName);
        setAccountBindingId(accountBindingId);
    }

    /**
     * Copy Constructor
     */
    public CertificateData(final BaseCertificateData copy) {
        setBase64Cert(copy.getBase64Cert());
        setFingerprint(copy.getFingerprint());
        setSubjectDN(copy.getSubjectDN());
        setIssuerDN(copy.getIssuerDN());
        setSubjectAltName(copy.getSubjectAltName());
        setSerialNumber(copy.getSerialNumber());
        setUsername(copy.getUsername());
        setStatus(copy.getStatus());
        setType(copy.getType());
        setCaFingerprint(copy.getCaFingerprint());
        setNotBefore(copy.getNotBefore());
        setExpireDate(copy.getExpireDate());
        setInvalidityDate(copy.getInvalidityDate());
        setRevocationDate(copy.getRevocationDate());
        setRevocationReason(copy.getRevocationReason());
        setUpdateTime(copy.getUpdateTime());
        setCertificateProfileId(copy.getCertificateProfileId());
        setEndEntityProfileId(copy.getEndEntityProfileId());
        setCrlPartitionIndex(copy.getCrlPartitionIndex());
        setSubjectKeyId(copy.getSubjectKeyId());
        setAccountBindingId(copy.getAccountBindingId());
        setTag(copy.getTag());
        setRowVersion(copy.getRowVersion());
        setRowProtection(copy.getRowProtection());
        setCertificateRequest(copy.getCertificateRequest());
    }

    public CertificateData() {
        
    }
    
    @Override
    public String getFingerprint() {
        return fingerprint;
    }

    @Override
    public void setFingerprint(String fingerprint) {
        this.fingerprint = fingerprint;
    }

    @Override
    public String getIssuerDN() {
        return issuerDN;
    }

    @Override
    public void setIssuerDN(String issuerDN) {
        this.issuerDN = issuerDN;
    }

    @Override
    public String getSubjectDN() {
        return subjectDN;
    }

    /**
     * Use setSubject instead
     *
     * @param subjectDN subject dn
     * @see #setSubject(String)
     */
    public void setSubjectDN(String subjectDN) {
        this.subjectDN = subjectDN;
    }

    /** @return Subject Alternative Name from the certificate if it was saved at the time of issuance. */
    @Transient
    public String getSubjectAltNameNeverNull() {
        final String subjectAltName = getSubjectAltName();
        return subjectAltName == null ? "" : subjectAltName;
    }
    
    @Transient
    public String getLogSafeSubjectAltName() {
<<<<<<< HEAD
        if (endEntityProfileId == null) {
            return LogRedactionUtils.getSubjectAltNameLogSafe(getSubjectAltNameNeverNull());
        } else {
            return LogRedactionUtils.getSubjectAltNameLogSafe(getSubjectAltNameNeverNull(), endEntityProfileId);
=======
        if (endEntityProfileId != null) {
            return LogRedactionUtils.getSubjectAltNameLogSafe(getSubjectAltNameNeverNull(), endEntityProfileId);
        } else {
            return LogRedactionUtils.getSubjectAltNameLogSafe(getSubjectAltNameNeverNull());
>>>>>>> 71e06bad
        }
    }

    @Override
    public String getSubjectAltName() {
        return subjectAltName;
    }
    
    public void setSubjectAltName(final String subjectAltName) {
        this.subjectAltName = subjectAltName;
    }

    @Override
    public String getCaFingerprint() {
        return cAFingerprint;
    }

    @Override
    public void setCaFingerprint(String cAFingerprint) {
        this.cAFingerprint = cAFingerprint;
    }

    @Override
    public int getStatus() {
        return status;
    }

    @Override
    public void setStatus(int status) {
        this.status = status;
    }

    @Override
    public int getType() {
        return type;
    }

    @Override
    public void setType(int type) {
        this.type = type;
    }

    @Override
    public String getSerialNumber() {
        return serialNumber;
    }
    
    @Override
    public void setSerialNumber(String serialNumber) {
        this.serialNumber = serialNumber;
    }

    @Override
    public Long getNotBefore() {
        return notBefore;
    }
    
    public void setNotBefore(final Long notBefore) {
        this.notBefore = notBefore;
    }

    @Override
    public long getExpireDate() {
        return expireDate;
    }

    @Override
    public void setExpireDate(long expireDate) {
        this.expireDate = expireDate;
    }

    @Override
    public Long getInvalidityDate() {
        return invalidityDate;
    }

    @Override
    public void setInvalidityDate(Long invalidityDate) {
        this.invalidityDate = (Long) ObjectUtils.defaultIfNull(invalidityDate, -1L);
    }

    @Override
    public long getRevocationDate() {
        return revocationDate;
    }

    @Override
    public void setRevocationDate(long revocationDate) {
        this.revocationDate = revocationDate;
    }

    @Override
    public int getRevocationReason() {
        return revocationReason;
    }

    @Override
    public void setRevocationReason(int revocationReason) {
        this.revocationReason = revocationReason;
    }

    @Override
    public String getBase64Cert() {
        return this.getZzzBase64Cert();
    }

    /**
     * The certificate itself
     *
     * @param base64Cert base64 encoded certificate
     */
    public void setBase64Cert(String base64Cert) {
        this.setZzzBase64Cert(base64Cert);
    }

    /**
     * Horrible work-around due to the fact that Oracle needs to have (LONG and) CLOB values last in order to avoid ORA-24816.
     *
     * Since Hibernate sorts columns by the property names, naming this Z-something will apparently ensure that this column is used last.
     * @deprecated Use {@link #getBase64Cert()} instead
     */
    @Deprecated
    public String getZzzBase64Cert() {
        return base64Cert;
    }
    
    /** @deprecated Use {@link #setBase64Cert(String)} instead */
    @Deprecated
    public void setZzzBase64Cert(final String zzzBase64Cert) {
        this.base64Cert = zzzBase64Cert;
    }

    @Override
    public String getUsername() {
        return username;
    }

    @Override
    public void setUsername(String username) {
        this.username = StringTools.stripUsername(username);
    }

    @Override
    public String getTag() {
        return tag;
    }

    /**
     * tag in database. This field was added for the 3.9.0 release, but is not used yet.
     *
     * @param tag tag
     */
    public void setTag(String tag) {
        this.tag = tag;
    }

    @Override
    public Integer getCertificateProfileId() {
        return certificateProfileId;
    }

    @Override
    public void setCertificateProfileId(Integer certificateProfileId) {
        this.certificateProfileId = certificateProfileId;
    }

    @Override
    public Long getUpdateTime() {
        return updateTime;
    }

    // Hibernate + Oracle ignores nullable=false so we can expect null-objects as input after upgrade. TODO: Verify if still true!
    @Override
    public void setUpdateTime(Long updateTime) {
        this.updateTime = (updateTime == null ? this.updateTime : updateTime);
    }

    @Override
    public String getSubjectKeyId() {
        return subjectKeyId;
    }

    /**
     * The ID of the public key of the certificate
     */
    public void setSubjectKeyId(String subjectKeyId) {
        this.subjectKeyId = subjectKeyId;
    }
    
    @Override
    public String getAccountBindingId() {
        return accountBindingId;
    }

    /**
     * The ID of the account binding, i.E. ACME EAB.
     */
    @Override
    public void setAccountBindingId(String accountBindingId) {
        this.accountBindingId = accountBindingId;
    }
    
    @Override
    public int getRowVersion() {
        return rowVersion;
    }

    public void setRowVersion(int rowVersion) {
        this.rowVersion = rowVersion;
    }
    
    @Override
    public String getRowProtection() {
        return this.getZzzRowProtection();
    }

    @Override
    public void setRowProtection(String rowProtection) {
        this.setZzzRowProtection(rowProtection);
    }

    /**
     * Horrible work-around due to the fact that Oracle needs to have (LONG and) CLOB values last in order to avoid ORA-24816.
     *
     * Since Hibernate sorts columns by the property names, naming this Z-something will apparently ensure that this column is used last.
     * @deprecated Use {@link #getRowProtection()} instead
     */
    @Deprecated
    public String getZzzRowProtection() {
        return rowProtection;
    }
    
    /** @deprecated Use {@link #setRowProtection(String)} instead */
    @Deprecated
    public void setZzzRowProtection(final String zzzRowProtection) {
        this.rowProtection = zzzRowProtection;
    }
    
    
    
    //
    // Public business methods used to help us manage certificates
    //
    
    @Override
    public void setIssuer(String dn) {
        setIssuerDN(CertTools.stringToBCDNString(dn));
    }

    @Override
    public void setSubject(String dn) {
        setSubjectDN(CertTools.stringToBCDNString(dn));
    }

    @Override
    public void setEndEntityProfileId(final Integer endEntityProfileId) {
        this.endEntityProfileId = endEntityProfileId;
    }
    
    @Override
    public Integer getEndEntityProfileId() {
        return endEntityProfileId;
    }

    @Override
    public Integer getCrlPartitionIndex() {
        return crlPartitionIndex != null ? crlPartitionIndex : 0;
    }

    @Override
    public void setCrlPartitionIndex(final Integer crlPartitionIndex) {
        this.crlPartitionIndex = crlPartitionIndex;
    }

    @Override
    public String getCertificateRequest() {
        return this.getZzzCertificateRequest();
    }
    
    @Override
    public void setCertificateRequest(String certificateRequest) {
        this.setZzzCertificateRequest(certificateRequest);
    }
    

    /**
     * Horrible work-around due to the fact that Oracle needs to have (LONG and) CLOB values last in order to avoid ORA-24816.
     *
     * Since Hibernate sorts columns by the property names, naming this Z-something will apparently ensure that this column is used last.
     * @deprecated Use {@link #getCertificateRequest()} instead
     */
    @Deprecated
    public String getZzzCertificateRequest() {
        return certificateRequest;
    }
    
    /** @deprecated Use {@link #setCertificateRequest(String)} instead */
    @Deprecated
    public void setZzzCertificateRequest(String certificateRequest) {
        this.certificateRequest = certificateRequest;
    }
    
    // Comparators


    @Override
    public boolean equals(Object obj) {
        if (!(obj instanceof CertificateData)) {
            return false;
        }
        return equals((CertificateData) obj, true);
    }

    public boolean equals(CertificateData certificateData, boolean mode, boolean strictStatus) {
        if (mode) {
            return equalsNonSensitive(certificateData, strictStatus);
        }
        return equals(certificateData, strictStatus);
    }

    private boolean equals(CertificateData certificateData, boolean strictStatus) {
        if (!equalsNonSensitive(certificateData, strictStatus)) {
            return false;
        }
        if ( this.base64Cert==null && certificateData.base64Cert==null ) {
            return true; // test before shows that fingerprint is equal and then both objects must refer to same row in Base64CertData
        }
        if ( this.base64Cert==null || certificateData.base64Cert==null ) {
            return false; // one is null and the other not null
        }
        if (!this.base64Cert.equals(certificateData.base64Cert)) {
            return false;
        }
        return true;
    }

    private boolean equalsNonSensitive(CertificateData certificateData, boolean strictStatus) {
        if (!issuerDN.equals(certificateData.issuerDN)) {
            return false;
        }
        if (!subjectDN.equals(certificateData.subjectDN)) {
            return false;
        }
        if (!fingerprint.equals(certificateData.fingerprint)) {
            return false;
        }
        if (!StringUtils.equals(cAFingerprint, certificateData.cAFingerprint)) {
            return false;
        }
        if (!equalsStatus(certificateData, strictStatus)) {
            return false;
        }
        if (type != certificateData.type) {
            return false;
        }
        if (!serialNumber.equals(certificateData.serialNumber)) {
            return false;
        }
        if (notBefore==null) {
            if (certificateData.notBefore!=null) {
                return false;
            }
        } else {
            if (!notBefore.equals(certificateData.notBefore)) {
                return false;
            }
        }
        if (expireDate != certificateData.expireDate) {
            return false;
        }
        if (!ObjectUtils.defaultIfNull(invalidityDate, -1L).equals(ObjectUtils.defaultIfNull(certificateData.invalidityDate, -1L))) {
            return false;
        }
        if (revocationDate != certificateData.revocationDate) {
            return false;
        }
        if (revocationReason != certificateData.revocationReason) {
            return false;
        }
        if (!StringUtils.equals(username, certificateData.username)) {
            return false;
        }
        if (!StringUtils.equals(tag, certificateData.tag)) {
            return false;
        }
        if (certificateProfileId == null && certificateData.certificateProfileId != null) {
            return false;
        }
        if (certificateProfileId != null && !certificateProfileId.equals(certificateData.certificateProfileId)) {
            return false;
        }
        if (endEntityProfileId==null) {
            if (certificateData.endEntityProfileId!=null) {
                return false;
            }
        } else {
            if (!endEntityProfileId.equals(certificateData.endEntityProfileId)) {
                return false;
            }
        }
        if (!ObjectUtils.defaultIfNull(crlPartitionIndex, 0).equals(ObjectUtils.defaultIfNull(certificateData.crlPartitionIndex, 0))) {
            return false;
        }
        if (updateTime != certificateData.updateTime) {
            return false;
        }
        if (!StringUtils.equals(subjectAltName, certificateData.subjectAltName)) {
            return false;
        }
        if (!StringUtils.equals(certificateRequest, certificateData.certificateRequest)) {
            return false;
        }
        if (!StringUtils.equals(accountBindingId, certificateData.accountBindingId)) {
            return false;
        }
        return true;
    }

    @Override
    public int hashCode() {
        return fingerprint.hashCode() * 11;
    }

    //
    // Search functions (deprecated, use methods in CertificateDataSession instead)
    //

    /** @deprecated Since 6.13.0. Use method in CertificateDataSession instead */
    @Deprecated
    public static CertificateData findByFingerprint(EntityManager entityManager, String fingerprint) {
        return entityManager.find(CertificateData.class, fingerprint);
    }

    /**
     * Get next batchSize row ordered by fingerprint. Used by OcspMonitoringTool.
     *
     * @param certificateProfileId
     * @param currentFingerprint
     * @param batchSize
     * @return List of certificates
     */
    @SuppressWarnings("unchecked")
    public static List<CertificateData> getNextBatch(EntityManager entityManager, int certificateProfileId, String currentFingerprint, int batchSize) {
        final Query query = entityManager
                .createQuery("SELECT a FROM CertificateData a WHERE a.fingerprint>:currentFingerprint AND a.certificateProfileId=:certificateProfileId ORDER BY a.fingerprint ASC");
        query.setParameter("certificateProfileId", certificateProfileId);
        query.setParameter("currentFingerprint", currentFingerprint);
        query.setMaxResults(batchSize);
        return query.getResultList();
    }

    /** Returns the number of entries with the given certificate profile. Used by OcspMonitoringTool. */
    public static long getCount(EntityManager entityManager, int certificateProfileId) {
        final Query countQuery = entityManager
                .createQuery("SELECT COUNT(a) FROM CertificateData a WHERE a.certificateProfileId=:certificateProfileId");
        countQuery.setParameter("certificateProfileId", certificateProfileId);
        return ((Long) countQuery.getSingleResult()).longValue(); // Always returns a result
    }

    /** Returns a list of Certificate Profile IDs that are used in certificates. Used by OcspMonitoringTool. */
    @SuppressWarnings("unchecked")
    public static List<Integer> getUsedCertificateProfileIds(EntityManager entityManager) {
        final Query query = entityManager.createQuery("SELECT DISTINCT a.certificateProfileId FROM CertificateData a ORDER BY a.certificateProfileId");
        return query.getResultList();
    } 
    
    //
    // Start Database integrity protection methods
    //

    @Transient
    @Override
    protected String getProtectString(final int version) {
    	final ProtectionStringBuilder protectionStringBuilder = new ProtectionStringBuilder(3000);
        // What is important to protect here is the data that we define, id, name and certificate profile data
        // rowVersion is automatically updated by JPA, so it's not important, it is only used for optimistic locking
        protectionStringBuilder.append(getFingerprint()).append(getIssuerDN());
        if (version >= 7 ) {
            // In version 7 (EJBCA 7.12.0) the invalidityDate column is added
            protectionStringBuilder.append(getInvalidityDate());
        }
        if (version > 6) {
        	// In version 6 (EJBCA 7.5.0) the accountBindingId column is added
            protectionStringBuilder.append(getAccountBindingId());
        }
        if (version >= 5) {
            // In version 5 (EJBCA 7.1.0) the crlPartitionIndex column is added
            protectionStringBuilder.append(getCrlPartitionIndex());
        }
        if (version>=4) { 
            // In version 4 for EJBCA 7.0.0 the certificateRequest column is added
            protectionStringBuilder.append(getCertificateRequest());
        }
        if (version>=3) {
            // From version 3 for EJBCA 6.7 we always use empty String here to allow future migration between databases when this value is unset
            protectionStringBuilder.append(getSubjectDnNeverNull());
        } else {
            protectionStringBuilder.append(getSubjectDN());
        }
        protectionStringBuilder.append(getCaFingerprint()).append(getStatus()).append(getType())
                .append(getSerialNumber()).append(getExpireDate()).append(getRevocationDate()).append(getRevocationReason()).append(getBase64Cert())
                .append(getUsername()).append(getTag()).append(getCertificateProfileId()).append(getUpdateTime()).append(getSubjectKeyId());
        if (version>=2) {
            // In version 2 for EJBCA 6.6 the following columns where added
            protectionStringBuilder.append(String.valueOf(getNotBefore()));
            protectionStringBuilder.append(String.valueOf(getEndEntityProfileId()));
            if (version>=3) {
                // From version 3 for EJBCA 6.7 we always use empty String here to allow future migration between databases when this value is unset
                protectionStringBuilder.append(getSubjectAltNameNeverNull());
            } else {
                protectionStringBuilder.append(String.valueOf(getSubjectAltName()));
            }
        }
        if (log.isDebugEnabled()) {
            // Some profiling
            if (protectionStringBuilder.length() > 3000) {
                log.debug("CertificateData.getProtectString gives size: " + protectionStringBuilder.length());
            }
        }
        return protectionStringBuilder.toString();
    }

    @Transient
    @Override
    protected int getProtectVersion() {
        return LATEST_PROTECT_VERSON;
    }

    @PrePersist
    @PreUpdate
    @Override
    protected void protectData() throws DatabaseProtectionException {
        super.protectData();
    }

    @PostLoad
    @Override
    protected void verifyData() throws DatabaseProtectionException {
        super.verifyData();
    }

    @Override
    @Transient
    protected String getRowId() {
        return getFingerprint();
    }
    
    //
    // End Database integrity protection methods
    //
}<|MERGE_RESOLUTION|>--- conflicted
+++ resolved
@@ -312,17 +312,10 @@
     
     @Transient
     public String getLogSafeSubjectAltName() {
-<<<<<<< HEAD
-        if (endEntityProfileId == null) {
-            return LogRedactionUtils.getSubjectAltNameLogSafe(getSubjectAltNameNeverNull());
-        } else {
-            return LogRedactionUtils.getSubjectAltNameLogSafe(getSubjectAltNameNeverNull(), endEntityProfileId);
-=======
         if (endEntityProfileId != null) {
             return LogRedactionUtils.getSubjectAltNameLogSafe(getSubjectAltNameNeverNull(), endEntityProfileId);
         } else {
             return LogRedactionUtils.getSubjectAltNameLogSafe(getSubjectAltNameNeverNull());
->>>>>>> 71e06bad
         }
     }
 
