/*************************************************************************
 *                                                                       *
 *  EJBCA Community: The OpenSource Certificate Authority                *
 *                                                                       *
 *  This software is free software; you can redistribute it and/or       *
 *  modify it under the terms of the GNU Lesser General Public           *
 *  License as published by the Free Software Foundation; either         *
 *  version 2.1 of the License, or any later version.                    *
 *                                                                       *
 *  See terms of license at gnu.org.                                     *
 *                                                                       *
 *************************************************************************/
package org.ejbca.core.ejb.ca.sign;

import java.io.ByteArrayOutputStream;
import java.security.KeyPair;
import java.security.PublicKey;
import java.security.cert.Certificate;
import java.security.cert.X509Certificate;

import com.keyfactor.util.CertTools;
import com.keyfactor.util.CryptoProviderTools;
import com.keyfactor.util.certificate.DnComponents;
import com.keyfactor.util.crypto.algorithm.AlgorithmConstants;
import com.keyfactor.util.keys.KeyTools;

import org.apache.log4j.Logger;
import org.bouncycastle.asn1.ASN1Encoding;
import org.bouncycastle.asn1.ASN1OutputStream;
import org.bouncycastle.asn1.DERSet;
import org.bouncycastle.jcajce.interfaces.MLDSAPublicKey;
import org.bouncycastle.jcajce.spec.MLDSAParameterSpec;
import org.bouncycastle.operator.ContentVerifierProvider;
import org.bouncycastle.pkcs.PKCS10CertificationRequest;
import org.bouncycastle.pqc.jcajce.interfaces.FalconPublicKey;
import org.bouncycastle.pqc.jcajce.spec.FalconParameterSpec;
import org.cesecore.authentication.tokens.AuthenticationToken;
import org.cesecore.authentication.tokens.UsernamePrincipal;
import org.cesecore.certificates.ca.CAInfo;
import org.cesecore.certificates.ca.CaSessionRemote;
import org.cesecore.certificates.certificate.request.PKCS10RequestMessage;
import org.cesecore.certificates.certificate.request.ResponseMessage;
import org.cesecore.certificates.certificate.request.X509ResponseMessage;
import org.cesecore.certificates.certificateprofile.CertificateProfileConstants;
import org.cesecore.certificates.endentity.EndEntityConstants;
import org.cesecore.mock.authentication.tokens.TestAlwaysAllowLocalAuthenticationToken;
import org.cesecore.util.EjbRemoteHelper;
import org.cesecore.util.TraceLogMethodsRule;
import org.ejbca.core.ejb.ra.EndEntityManagementSessionRemote;
import org.junit.AfterClass;
import org.junit.BeforeClass;
import org.junit.Rule;
import org.junit.Test;
import org.junit.rules.TestRule;

import static org.junit.Assert.assertEquals;
import static org.junit.Assert.assertNotNull;
import static org.junit.Assert.assertTrue;
import static org.junit.Assert.fail;

/**
 * Tests signing with PQC algorithms
 * Falcon-512
 * Falcon-1024
 * ML-DSA-44
 * ML-DSA-65
 * ML-DSA-87
 */
public class SignSessionWithPQCSystemTest extends SignSessionCommon {

    private static final Logger log = Logger.getLogger(SignSessionWithPQCSystemTest.class);

    private static final AuthenticationToken internalAdmin = new TestAlwaysAllowLocalAuthenticationToken(new UsernamePrincipal(
            "PQCSignSessionTest"));

    private CaSessionRemote caSession = EjbRemoteHelper.INSTANCE.getRemoteSession(CaSessionRemote.class);
    private SignSessionRemote signSession = EjbRemoteHelper.INSTANCE.getRemoteSession(SignSessionRemote.class);
    private EndEntityManagementSessionRemote endEntityManagementSession = EjbRemoteHelper.INSTANCE.getRemoteSession(EndEntityManagementSessionRemote.class);

    private static final String RSA_USERNAME = "RsaUser";
    private static final String FALCON512_USERNAME = "Falcon512User";
    private static final String FALCON1024_USERNAME = "Falcon1024User";
    private static final String MLDSA44_USERNAME = "MLDSA44User";
    private static final String MLDSA65_USERNAME = "MLDSA65User";
    private static final String MLDSA87_USERNAME = "MLDSA87User";
    private static final String DEFAULT_EE_PROFILE = "PQCEEPROFILE";
    private static final String DEFAULT_CERTIFICATE_PROFILE = "PQCCERTPROFILE";

    private static KeyPair falcon512keys;
    private static KeyPair mldsa44keys;

    @BeforeClass
    public static void beforeClass() throws Exception {
        // Install BouncyCastle provider
        CryptoProviderTools.installBCProviderIfNotAvailable();

        CaSessionRemote caSession = EjbRemoteHelper.INSTANCE.getRemoteSession(CaSessionRemote.class);
        createTestCA(); // RSA
        createPQCCa(TEST_FALCON512_CA_NAME, AlgorithmConstants.KEYALGORITHM_FALCON512, AlgorithmConstants.SIGALG_FALCON512);
        createPQCCa(TEST_FALCON1024_CA_NAME, AlgorithmConstants.KEYALGORITHM_FALCON1024, AlgorithmConstants.SIGALG_FALCON1024);
        createPQCCa(TEST_MLDSA44_CA_NAME, AlgorithmConstants.KEYALGORITHM_MLDSA44, AlgorithmConstants.SIGALG_MLDSA44);
        createPQCCa(TEST_MLDSA65_CA_NAME, AlgorithmConstants.KEYALGORITHM_MLDSA65, AlgorithmConstants.SIGALG_MLDSA65);
        createPQCCa(TEST_MLDSA87_CA_NAME, AlgorithmConstants.KEYALGORITHM_MLDSA87, AlgorithmConstants.SIGALG_MLDSA87);
<<<<<<< HEAD

=======
>>>>>>> 63d957d0
        int rsacaid = caSession.getCAInfo(internalAdmin, getTestCAName()).getCAId();
        createEndEntity(RSA_USERNAME, DEFAULT_EE_PROFILE, DEFAULT_CERTIFICATE_PROFILE, rsacaid);
        createEndEntity(TEST_FALCON512_CA_NAME, FALCON512_USERNAME);
        createEndEntity(TEST_FALCON1024_CA_NAME, FALCON1024_USERNAME);
        createEndEntity(TEST_MLDSA44_CA_NAME, MLDSA44_USERNAME);
        createEndEntity(TEST_MLDSA65_CA_NAME, MLDSA65_USERNAME);
        createEndEntity(TEST_MLDSA87_CA_NAME, MLDSA87_USERNAME);
        // Only use one set of client keys, we test with so many keys in CSRs so it is expected to work
        falcon512keys = KeyTools.genKeys(AlgorithmConstants.KEYALGORITHM_FALCON512, AlgorithmConstants.KEYALGORITHM_FALCON512);
        mldsa44keys = KeyTools.genKeys(AlgorithmConstants.KEYALGORITHM_MLDSA44, AlgorithmConstants.KEYALGORITHM_MLDSA44);
    }

    @AfterClass
    public static void afterClass() throws Exception {
        cleanUpEndEntity(RSA_USERNAME);
        cleanUpEndEntity(FALCON512_USERNAME);
        cleanUpEndEntity(FALCON1024_USERNAME);
        cleanUpEndEntity(MLDSA44_USERNAME);
        cleanUpEndEntity(MLDSA65_USERNAME);
        cleanUpEndEntity(MLDSA87_USERNAME);
        removeTestCA();
        removeTestCA(TEST_FALCON512_CA_NAME);
        removeTestCA(TEST_FALCON1024_CA_NAME);
        removeTestCA(TEST_MLDSA44_CA_NAME);
        removeTestCA(TEST_MLDSA65_CA_NAME);
        removeTestCA(TEST_MLDSA87_CA_NAME);
    }

    @Rule
    public TestRule traceLogMethodsRule = new TraceLogMethodsRule();

    @Test
    public void testSignSessionFalconWithRSACA() throws Exception {
        endEntityManagementSession.setUserStatus(internalAdmin, RSA_USERNAME, EndEntityConstants.STATUS_NEW);
        log.debug("Reset status of " + RSA_USERNAME + " to NEW");
        // user that we know exists...
        X509Certificate selfcert = CertTools.genSelfCert("CN=selfsigned", 1, null, falcon512keys.getPrivate(), falcon512keys.getPublic(),
                AlgorithmConstants.SIGALG_FALCON512, false);
        X509Certificate cert = (X509Certificate) signSession.createCertificate(internalAdmin, RSA_USERNAME, "foo123", selfcert);
        assertNotNull("Failed to create certificate", cert);
        log.debug("Cert=" + cert.toString());
        // We need to convert to BC to support Falcon
        X509Certificate bccert = CertTools.getCertfromByteArray(cert.getEncoded(), X509Certificate.class);
        PublicKey pk = bccert.getPublicKey();
        checkPQCKey(pk);
        try {
            X509Certificate rsacacert = (X509Certificate) caSession.getCAInfo(internalAdmin, getTestCAName()).getCertificateChain().toArray()[0];
            cert.verify(rsacacert.getPublicKey());
        } catch (Exception e) {
            assertTrue("Verify failed: " + e.getMessage(), false);
        }
    }

    @Test
    public void testSignSessionMLDSAWithRSACA() throws Exception {
        endEntityManagementSession.setUserStatus(internalAdmin, RSA_USERNAME, EndEntityConstants.STATUS_NEW);
        log.debug("Reset status of " + RSA_USERNAME + " to NEW");
        // user that we know exists...
        X509Certificate selfcert = CertTools.genSelfCert("CN=selfsigned", 1, null, mldsa44keys.getPrivate(), mldsa44keys.getPublic(),
                AlgorithmConstants.SIGALG_MLDSA44, false);
        X509Certificate cert = (X509Certificate) signSession.createCertificate(internalAdmin, RSA_USERNAME, "foo123", selfcert);
        assertNotNull("Failed to create certificate", cert);
        log.debug("Cert=" + cert.toString());
        // We need to convert to BC to support Falcon
        X509Certificate bccert = CertTools.getCertfromByteArray(cert.getEncoded(), X509Certificate.class);
        PublicKey pk = bccert.getPublicKey();
        checkPQCKey(pk);
        try {
            X509Certificate rsacacert = (X509Certificate) caSession.getCAInfo(internalAdmin, getTestCAName()).getCertificateChain().toArray()[0];
            cert.verify(rsacacert.getPublicKey());
        } catch (Exception e) {
            assertTrue("Verify failed: " + e.getMessage(), false);
        }
    }

    @Test
    public void testSignSessionFalconWithFalcon512CA() throws Exception {
        testSignSessionPQCWithPQCCA(FALCON512_USERNAME, TEST_FALCON512_CA_NAME, falcon512keys, AlgorithmConstants.SIGALG_FALCON512);
    }

    @Test
    public void testSignSessionFalconWithFalcon1024CA() throws Exception {
        testSignSessionPQCWithPQCCA(FALCON1024_USERNAME, TEST_FALCON1024_CA_NAME, falcon512keys, AlgorithmConstants.SIGALG_FALCON512);
    }

    @Test
    public void testSignSessionMLDSAWithMLDSA44CA() throws Exception {
        testSignSessionPQCWithPQCCA(MLDSA44_USERNAME, TEST_MLDSA44_CA_NAME, mldsa44keys, AlgorithmConstants.SIGALG_MLDSA44);
    }

    @Test
    public void testSignSessionMLDSAWithMLDSA65CA() throws Exception {
        testSignSessionPQCWithPQCCA(MLDSA65_USERNAME, TEST_MLDSA65_CA_NAME, mldsa44keys, AlgorithmConstants.SIGALG_MLDSA44);
    }

    @Test
    public void testSignSessionMLDSAWithMLDSA87CA() throws Exception {
        testSignSessionPQCWithPQCCA(MLDSA87_USERNAME, TEST_MLDSA87_CA_NAME, mldsa44keys, AlgorithmConstants.SIGALG_MLDSA44);
    }

    private void testSignSessionPQCWithPQCCA(final String username, final String caname, KeyPair keys, String sigAlg) throws Exception {
        endEntityManagementSession.setUserStatus(internalAdmin, username, EndEntityConstants.STATUS_NEW);
        log.debug("Reset status of '" + username + "' to NEW");
        // user that we know exists...
        X509Certificate requestcert = CertTools.genSelfCert("CN=selfsigned", 1, null, keys.getPrivate(), keys.getPublic(),
                sigAlg, false);
        X509Certificate cert = (X509Certificate) signSession.createCertificate(internalAdmin, username, "foo123", requestcert);
        assertNotNull("Failed to create certificate", cert);
        log.debug("Cert=" + cert.toString());
        // We need to convert to BC to support falcon
        X509Certificate bccert = CertTools.getCertfromByteArray(cert.getEncoded(), X509Certificate.class);
        PublicKey pk = bccert.getPublicKey();
        checkPQCKey(pk);
        X509Certificate cacert = (X509Certificate) caSession.getCAInfo(internalAdmin, caname).getCertificateChain().toArray()[0];
        try {
            cert.verify(cacert.getPublicKey());
        } catch (Exception e) {
            fail("Failed to verify the returned certificate with CAs public key: " + e.getMessage());
        }
    }

    /**
     * Tests PKCS10 to Falcon CA
     */
    @Test
    public void testBCPKCS10FalconWithFalconCA() throws Exception {
        testBCPKCS10PQCWithPQCCA(FALCON512_USERNAME, TEST_FALCON512_CA_NAME, falcon512keys, AlgorithmConstants.SIGALG_FALCON512);

    }

    /**
     * Tests PKCS10 to MLDSA CA
     */
    @Test
    public void testBCPKCS10MLDSAWithMLDSACA() throws Exception {
        testBCPKCS10PQCWithPQCCA(MLDSA44_USERNAME, TEST_MLDSA44_CA_NAME, mldsa44keys, AlgorithmConstants.SIGALG_MLDSA44);

    }

    private void testBCPKCS10PQCWithPQCCA(final String username, final String caname, final KeyPair keys, final String sigAlg) throws Exception {
        endEntityManagementSession.setUserStatus(internalAdmin, username, EndEntityConstants.STATUS_NEW);
        log.debug("Reset status of " + username + " to NEW");
        // Create certificate request
        PKCS10CertificationRequest req = CertTools.genPKCS10CertificationRequest(sigAlg, DnComponents.stringToBcX500Name("C=SE, O=Keyfactor, CN="
                + username), keys.getPublic(), new DERSet(), keys.getPrivate(), null);
        ByteArrayOutputStream bOut = new ByteArrayOutputStream();
        ASN1OutputStream dOut = ASN1OutputStream.create(bOut, ASN1Encoding.DER);
        dOut.writeObject(req.toASN1Structure());
        dOut.close();

        PKCS10CertificationRequest req2 = new PKCS10CertificationRequest(bOut.toByteArray());
        ContentVerifierProvider verifier = CertTools.genContentVerifierProvider(keys.getPublic());
        boolean verify = req2.isSignatureValid(verifier);
        log.debug("Verify returned " + verify);
        assertTrue("Can't verify the newly created POP on PKCS#10 CSR", verify);
        log.debug("CertificationRequest generated successfully.");
        byte[] bcp10 = bOut.toByteArray();
        PKCS10RequestMessage p10 = new PKCS10RequestMessage(bcp10);
        p10.setUsername(username);
        p10.setPassword("foo123");
        ResponseMessage resp = signSession.createCertificate(internalAdmin, p10, X509ResponseMessage.class, null);
        Certificate cert = CertTools.getCertfromByteArray(resp.getResponseMessage(), Certificate.class);
        assertNotNull("Failed to create certificate", cert);
        log.debug("Cert=" + cert.toString());
        PublicKey pk = cert.getPublicKey();
        checkPQCKey(pk);
        try {
            X509Certificate cacert = (X509Certificate) caSession.getCAInfo(internalAdmin, caname).getCertificateChain().toArray()[0];
            cert.verify(cacert.getPublicKey());
        } catch (Exception e) {
            fail("Failed to verify the returned certificate with CAs public key: " + e.getMessage());
        }
    }

    @Override
    public String getRoleName() {
        return SignSessionWithPQCSystemTest.class.getSimpleName();
    }

    private void checkPQCKey(final PublicKey pk) {
        if (pk instanceof FalconPublicKey) {
            FalconPublicKey pub = (FalconPublicKey) pk;
            assertEquals(pub.getAlgorithm(), AlgorithmConstants.KEYALGORITHM_FALCON512);
            FalconParameterSpec paramspec = pub.getParameterSpec();
            assertNotNull("Falcon can not have null spec", paramspec);
            assertEquals("Spec was not Falcon-512", FalconParameterSpec.falcon_512, paramspec);
        } else if (pk instanceof MLDSAPublicKey) {
            MLDSAPublicKey pub = (MLDSAPublicKey) pk;
            assertEquals(pub.getAlgorithm(), AlgorithmConstants.KEYALGORITHM_MLDSA44);
            MLDSAParameterSpec paramspec = pub.getParameterSpec();
<<<<<<< HEAD
            assertNotNull("ML-DSA spec can not have null spec", paramspec);
            assertEquals("Spec was not ML-DSA-44", MLDSAParameterSpec.ml_dsa_44, paramspec);
        } else {
            assertTrue("Public key is not Falcon or ML-DSA: " + pk.getClass().getName(), false);
=======
            assertNotNull("MLDSA spec can not have null spec", paramspec);
            assertEquals("Spec was not MLDSA-44", MLDSAParameterSpec.ml_dsa_44, paramspec);
        } else {
            assertTrue("Public key is not Falcon or MLDSA: " + pk.getClass().getName(), false);
>>>>>>> 63d957d0
        }
    }

    private static void createEndEntity(final String caname, final String username) throws Exception {
        CaSessionRemote caSession = EjbRemoteHelper.INSTANCE.getRemoteSession(CaSessionRemote.class);
        CAInfo info = caSession.getCAInfo(internalAdmin, caname);
        assertTrue("No active CA with name " + caname + "! Must have at least one active CA to run tests!", info != null);
        createEndEntity(username, EndEntityConstants.EMPTY_END_ENTITY_PROFILE, CertificateProfileConstants.CERTPROFILE_FIXED_ENDUSER, info.getCAId());
    }

}<|MERGE_RESOLUTION|>--- conflicted
+++ resolved
@@ -101,10 +101,6 @@
         createPQCCa(TEST_MLDSA44_CA_NAME, AlgorithmConstants.KEYALGORITHM_MLDSA44, AlgorithmConstants.SIGALG_MLDSA44);
         createPQCCa(TEST_MLDSA65_CA_NAME, AlgorithmConstants.KEYALGORITHM_MLDSA65, AlgorithmConstants.SIGALG_MLDSA65);
         createPQCCa(TEST_MLDSA87_CA_NAME, AlgorithmConstants.KEYALGORITHM_MLDSA87, AlgorithmConstants.SIGALG_MLDSA87);
-<<<<<<< HEAD
-
-=======
->>>>>>> 63d957d0
         int rsacaid = caSession.getCAInfo(internalAdmin, getTestCAName()).getCAId();
         createEndEntity(RSA_USERNAME, DEFAULT_EE_PROFILE, DEFAULT_CERTIFICATE_PROFILE, rsacaid);
         createEndEntity(TEST_FALCON512_CA_NAME, FALCON512_USERNAME);
@@ -295,17 +291,10 @@
             MLDSAPublicKey pub = (MLDSAPublicKey) pk;
             assertEquals(pub.getAlgorithm(), AlgorithmConstants.KEYALGORITHM_MLDSA44);
             MLDSAParameterSpec paramspec = pub.getParameterSpec();
-<<<<<<< HEAD
-            assertNotNull("ML-DSA spec can not have null spec", paramspec);
-            assertEquals("Spec was not ML-DSA-44", MLDSAParameterSpec.ml_dsa_44, paramspec);
-        } else {
-            assertTrue("Public key is not Falcon or ML-DSA: " + pk.getClass().getName(), false);
-=======
             assertNotNull("MLDSA spec can not have null spec", paramspec);
             assertEquals("Spec was not MLDSA-44", MLDSAParameterSpec.ml_dsa_44, paramspec);
         } else {
             assertTrue("Public key is not Falcon or MLDSA: " + pk.getClass().getName(), false);
->>>>>>> 63d957d0
         }
     }
 
