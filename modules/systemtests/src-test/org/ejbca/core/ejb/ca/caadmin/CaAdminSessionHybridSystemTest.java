--- conflicted
+++ resolved
@@ -18,10 +18,6 @@
 import java.security.PublicKey;
 import java.security.cert.CertificateEncodingException;
 import java.security.cert.X509Certificate;
-<<<<<<< HEAD
-import java.util.List;
-=======
->>>>>>> 63d957d0
 import java.util.Properties;
 
 import com.keyfactor.util.CryptoProviderTools;
@@ -175,15 +171,9 @@
         final String rootCaName = testName.getMethodName() + "RootCa";
         final String subCaName = testName.getMethodName() + "SubCa";
         try {
-<<<<<<< HEAD
-            rootCryptoTokenId = createCryptoTokenAndKeypairs(rootCryptoTokenName, "foo123", "secp256r1", AlgorithmConstants.KEYALGORITHM_MLDSA44);
-
-            subCryptoTokenId = createCryptoTokenAndKeypairs(subCryptoTokenName, "foo123", "secp256r1", AlgorithmConstants.KEYALGORITHM_MLDSA44);
-=======
             rootCryptoTokenId = createCryptoTokenAndKeypairs(rootCryptoTokenName, "foo123");
 
             subCryptoTokenId = createCryptoTokenAndKeypairs(subCryptoTokenName, "foo123");
->>>>>>> 63d957d0
 
             hybridRoot = constructCa(rootCryptoTokenId, rootCaName, CertificateProfileConstants.CERTPROFILE_FIXED_ROOTCA, CAInfo.SELFSIGNED, true);
 
@@ -226,53 +216,6 @@
         }
     }
 
-<<<<<<< HEAD
-    @Test
-    public void testCreateRootCertificateFalcon512()
-            throws CAExistsException, CryptoTokenOfflineException, InvalidAlgorithmException, AuthorizationDeniedException, InvalidKeyException,
-            InvalidAlgorithmParameterException, CryptoTokenAuthenticationFailedException, CryptoTokenNameInUseException, NoSuchSlotException,
-            CADoesntExistsException, CertificateEncodingException, IOException, OperatorCreationException, CertException {
-
-        final String cryptoTokenPin = "foo123";
-        final String cryptoTokenName = testName.getMethodName() + "CryptoToken";
-        final String caName = testName.getMethodName() + "RootCa";
-
-        Integer cryptoTokenId = null;
-        X509CAInfo hybridRoot = null;
-        try {
-            cryptoTokenId = createCryptoTokenAndKeypairs(cryptoTokenName, cryptoTokenPin, "secp256r1", AlgorithmConstants.KEYALGORITHM_FALCON512);
-            hybridRoot = constructCa(cryptoTokenId, caName, CertificateProfileConstants.CERTPROFILE_FIXED_ROOTCA, CAInfo.SELFSIGNED, true);
-
-            X509Certificate rootCertificate = (X509Certificate) caSession.getCaChain(alwaysAllowToken, caName).get(0).getCertificate();
-
-            X509CertificateHolder certHolder = new JcaX509CertificateHolder(rootCertificate);
-
-            PublicKey alternativePublicKey = cryptoTokenManagementSession
-                    .getPublicKey(alwaysAllowToken, cryptoTokenId, CAToken.ALTERNATE_SOFT_PRIVATE_SIGNKEY_ALIAS).getPublicKey();
-
-            assertEquals("Incorrect alternative public key", ASN1Primitive.fromByteArray(alternativePublicKey.getEncoded()),
-                    SubjectAltPublicKeyInfo.fromExtensions(certHolder.getExtensions()));
-
-            PublicKey caAlternativePublicKey = cryptoTokenManagementSession
-                    .getPublicKey(alwaysAllowToken, cryptoTokenId, CAToken.ALTERNATE_SOFT_PRIVATE_SIGNKEY_ALIAS).getPublicKey();
-            assertTrue("Alternative signature does not verify", certHolder.isAlternativeSignatureValid(
-                    new JcaContentVerifierProviderBuilder().setProvider(BouncyCastleProvider.PROVIDER_NAME).build(caAlternativePublicKey)));
-        } finally {
-            //Delete the CA
-            deleteCryptoTokenAndKeys(cryptoTokenId);
-
-            if (hybridRoot != null) {
-                CAInfo caInfo = caSession.getCAInfo(alwaysAllowToken, hybridRoot.getCAId());
-                if (caInfo != null) {
-                    internalCertificateStoreSession.removeCertificate(caInfo.getCertificateChain().get(0));
-                }
-                caSession.removeCA(alwaysAllowToken, hybridRoot.getCAId());
-            }
-        }
-    }
-
-=======
->>>>>>> 63d957d0
     @Test
     public void testCreateProhibitedSubCaCertificateUnderHybridRootShouldFail()
             throws AuthorizationDeniedException, InvalidKeyException, CryptoTokenOfflineException, CryptoTokenAuthenticationFailedException,
