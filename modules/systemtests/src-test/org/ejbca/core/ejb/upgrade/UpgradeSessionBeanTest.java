--- conflicted
+++ resolved
@@ -1314,7 +1314,6 @@
             roleSession.deleteRoleIdempotent(alwaysAllowtoken, "UpgradeTestNamespace", "Role");
         }
     }
-<<<<<<< HEAD
 
     @Test
     public void testUpgradeCmpVendorCaConfiguration7110() throws AuthorizationDeniedException {
@@ -1421,41 +1420,6 @@
             globalConfigSession.saveConfiguration(alwaysAllowtoken, estConfiguration);
         }
     }
-    
-    @Test
-    public void testAcmeAuthorizationDataPostUpgrade7100() throws AuthorizationDeniedException, InvalidAlgorithmParameterException, ApprovalException, ApprovalRequestExpiredException, WaitingForApprovalException {
-        final GlobalUpgradeConfiguration guc = (GlobalUpgradeConfiguration) globalConfigSession.getCachedConfiguration(GlobalUpgradeConfiguration.CONFIGURATION_ID);
-        guc.setUpgradedToVersion("7.9.0");
-        guc.setPostUpgradedToVersion("7.9.0");
-        globalConfigSession.saveConfiguration(alwaysAllowtoken, guc);
-        
-        final KeyPair keyPair = KeyTools.genKeys("secp256r1", AlgorithmConstants.KEYALGORITHM_ECDSA);
-        AcmeAccount account = new AcmeAccountImpl();
-        account.setAccountId(AcmeRandomnessSingletonBean.generate128bitRandomToken(new SecureRandom()));
-        account.setStatus(AcmeAccountStatus.VALID.getJsonValue());
-        account.setPublicKey(keyPair.getPublic());
-        account.setTermsOfServiceAgreedVersion("https://example.org/tos.html");
-        account.setConfigurationId("example");
-        account.setContact(Collections.singletonList("test@primekey.com"));
-        acmeAccountDataSessionProxy.createOrUpdate(account);
-        account = acmeAccountDataSession.getAcmeAccount(account.getAccountId());
-        
-        long now = System.currentTimeMillis();
-        final long validity = 3600 * 1000;
-        final List<AcmeIdentifier> identifiers = new ArrayList<>();
-        identifiers.add(new AcmeIdentifierImpl(AcmeIdentifier.AcmeIdentifierTypes.DNS, "example.org"));
-        identifiers.add(new AcmeIdentifierImpl(AcmeIdentifier.AcmeIdentifierTypes.DNS, "www.example.org"));
-        identifiers.add(new AcmeIdentifierImpl(AcmeIdentifier.AcmeIdentifierTypes.DNS, "user.example.org"));
-                
-        AcmeOrder order = new AcmeOrderImpl(account.getAccountId(), now + validity, identifiers, now, now + validity);
-        acmeOrderDataSession.createOrUpdate(order);
-        order = acmeOrderDataSession.getAcmeOrder(order.getOrderId());
-        
-        final ArrayList<AcmeAuthorizationData> authorizations = new ArrayList<>();
-        createAcmeAuthorizations(identifiers, order, false, authorizations);
-        createAcmeAuthorizations(identifiers, order, true, authorizations);
-=======
->>>>>>> 5c016fb4
         
     private EndEntityInformation makeEndEntityInfo(final String username, final String startTime, final String endTime) {
         final ExtendedInformation extInfo = new ExtendedInformation();
