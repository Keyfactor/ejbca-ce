/*************************************************************************
 *                                                                       *
 *  EJBCA Community: The OpenSource Certificate Authority                *
 *                                                                       *
 *  This software is free software; you can redistribute it and/or       *
 *  modify it under the terms of the GNU Lesser General Public           *
 *  License as published by the Free Software Foundation; either         *
 *  version 2.1 of the License, or any later version.                    *
 *                                                                       *
 *  See terms of license at gnu.org.                                     *
 *                                                                       *
 *************************************************************************/

package org.ejbca.core.protocol.cmp;

import java.io.IOException;
import java.security.InvalidKeyException;
import java.security.KeyPair;
import java.security.PrivateKey;
import java.security.SignatureException;
import java.security.cert.Certificate;
import java.security.cert.X509Certificate;
import java.util.ArrayList;
import java.util.Date;
import java.util.List;
import java.util.Random;

import com.keyfactor.util.Base64;
import com.keyfactor.util.CertTools;
import com.keyfactor.util.CryptoProviderTools;
import com.keyfactor.util.StringTools;
import com.keyfactor.util.certificate.DnComponents;
import com.keyfactor.util.crypto.algorithm.AlgorithmConstants;
import com.keyfactor.util.crypto.algorithm.AlgorithmTools;
import com.keyfactor.util.keys.KeyTools;
import com.keyfactor.util.string.StringConfigurationCache;

import org.apache.log4j.Logger;
import org.bouncycastle.asn1.ASN1Primitive;
import org.bouncycastle.asn1.DERNull;
import org.bouncycastle.asn1.DEROctetString;
import org.bouncycastle.asn1.bc.BCObjectIdentifiers;
import org.bouncycastle.asn1.cmp.CMPCertificate;
import org.bouncycastle.asn1.cmp.CertRepMessage;
import org.bouncycastle.asn1.cmp.CertResponse;
import org.bouncycastle.asn1.cmp.CertifiedKeyPair;
import org.bouncycastle.asn1.cmp.PKIBody;
import org.bouncycastle.asn1.cmp.PKIFailureInfo;
import org.bouncycastle.asn1.cmp.PKIHeader;
import org.bouncycastle.asn1.cmp.PKIHeaderBuilder;
import org.bouncycastle.asn1.cmp.PKIMessage;
import org.bouncycastle.asn1.crmf.CertReqMessages;
import org.bouncycastle.asn1.crmf.EncryptedKey;
import org.bouncycastle.asn1.crmf.EncryptedValue;
import org.bouncycastle.asn1.pkcs.PKCSObjectIdentifiers;
import org.bouncycastle.asn1.pkcs.PrivateKeyInfo;
import org.bouncycastle.asn1.x500.RDN;
import org.bouncycastle.asn1.x500.X500Name;
import org.bouncycastle.asn1.x509.AlgorithmIdentifier;
import org.bouncycastle.asn1.x509.GeneralName;
import org.bouncycastle.asn1.x509.SubjectPublicKeyInfo;
import org.bouncycastle.asn1.x9.X962Parameters;
import org.bouncycastle.asn1.x9.X9ObjectIdentifiers;
import org.bouncycastle.jce.X509KeyUsage;
import org.bouncycastle.jce.provider.BouncyCastleProvider;
import org.bouncycastle.operator.AsymmetricKeyUnwrapper;
import org.bouncycastle.operator.OperatorException;
import org.bouncycastle.operator.jcajce.JceAsymmetricKeyUnwrapper;
import org.bouncycastle.operator.jcajce.JceInputDecryptorProviderBuilder;
import org.bouncycastle.pkcs.PKCS8EncryptedPrivateKeyInfo;
import org.bouncycastle.pkcs.PKCSException;
import org.bouncycastle.util.Arrays;
import org.cesecore.CaTestUtils;
import org.cesecore.certificates.ca.CA;
import org.cesecore.certificates.ca.CAConstants;
import org.cesecore.certificates.ca.CaSessionRemote;
import org.cesecore.certificates.ca.X509CAInfo;
import org.cesecore.certificates.ca.catoken.CAToken;
import org.cesecore.certificates.ca.extendedservices.ExtendedCAServiceInfo;
import org.cesecore.certificates.certificate.InternalCertificateStoreSessionRemote;
import org.cesecore.certificates.certificateprofile.CertificateProfile;
import org.cesecore.certificates.certificateprofile.CertificateProfileConstants;
import org.cesecore.certificates.crl.RevokedCertInfo;
import org.cesecore.certificates.endentity.EndEntityConstants;
import org.cesecore.certificates.endentity.EndEntityInformation;
import org.cesecore.certificates.endentity.EndEntityType;
import org.cesecore.certificates.endentity.EndEntityTypes;
import org.cesecore.configuration.GlobalConfigurationSessionRemote;
import org.cesecore.keys.token.CryptoTokenTestUtils;
import org.cesecore.util.EjbRemoteHelper;
import org.ejbca.config.CmpConfiguration;
import org.ejbca.core.ejb.ca.caadmin.CAAdminSessionRemote;
import org.ejbca.core.ejb.ra.EndEntityAccessSessionRemote;
import org.ejbca.core.ejb.ra.EndEntityExistsException;
import org.ejbca.core.ejb.ra.EndEntityManagementSessionRemote;
import org.ejbca.core.ejb.ra.NoSuchEndEntityException;
import org.ejbca.core.model.SecConst;
import org.ejbca.core.model.ca.caadmin.extendedcaservices.KeyRecoveryCAServiceInfo;
import org.junit.After;
import org.junit.Before;
import org.junit.BeforeClass;
import org.junit.FixMethodOrder;
import org.junit.Test;
import org.junit.runners.MethodSorters;

<<<<<<< HEAD
import com.keyfactor.util.Base64;
import com.keyfactor.util.CertTools;
import com.keyfactor.util.CryptoProviderTools;
import com.keyfactor.util.StringTools;
import com.keyfactor.util.certificate.DnComponents;
import com.keyfactor.util.crypto.algorithm.AlgorithmConstants;
import com.keyfactor.util.crypto.algorithm.AlgorithmTools;
import com.keyfactor.util.keys.KeyTools;
import com.keyfactor.util.string.StringConfigurationCache;
=======
import static org.junit.Assert.assertEquals;
import static org.junit.Assert.assertFalse;
import static org.junit.Assert.assertNotEquals;
import static org.junit.Assert.assertNotNull;
import static org.junit.Assert.assertNull;
import static org.junit.Assert.assertTrue;
import static org.junit.Assert.fail;
>>>>>>> 3c68ee4b

/**
 * This test runs in CMP client mode.
 *
 * You can run this test against a CMP Proxy instead of directly to the CA by setting the system property httpCmpProxyURL,
 * for example "-DhttpCmpProxyURL=http://proxy-ip:8080/cmpProxy-6.4.0", which can be set in Run Configurations if running the
 * test from Eclipse.
 * Adjusting the properties in cmpProxy.properties could be required, for example set the two below:
 * 
 * cmp.backend.http.url=http://proxy-ip:8080/ejbca/publicweb/cmp/CrmfRequestTestCmpConfigAlias
 * cmp.backend.http.appendalias=false
 * 
 */
@FixMethodOrder(MethodSorters.NAME_ASCENDING)
public class CrmfRequestTest extends CmpTestCase {

    private static final Logger log = Logger.getLogger(CrmfRequestTest.class);

    private static final String USER = "abc123rry" + new Random().nextLong();
    private final static X500Name USER_DN = new X500Name("CN=" + USER + ", O=PrimeKey Solutions AB, C=SE");
    private final static String ISSUER_DN_SHA256 = "CN=TestCA";
    private final static String ISSUER_DN_SHA384 = "CN=TestCA SHA384";
    private final static String ISSUER_DN_DILITHIUM2 = "CN=TestCA Dilithium2";
    private final KeyPair keys;
    private final KeyPair keysDilithium2;
    private final int caIDSHA256;
    private final int caIDSHA384;
    private final int caIDDilithium2;
    private final X509Certificate cacertSHA256;
    private final X509Certificate cacertSHA384;
    private final X509Certificate cacertDilithium2;
    private final CA testx509caSHA256;
    private final CA testx509caSHA384;
    private final CA testx509caDilithium2;
    private final CmpConfiguration cmpConfiguration;
    private final static String cmpAlias = "CrmfRequestTestCmpConfigAlias";

    private final CaSessionRemote caSession = EjbRemoteHelper.INSTANCE.getRemoteSession(CaSessionRemote.class);
    private final EndEntityManagementSessionRemote endEntityManagementSession = EjbRemoteHelper.INSTANCE.getRemoteSession(EndEntityManagementSessionRemote.class);
    private final GlobalConfigurationSessionRemote globalConfigurationSession = EjbRemoteHelper.INSTANCE.getRemoteSession(GlobalConfigurationSessionRemote.class);
    private final InternalCertificateStoreSessionRemote internalCertStoreSession = EjbRemoteHelper.INSTANCE.getRemoteSession(InternalCertificateStoreSessionRemote.class, EjbRemoteHelper.MODULE_TEST);

    @BeforeClass
    public static void beforeClass() {
        CryptoProviderTools.installBCProviderIfNotAvailable();
    }

    public CrmfRequestTest() throws Exception {
        this.cmpConfiguration = (CmpConfiguration) this.globalConfigurationSession.getCachedConfiguration(CmpConfiguration.CMP_CONFIGURATION_ID);
        int keyusage = X509KeyUsage.digitalSignature + X509KeyUsage.keyCertSign + X509KeyUsage.cRLSign;
        this.testx509caSHA256 = CaTestUtils.createTestX509CA(ISSUER_DN_SHA256, null, false, keyusage, AlgorithmConstants.SIGALG_SHA256_WITH_RSA);
        this.caIDSHA256 = this.testx509caSHA256.getCAId();
        this.cacertSHA256 = (X509Certificate) this.testx509caSHA256.getCACertificate();
        this.testx509caSHA384 = CaTestUtils.createTestX509CA(ISSUER_DN_SHA384, null, false, keyusage, AlgorithmConstants.SIGALG_SHA384_WITH_RSA);
        this.caIDSHA384 = this.testx509caSHA384.getCAId();
        this.cacertSHA384 = (X509Certificate) this.testx509caSHA384.getCACertificate();
        this.testx509caDilithium2 = CaTestUtils.createTestX509CA(ISSUER_DN_DILITHIUM2, null, false, keyusage, AlgorithmConstants.KEYALGORITHM_DILITHIUM2);
        this.caIDDilithium2 = this.testx509caDilithium2.getCAId();
        this.cacertDilithium2 = (X509Certificate) this.testx509caDilithium2.getCACertificate();

        // Client keys
        this.keys = KeyTools.genKeys("512", AlgorithmConstants.KEYALGORITHM_RSA);
        this.keysDilithium2 = KeyTools.genKeys(AlgorithmConstants.KEYALGORITHM_DILITHIUM2, AlgorithmConstants.KEYALGORITHM_DILITHIUM2);
    }
    @Override
    @Before
    public void setUp() throws Exception {
        super.setUp();
        this.caSession.addCA(ADMIN, this.testx509caSHA256);
        log.debug("ISSUER_DN_SHA256: " + ISSUER_DN_SHA256);
        log.debug("caIDSHA256: " + this.caIDSHA256);
        this.caSession.addCA(ADMIN, this.testx509caSHA384);
        log.debug("ISSUER_DN_SHA384: " + ISSUER_DN_SHA384);
        log.debug("caIDSHA384: " + this.caIDSHA384);
        this.caSession.addCA(ADMIN, this.testx509caDilithium2);
        log.debug("ISSUER_DN_DILITHIUM2: " + ISSUER_DN_DILITHIUM2);
        log.debug("caIDDilithium2: " + this.caIDDilithium2);

        // Set default encryption key so we can pass test from Eclipse
        StringConfigurationCache.INSTANCE.setEncryptionKey("qhrnf.f8743;12%#75".toCharArray());
        this.cmpConfiguration.addAlias(cmpAlias);
        this.cmpConfiguration.setRAMode(cmpAlias, false);
        this.cmpConfiguration.setResponseProtection(cmpAlias, "signature");
        this.cmpConfiguration.setCMPDefaultCA(cmpAlias, ISSUER_DN_SHA256);
        this.cmpConfiguration.setAuthenticationModule(cmpAlias, CmpConfiguration.AUTHMODULE_REG_TOKEN_PWD + ";" + CmpConfiguration.AUTHMODULE_HMAC);
        this.cmpConfiguration.setAuthenticationParameters(cmpAlias, "-;foo123");
        this.cmpConfiguration.setExtractUsernameComponent(cmpAlias, "CN");
        this.cmpConfiguration.setRACertProfile(cmpAlias, CP_DN_OVERRIDE_NAME);
        this.cmpConfiguration.setRAEEProfile(cmpAlias, String.valueOf(eepDnOverrideId));
        this.globalConfigurationSession.saveConfiguration(ADMIN, this.cmpConfiguration);
    }

    @Override
    @After
    public void tearDown() throws Exception {
        super.tearDown();
        CaTestUtils.removeCa(ADMIN, testx509caSHA256.getCAInfo());
        CaTestUtils.removeCa(ADMIN, testx509caSHA384.getCAInfo());
        CaTestUtils.removeCa(ADMIN, testx509caDilithium2.getCAInfo());
        try {
            this.endEntityManagementSession.deleteUser(ADMIN, "cmptest");
        } catch (NoSuchEndEntityException e) {
            // A test probably failed before creating the entity
            log.debug("Failed to delete USER \"cmptest\".");
        }
        this.cmpConfiguration.removeAlias(cmpAlias);
        this.globalConfigurationSession.saveConfiguration(ADMIN, this.cmpConfiguration);
    }

    @Override
    public String getRoleName() {
        return this.getClass().getSimpleName();
    }

    @Test
    public void test01CrmfHttpUnknowUser() throws Exception {
        log.trace(">test01CrmfHttpUnknowUser");
        byte[] nonce = CmpMessageHelper.createSenderNonce();
        byte[] transid = CmpMessageHelper.createSenderNonce();
        // USER_DN = USER_DN + ", serialNumber=01234567";
        PKIMessage req = genCertReq(ISSUER_DN_SHA256, USER_DN, this.keys, this.cacertSHA256, nonce, transid, false, null, new Date(), new Date(), null, null, null);
        assertNotNull(req);
        CertReqMessages ir = (CertReqMessages) req.getBody().getContent();
        int reqId = ir.toCertReqMsgArray()[0].getCertReq().getCertReqId().getValue().intValue();
        byte[] ba = CmpMessageHelper.pkiMessageToByteArray(req);
        byte[] resp = sendCmpHttp(ba, 200, cmpAlias);
        checkCmpResponseGeneral(resp, ISSUER_DN_SHA256, USER_DN, this.cacertSHA256, nonce, transid, true, null, PKCSObjectIdentifiers.sha256WithRSAEncryption.getId(), false);
        // Expect a CertificateResponse (reject) message with error FailInfo.INCORRECT_DATA
        checkCmpFailMessage(resp, "Wrong username or password", PKIBody.TYPE_INIT_REP, reqId, PKIFailureInfo.incorrectData);
        log.trace("<test01CrmfHttpUnknowUser");
    }

    @Test
    public void test02CrmfHttpUnknowUserSignedMessage() throws Exception {
        byte[] nonce = CmpMessageHelper.createSenderNonce();
        byte[] transid = CmpMessageHelper.createSenderNonce();
        PKIMessage req = genCertReq(ISSUER_DN_SHA256, USER_DN, this.keys, this.cacertSHA256, nonce, transid, false, null, null, null, null, null, null);
        assertNotNull(req);
        X509Certificate signCert = CertTools.genSelfCert("CN=CMP Sign Test", 3650, null, this.keys.getPrivate(), this.keys.getPublic(), "SHA256WithRSA", false);
        ArrayList<Certificate> signCertColl = new ArrayList<>();
        signCertColl.add(signCert);
        CertReqMessages ir = (CertReqMessages) req.getBody().getContent();
        int reqId = ir.toCertReqMsgArray()[0].getCertReq().getCertReqId().getValue().intValue();
        byte[] ba = CmpMessageHelper.signPKIMessage(req, signCertColl, this.keys.getPrivate(), AlgorithmConstants.SIGALG_SHA1_WITH_RSA, null, BouncyCastleProvider.PROVIDER_NAME);
        // Send request and receive response
        byte[] resp = sendCmpHttp(ba, 200, cmpAlias);
        checkCmpResponseGeneral(resp, ISSUER_DN_SHA256, USER_DN, this.cacertSHA256, nonce, transid, true, null, PKCSObjectIdentifiers.sha1WithRSAEncryption.getId(), false);
        // Expect a CertificateResponse (reject) message with error FailInfo.INCORRECT_DATA
        checkCmpFailMessage(resp, "Wrong username or password", PKIBody.TYPE_INIT_REP, reqId, PKIFailureInfo.incorrectData);
    }

    @Test
    public void test03CrmfHttpOkUser() throws Exception {
        log.trace(">test03CrmfHttpOkUser");
        // Create a new good USER
        X500Name userDN = createCmpUser("cmptest", "foo123", "C=SE,O=PrimeKey,CN=cmptest", true, this.caIDSHA256, -1, -1);

        byte[] nonce = CmpMessageHelper.createSenderNonce();
        byte[] transid = CmpMessageHelper.createSenderNonce();

        PKIMessage req = genCertReq(ISSUER_DN_SHA256, userDN, this.keys, this.cacertSHA256, nonce, transid, false, null, null, null, null, null, null);
        assertNotNull(req);
        CertReqMessages ir = (CertReqMessages) req.getBody().getContent();
        int reqId = ir.toCertReqMsgArray()[0].getCertReq().getCertReqId().getValue().intValue();
        byte[] ba = CmpMessageHelper.pkiMessageToByteArray(req);
        // Send request and receive response
        byte[] resp = sendCmpHttp(ba, 200, cmpAlias);
<<<<<<< HEAD
        checkCmpResponseGeneral(resp, ISSUER_DN, userDN, this.cacert, nonce, transid, true, null, PKCSObjectIdentifiers.sha256WithRSAEncryption.getId(), false);
        X509Certificate cert = checkCmpCertRepMessage(cmpConfiguration, cmpAlias, userDN, this.cacert, resp, reqId);
=======
        checkCmpResponseGeneral(resp, ISSUER_DN_SHA256, userDN, this.cacertSHA256, nonce, transid, true, null, PKCSObjectIdentifiers.sha256WithRSAEncryption.getId(), false);
        X509Certificate cert = checkCmpCertRepMessage(cmpConfiguration, cmpAlias, userDN, this.cacertSHA256, resp, reqId);
>>>>>>> 3c68ee4b
        String altNames = DnComponents.getSubjectAlternativeName(cert);
        assertNull("AltNames was not null (" + altNames + ").", altNames);

        // Send a confirm message to the CA
        String hash = "foo123";
        PKIMessage confirm = genCertConfirm(userDN, this.cacertSHA256, nonce, transid, hash, reqId, null);
        ba = CmpMessageHelper.pkiMessageToByteArray(confirm);
        // Send request and receive response
        resp = sendCmpHttp(ba, 200, cmpAlias);
        checkCmpResponseGeneral(resp, ISSUER_DN_SHA256, userDN, this.cacertSHA256, nonce, transid, false, null, PKCSObjectIdentifiers.sha256WithRSAEncryption.getId(), false);
        checkCmpPKIConfirmMessage(userDN, this.cacertSHA256, resp);

        // Now revoke the bastard!
        PKIMessage rev = genRevReq(ISSUER_DN_SHA256, userDN, cert.getSerialNumber(), this.cacertSHA256, nonce, transid, true, null, null);
        byte[] barev = CmpMessageHelper.pkiMessageToByteArray(rev);
        // Send request and receive response
        resp = sendCmpHttp(barev, 200, cmpAlias);
        checkCmpResponseGeneral(resp, ISSUER_DN_SHA256, userDN, this.cacertSHA256, nonce, transid, false, null, PKCSObjectIdentifiers.sha256WithRSAEncryption.getId(), false);
        checkCmpFailMessage(resp, "PKI Message is not authenticated properly. No HMAC protection was found.", PKIBody.TYPE_ERROR, reqId,
                                PKIFailureInfo.badRequest);

        //
        // Try again, this time setting implicitConfirm in the header, expecting the server to reply with implicitConfirm as well
        userDN = createCmpUser("cmptest", "foo123", "C=SE,O=PrimeKey,CN=cmptest", true, this.caIDSHA256, -1, -1);
        nonce = CmpMessageHelper.createSenderNonce();
        transid = CmpMessageHelper.createSenderNonce();
        DEROctetString keyId = new DEROctetString("primekey".getBytes());
        req = genCertReq(ISSUER_DN_SHA256, userDN, this.keys, this.cacertSHA256, nonce, transid, false, null, null, null, null, null, keyId, true);
        assertNotNull(req);
        ir = (CertReqMessages) req.getBody().getContent();
        reqId = ir.toCertReqMsgArray()[0].getCertReq().getCertReqId().getValue().intValue();
        ba = CmpMessageHelper.pkiMessageToByteArray(req);
        // Send request and receive response
        resp = sendCmpHttp(ba, 200, cmpAlias);
<<<<<<< HEAD
        checkCmpResponseGeneral(resp, ISSUER_DN, userDN, this.cacert, nonce, transid, true, null, PKCSObjectIdentifiers.sha256WithRSAEncryption.getId(), true, "primekey", false);
        cert = checkCmpCertRepMessage(cmpConfiguration, cmpAlias, userDN, this.cacert, resp, reqId);
=======
        checkCmpResponseGeneral(resp, ISSUER_DN_SHA256, userDN, this.cacertSHA256, nonce, transid, true, null, PKCSObjectIdentifiers.sha256WithRSAEncryption.getId(), true, "primekey", false);
        cert = checkCmpCertRepMessage(cmpConfiguration, cmpAlias, userDN, this.cacertSHA256, resp, reqId);
>>>>>>> 3c68ee4b
        altNames = DnComponents.getSubjectAlternativeName(cert);
        assertNull("AltNames was not null (" + altNames + ").", altNames);

        log.trace("<test03CrmfHttpOkUser");
    }

    @Test
    public void test03CrmfHttpOkUserDilithium2() throws Exception {
        log.trace(">test03CrmfHttpOkUserDilithium2");
        // Create a new good USER
        X500Name userDN = createCmpUser("cmptest", "foo123", "C=SE,O=PrimeKey,CN=cmptest", true, this.caIDDilithium2, -1, -1);

        byte[] nonce = CmpMessageHelper.createSenderNonce();
        byte[] transid = CmpMessageHelper.createSenderNonce();

        PKIMessage req = genCertReq(ISSUER_DN_DILITHIUM2, userDN, this.keysDilithium2, this.cacertDilithium2, nonce, transid, false, null, null, null, null, null, null);
        assertNotNull(req);
        CertReqMessages ir = (CertReqMessages) req.getBody().getContent();
        int reqId = ir.toCertReqMsgArray()[0].getCertReq().getCertReqId().getValue().intValue();
        byte[] ba = CmpMessageHelper.pkiMessageToByteArray(req);
        // Send request and receive response
        byte[] resp = sendCmpHttp(ba, 200, cmpAlias);
        checkCmpResponseGeneral(resp, ISSUER_DN_DILITHIUM2, userDN, this.cacertDilithium2, nonce, transid, true, null, BCObjectIdentifiers.dilithium2.getId(), false);
        X509Certificate cert = checkCmpCertRepMessage(cmpConfiguration, cmpAlias, userDN, this.cacertDilithium2, resp, reqId);
        String altNames = DnComponents.getSubjectAlternativeName(cert);
        assertNull("AltNames was not null (" + altNames + ").", altNames);

        // Send a confirm message to the CA
        String hash = "foo123";
        PKIMessage confirm = genCertConfirm(userDN, this.cacertDilithium2, nonce, transid, hash, reqId, null);
        ba = CmpMessageHelper.pkiMessageToByteArray(confirm);
        // Send request and receive response
        resp = sendCmpHttp(ba, 200, cmpAlias);
        checkCmpResponseGeneral(resp, ISSUER_DN_DILITHIUM2, userDN, this.cacertDilithium2, nonce, transid, false, null, BCObjectIdentifiers.dilithium2.getId(), false);
        checkCmpPKIConfirmMessage(userDN, this.cacertDilithium2, resp);

        // Now revoke the bastard!
        PKIMessage rev = genRevReq(ISSUER_DN_DILITHIUM2, userDN, cert.getSerialNumber(), this.cacertDilithium2, nonce, transid, true, null, null);
        byte[] barev = CmpMessageHelper.pkiMessageToByteArray(rev);
        // Send request and receive response
        resp = sendCmpHttp(barev, 200, cmpAlias);
        checkCmpResponseGeneral(resp, ISSUER_DN_DILITHIUM2, userDN, this.cacertDilithium2, nonce, transid, false, null, BCObjectIdentifiers.dilithium2.getId(), false);
        checkCmpFailMessage(resp, "PKI Message is not authenticated properly. No HMAC protection was found.", PKIBody.TYPE_ERROR, reqId,
                                PKIFailureInfo.badRequest);

        //
        // Try again, this time setting implicitConfirm in the header, expecting the server to reply with implicitConfirm as well
        userDN = createCmpUser("cmptest", "foo123", "C=SE,O=PrimeKey,CN=cmptest", true, this.caIDDilithium2, -1, -1);
        nonce = CmpMessageHelper.createSenderNonce();
        transid = CmpMessageHelper.createSenderNonce();
        DEROctetString keyId = new DEROctetString("primekey".getBytes());
        req = genCertReq(ISSUER_DN_DILITHIUM2, userDN, this.keysDilithium2, this.cacertDilithium2, nonce, transid, false, null, null, null, null, null, keyId, true);
        assertNotNull(req);
        ir = (CertReqMessages) req.getBody().getContent();
        reqId = ir.toCertReqMsgArray()[0].getCertReq().getCertReqId().getValue().intValue();
        ba = CmpMessageHelper.pkiMessageToByteArray(req);
        // Send request and receive response
        resp = sendCmpHttp(ba, 200, cmpAlias);
        checkCmpResponseGeneral(resp, ISSUER_DN_DILITHIUM2, userDN, this.cacertDilithium2, nonce, transid, true, null, BCObjectIdentifiers.dilithium2.getId(), true, "primekey", false);
        cert = checkCmpCertRepMessage(cmpConfiguration, cmpAlias, userDN, this.cacertDilithium2, resp, reqId);
        altNames = DnComponents.getSubjectAlternativeName(cert);
        assertNull("AltNames was not null (" + altNames + ").", altNames);

        log.trace("<test03CrmfHttpOkUserDilithium2");
    }

    /** Tests an initial request cycle compliant with Unisig Subset 137 for ERMTS (rail) where the initial request is protected with 
     * Mac based PBE protection, but the response from the CA is protected with signatures protection, and the CA uses SHA384WithRSA.
     * @throws Exception unknown exception (not a standard test failure) during test run
     */
    @Test
    public void test03CrmfHttpOkUserUnisigSubSet137PBEPlusSig() throws Exception {
        log.trace(">test03CrmfHttpOkUserUnisigSubSet137PBEPlusSig");
        // Create a new good USER
        final X500Name userDN = createCmpUser("cmptest", "foo123", "C=SE,O=PrimeKey,CN=cmptest", true, this.caIDSHA384, -1, -1);

        final byte[] nonce = CmpMessageHelper.createSenderNonce();
        final byte[] transid = CmpMessageHelper.createSenderNonce();

        final PKIMessage req = genCertReq(ISSUER_DN_SHA384, userDN, this.keys, this.cacertSHA384, nonce, transid, false, null, null, null, null, null, null);
        assertNotNull(req);
        final CertReqMessages ir = (CertReqMessages) req.getBody().getContent();
        final int reqId = ir.toCertReqMsgArray()[0].getCertReq().getCertReqId().getValue().intValue();
        final PKIMessage protectedReq = protectPKIMessage(req, false, "foo123", 567);
        byte[] ba = CmpMessageHelper.pkiMessageToByteArray(protectedReq);
        // Send request and receive response
        byte[] resp = sendCmpHttp(ba, 200, cmpAlias);
        // We used a CA using SHA384 as signature algorithm here, verify that that's what the response uses
        checkCmpResponseGeneral(resp, ISSUER_DN_SHA384, userDN, this.cacertSHA384, nonce, transid, true, null, PKCSObjectIdentifiers.sha384WithRSAEncryption.getId(), false);
        final X509Certificate cert = checkCmpCertRepMessage(cmpConfiguration, cmpAlias, userDN, this.cacertSHA384, resp, reqId);

        // Send a confirm message to the CA
        final String hash = CertTools.getFingerprintAsString(cert);
        final PKIMessage confirm = genCertConfirm(userDN, this.cacertSHA384, nonce, transid, hash, reqId, null);
        ba = CmpMessageHelper.pkiMessageToByteArray(confirm);
        // Send request and receive response
        resp = sendCmpHttp(ba, 200, cmpAlias);
        // We used a CA using SHA384 as signature algorithm here, verify that that's what the response uses
        checkCmpResponseGeneral(resp, ISSUER_DN_SHA384, userDN, this.cacertSHA384, nonce, transid, false, null, PKCSObjectIdentifiers.sha384WithRSAEncryption.getId(), false);
        checkCmpPKIConfirmMessage(userDN, this.cacertSHA384, resp);
        log.trace("<test03CrmfHttpOkUserUnisigSubSet137PBEPlusSig");
    }

    /** Same as test03CrmfHttpOkUserUnisigSubSet137PBEPlusSig but the CA uses the PQC algorithm Dilithium2
     * @throws Exception unknown exception (not a standard test failure) during test run
     */
    @Test
    public void test03CrmfHttpOkUserUnisigSubSet137PBEPlusDilithium2() throws Exception {
        log.trace(">test03CrmfHttpOkUserUnisigSubSet137PBEPlusDilithium2");
        // Create a new good USER
        final X500Name userDN = createCmpUser("cmptest", "foo123", "C=SE,O=PrimeKey,CN=cmptest", true, this.caIDDilithium2, -1, -1);

        final byte[] nonce = CmpMessageHelper.createSenderNonce();
        final byte[] transid = CmpMessageHelper.createSenderNonce();

        final PKIMessage req = genCertReq(ISSUER_DN_DILITHIUM2, userDN, this.keys, this.cacertDilithium2, nonce, transid, false, null, null, null, null, null, null);
        assertNotNull(req);
        final CertReqMessages ir = (CertReqMessages) req.getBody().getContent();
        final int reqId = ir.toCertReqMsgArray()[0].getCertReq().getCertReqId().getValue().intValue();
        final PKIMessage protectedReq = protectPKIMessage(req, false, "foo123", 567);
        byte[] ba = CmpMessageHelper.pkiMessageToByteArray(protectedReq);
        // Send request and receive response
        byte[] resp = sendCmpHttp(ba, 200, cmpAlias);
        // We used a CA using Dilithium as signature algorithm here, verify that that's what the response uses
        checkCmpResponseGeneral(resp, ISSUER_DN_DILITHIUM2, userDN, this.cacertDilithium2, nonce, transid, true, null, BCObjectIdentifiers.dilithium2.getId(), false);
        final X509Certificate cert = checkCmpCertRepMessage(cmpConfiguration, cmpAlias, userDN, this.cacertDilithium2, resp, reqId);

        // Send a confirm message to the CA
        final String hash = CertTools.getFingerprintAsString(cert);
        final PKIMessage confirm = genCertConfirm(userDN, this.cacertDilithium2, nonce, transid, hash, reqId, null);
        ba = CmpMessageHelper.pkiMessageToByteArray(confirm);
        // Send request and receive response
        resp = sendCmpHttp(ba, 200, cmpAlias);
        // We used a CA using Dilithium as signature algorithm here, verify that that's what the response uses
        checkCmpResponseGeneral(resp, ISSUER_DN_DILITHIUM2, userDN, this.cacertDilithium2, nonce, transid, false, null, BCObjectIdentifiers.dilithium2.getId(), false);
        checkCmpPKIConfirmMessage(userDN, this.cacertDilithium2, resp);
        log.trace("<test03CrmfHttpOkUserUnisigSubSet137PBEPlusDilithium2");
    }

    @Test
    public void test04BlueXCrmf() throws Exception {
        log.trace(">test04BlueXCrmf");
        // An EE with a matching subject and clear text password set to "foo123" must exist for HMAC validation in this test.
        // foo123 is not the correct password however, so we will fail HMAC verification
        final String username = "Some Common Name";
        try {
            super.createCmpUser(username, "password", "CN=Some Common Name", false, this.caIDSHA256, -1, -1);
            byte[] resp = sendCmpHttp(bluexir, 200, cmpAlias);
            assertNotNull(resp);
            // In this very old BlueX message, POP verification fails. 
            // The HMAC password used to protect the request is 'password', which is set on the CMP user "Some Common Name" above
            checkCmpPKIErrorMessage(resp, "C=NL,O=A.E.T. Europe B.V.,OU=Development,CN=Test CA 1", new X500Name(new RDN[0]), PKIFailureInfo.badPOP, null, null); // expecting a bad_pop
        } finally {
            endEntityManagementSession.deleteUser(ADMIN, username);        	
        }

        try {
            super.createCmpUser(username, "foo123", "CN=Some Common Name", false, this.caIDSHA256, -1, -1);
            byte[] resp = sendCmpHttp(bluexir, 200, cmpAlias);
            assertNotNull(resp);
            // If we don't know the HMAC password, the below error will be instead
            checkCmpPKIErrorMessage(resp, "C=NL,O=A.E.T. Europe B.V.,OU=Development,CN=Test CA 1", new X500Name(new RDN[0]), PKIFailureInfo.badRequest, null, null); // expecting a bad_pop
        } finally {
            endEntityManagementSession.deleteUser(ADMIN, username);         
        }

        log.trace("<test04BlueXCrmf");
    }

    @Test
    public void test05BadBytes() throws Exception {
        log.trace(">test05BadBytes");
        byte[] msg = bluexirBad;
        
        /* Before EJBCA 6.8.0 we responded with HTTP 400, but now we send a PKIFailureInfo.badRequest instead. */
        byte[] resp = sendCmpHttp(msg, 200, cmpAlias);
        assertNotNull(resp);
        checkCmpFailMessage(resp, "Not a valid CMP message.", PKIBody.TYPE_ERROR, 123, PKIFailureInfo.badRequest);
        log.trace("<test05BadBytes");
    }

    @Test
    public void test07SignedConfirmationMessage() throws Exception {
        log.trace(">test07SignedConfirmationMessage()");
        CmpConfirmResponseMessage cmpConfRes = new CmpConfirmResponseMessage();
        cmpConfRes.setSignKeyInfo(this.testx509caSHA256.getCertificateChain(), this.keys.getPrivate(), this.testx509caSHA256.getCAToken().getSignatureAlgorithm(), null);
        cmpConfRes.setSender(new GeneralName(USER_DN));
        cmpConfRes.setRecipient(new GeneralName(new X500Name("CN=cmpRecipient, O=TEST")));
        cmpConfRes.setSenderNonce("DAxFSkJDQSBTYW==");
        cmpConfRes.setRecipientNonce("DAxFSkJDQSBTYY==");
        cmpConfRes.setTransactionId("MTMzNwo=");
        cmpConfRes.create();
        byte[] resp = cmpConfRes.getResponseMessage();
        PKIMessage msg = PKIMessage.getInstance(ASN1Primitive.fromByteArray(resp));
        boolean veriStatus = CmpMessageHelper.verifyCertBasedPKIProtection(msg, this.keys.getPublic());
        assertTrue("Verification failed.", veriStatus);
        log.trace("<test07SignedConfirmationMessage()");
    }

    @Test
    public void testUnsignedConfirmationMessage() throws Exception {
        log.trace(">testUnsignedConfirmationMessage()");
        CmpConfirmResponseMessage cmpConfRes = new CmpConfirmResponseMessage();
        //cmpConfRes.setSignKeyInfo(this.testx509ca.getCertificateChain(), this.keys.getPrivate(), null);
        cmpConfRes.setSender(new GeneralName(USER_DN));
        cmpConfRes.setRecipient(new GeneralName(new X500Name("CN=cmpRecipient, O=TEST")));
        cmpConfRes.setSenderNonce("DAxFSkJDQSBTYW==");
        cmpConfRes.setRecipientNonce("DAxFSkJDQSBTYY==");
        cmpConfRes.setTransactionId("MTMzNwo=");
        cmpConfRes.create();
        byte[] resp = cmpConfRes.getResponseMessage();
        PKIMessage msg = PKIMessage.getInstance(ASN1Primitive.fromByteArray(resp));
        try {
            CmpMessageHelper.verifyCertBasedPKIProtection(msg, this.keys.getPublic());
            fail("Attempting to verify signature on an unsigned message should have failed.");
        } catch (SignatureException e) {
            log.debug("Expected exception: " + e.getMessage());
        }
        log.trace("<testUnsignedConfirmationMessage()");
    }

    @Test
    public void test08SubjectDNSerialnumber() throws Exception {
        log.trace(">test08SubjectDNSerialnumber");
        // Create a new good USER
        String cmpsntestUsername = "cmpsntest";
        String cmpsntest2Username = "cmpsntest2";
        final X500Name userDN1 = createCmpUser(cmpsntestUsername, "foo123", "C=SE,SN=12234567,CN=cmpsntest", true, this.caIDSHA256, -1, -1);

        try {
            byte[] nonce = CmpMessageHelper.createSenderNonce();
            byte[] transid = CmpMessageHelper.createSenderNonce();

            PKIMessage req = genCertReq(ISSUER_DN_SHA256, userDN1, this.keys, this.cacertSHA256, nonce, transid, false, null, null, null, null, null, null);
            assertNotNull(req);
            CertReqMessages ir = (CertReqMessages) req.getBody().getContent();
            int reqId = ir.toCertReqMsgArray()[0].getCertReq().getCertReqId().getValue().intValue();
            byte[] ba = CmpMessageHelper.pkiMessageToByteArray(req);
            // Send request and receive response
            byte[] resp = sendCmpHttp(ba, 200, cmpAlias);
            checkCmpResponseGeneral(resp, ISSUER_DN_SHA256, userDN1, this.cacertSHA256, nonce, transid, true, null, PKCSObjectIdentifiers.sha256WithRSAEncryption.getId(), false);
            X509Certificate cert = checkCmpCertRepMessage(cmpConfiguration, cmpAlias, userDN1, this.cacertSHA256, resp, reqId);

            // Now revoke the certificate!
            PKIMessage rev = genRevReq(ISSUER_DN_SHA256, userDN1, cert.getSerialNumber(), this.cacertSHA256, nonce, transid, true, null, null);
            assertNotNull(rev);
            rev = protectPKIMessage(rev, false, "foo123", 567);
            assertNotNull(rev);
            byte[] barev = CmpMessageHelper.pkiMessageToByteArray(rev);
            // Send request and receive response
            resp = sendCmpHttp(barev, 200,cmpAlias);
            checkCmpResponseGeneral(resp, ISSUER_DN_SHA256, userDN1, this.cacertSHA256, nonce, transid, false, null, PKCSObjectIdentifiers.sha256WithRSAEncryption.getId(), false);
            int revStatus = checkRevokeStatus(ISSUER_DN_SHA256, CertTools.getSerialNumber(cert));
            assertNotEquals("Revocation request failed to revoke the certificate", RevokedCertInfo.NOT_REVOKED, revStatus);

            // Create another USER with the subjectDN serialnumber spelled "SERIALNUMBER" instead of "SN"
            KeyPair keys2 = KeyTools.genKeys("512", AlgorithmConstants.KEYALGORITHM_RSA);

            final X500Name userDN2 = createCmpUser(cmpsntest2Username, "foo123", "C=SE,SERIALNUMBER=123456789,CN=cmpsntest2", true, this.caIDSHA256, -1, -1);
            req = genCertReq(ISSUER_DN_SHA256, userDN2, keys2, this.cacertSHA256, nonce, transid, false, null, null, null, null, null, null);
            assertNotNull(req);
            ir = (CertReqMessages) req.getBody().getContent();
            reqId = ir.toCertReqMsgArray()[0].getCertReq().getCertReqId().getValue().intValue();
            ba = CmpMessageHelper.pkiMessageToByteArray(req);
            // Send request and receive response
            resp = sendCmpHttp(ba, 200, cmpAlias);
            checkCmpResponseGeneral(resp, ISSUER_DN_SHA256, userDN2, this.cacertSHA256, nonce, transid, true, null, PKCSObjectIdentifiers.sha256WithRSAEncryption.getId(), false);
            cert = checkCmpCertRepMessage(cmpConfiguration, cmpAlias, userDN2, this.cacertSHA256, resp, reqId);

            // Now revoke this certificate too
            rev = genRevReq(ISSUER_DN_SHA256, userDN2, cert.getSerialNumber(), this.cacertSHA256, nonce, transid, true, null, null);
            assertNotNull(rev);
            rev = protectPKIMessage(rev, false, "foo123", 567);
            assertNotNull(rev);
            barev = CmpMessageHelper.pkiMessageToByteArray(rev);
            // Send request and receive response
            resp = sendCmpHttp(barev, 200, cmpAlias);
            checkCmpResponseGeneral(resp, ISSUER_DN_SHA256, userDN2, this.cacertSHA256, nonce, transid, false, null, PKCSObjectIdentifiers.sha256WithRSAEncryption.getId(), false);
            revStatus = checkRevokeStatus(ISSUER_DN_SHA256, CertTools.getSerialNumber(cert));
            assertNotEquals("Revocation request failed to revoke the certificate", RevokedCertInfo.NOT_REVOKED, revStatus);
        } finally {
            try {
                this.endEntityManagementSession.deleteUser(ADMIN, cmpsntestUsername);
            } catch (NoSuchEndEntityException e) {} // NOOMD;
            try {
                this.endEntityManagementSession.deleteUser(ADMIN, cmpsntest2Username);
            } catch (NoSuchEndEntityException e) {} // NOOMD;
        }
        log.trace("<test08SubjectDNSerialnumber");
    }

    @Test
    public void test09KeyIdTest() {
        log.trace(">test09KeyIdTest()");
        DEROctetString octs = new DEROctetString("foo123".getBytes());
        String keyid = CmpMessageHelper.getStringFromOctets(octs);
        assertEquals("foo123", keyid);

        PKIHeaderBuilder headerbuilder = new PKIHeaderBuilder(PKIHeader.CMP_2000, new GeneralName(new X500Name("CN=Sender")), new GeneralName(new X500Name("CN=Recipient")));
        headerbuilder.setSenderKID(new DEROctetString("foo123".getBytes()));
        PKIHeader header = headerbuilder.build();
        keyid = CmpMessageHelper.getStringFromOctets(header.getSenderKID());
        assertEquals("foo123", keyid);
        log.trace("<test09KeyIdTest()");
    }

    @Test
    public void test10EscapedCharsInDN() throws Exception {
        log.trace(">test10EscapedCharsInDN");

        this.cmpConfiguration.setExtractUsernameComponent(cmpAlias, "DN");
        this.globalConfigurationSession.saveConfiguration(ADMIN, this.cmpConfiguration);

        byte[] nonce = CmpMessageHelper.createSenderNonce();
        byte[] transid = CmpMessageHelper.createSenderNonce();

        // --------------- Send a CRMF request with the whole DN as username with escapable characters --------------- //
        final String sRequestName = "CN=another\0nullguy%00<do>";
        // Create a new good USER
        final X500Name requestName = createCmpUser(sRequestName, "foo123", sRequestName, false, this.caIDSHA256, -1, -1);

        try {
            PKIMessage req = genCertReq(ISSUER_DN_SHA256, requestName, this.keys, this.cacertSHA256, nonce, transid, false, null, null, null, null, null, null);
            assertNotNull(req);
            CertReqMessages ir = (CertReqMessages) req.getBody().getContent();
            int reqId = ir.toCertReqMsgArray()[0].getCertReq().getCertReqId().getValue().intValue();
            byte[] ba = CmpMessageHelper.pkiMessageToByteArray(req);
            // Send request and receive response
            byte[] resp = sendCmpHttp(ba, 200, cmpAlias);
            checkCmpResponseGeneral(resp, ISSUER_DN_SHA256, requestName, this.cacertSHA256, nonce, transid, true, null, PKCSObjectIdentifiers.sha256WithRSAEncryption.getId(), false);
            X509Certificate cert = checkCmpCertRepMessage(cmpConfiguration, cmpAlias, new X500Name(StringTools.strip(sRequestName)), this.cacertSHA256, resp, reqId);
            assertNotNull(cert);

            // Now revoke the bastard!
            PKIMessage rev = genRevReq(ISSUER_DN_SHA256, requestName, cert.getSerialNumber(), this.cacertSHA256, nonce, transid, true, null, null);
            assertNotNull(rev);
            rev = protectPKIMessage(rev, false, "foo123", 567);
            byte[] barev = CmpMessageHelper.pkiMessageToByteArray(rev);
            // Send request and receive response
            resp = sendCmpHttp(barev, 200, cmpAlias);
            checkCmpResponseGeneral(resp, ISSUER_DN_SHA256, requestName, this.cacertSHA256, nonce, transid, false, null, PKCSObjectIdentifiers.sha256WithRSAEncryption.getId(), false);
            int revStatus = checkRevokeStatus(ISSUER_DN_SHA256, CertTools.getSerialNumber(cert));
            assertNotEquals("Revocation request failed to revoke the certificate", RevokedCertInfo.NOT_REVOKED, revStatus);
        } finally {
            String escapedName = StringTools.stripUsername(sRequestName);
            try {
                this.endEntityManagementSession.deleteUser(ADMIN, escapedName);
            } catch (NoSuchEndEntityException e) {
                // A test probably failed before creating the entity
                log.debug("Failed to delete USER: " + escapedName);
            }
        }

        // --------------- Send a CRMF request with a username with escapable characters --------------- //
        final String username = "another\0nullguy%00";
        final String sDN = "CN=" + username + ", C=SE, O=hejsan";
        KeyPair key2 = KeyTools.genKeys("512", AlgorithmConstants.KEYALGORITHM_RSA);

        // Create a new good USER
        final X500Name dn = createCmpUser(username, "foo123", sDN, false, this.caIDSHA256, -1, -1);

        try {
            PKIMessage req = genCertReq(ISSUER_DN_SHA256, dn, key2, this.cacertSHA256, nonce, transid, false, null, null, null, null, null, null);
            assertNotNull(req);
            CertReqMessages ir = (CertReqMessages) req.getBody().getContent();
            int reqId = ir.toCertReqMsgArray()[0].getCertReq().getCertReqId().getValue().intValue();
            byte[] ba = CmpMessageHelper.pkiMessageToByteArray(req);
            // Send request and receive response
            byte[] resp = sendCmpHttp(ba, 200, cmpAlias);
            checkCmpResponseGeneral(resp, ISSUER_DN_SHA256, dn, this.cacertSHA256, nonce, transid, true, null, PKCSObjectIdentifiers.sha256WithRSAEncryption.getId(), false);
            X509Certificate cert = checkCmpCertRepMessage(cmpConfiguration, cmpAlias, dn, this.cacertSHA256, resp, reqId);
            assertNotNull(cert);

            // Now revoke the bastard!
            PKIMessage rev = genRevReq(ISSUER_DN_SHA256, dn, cert.getSerialNumber(), this.cacertSHA256, nonce, transid, true, null, null);
            assertNotNull(rev);
            rev = protectPKIMessage(rev, false, "foo123", 567);
            byte[] barev = CmpMessageHelper.pkiMessageToByteArray(rev);
            // Send request and receive response
            resp = sendCmpHttp(barev, 200, cmpAlias);
            checkCmpResponseGeneral(resp, ISSUER_DN_SHA256, dn, this.cacertSHA256, nonce, transid, false, null, PKCSObjectIdentifiers.sha256WithRSAEncryption.getId(), false);
            int revStatus = checkRevokeStatus(ISSUER_DN_SHA256, CertTools.getSerialNumber(cert));
            assertNotEquals("Revocation request failed to revoke the certificate", RevokedCertInfo.NOT_REVOKED, revStatus);
        } finally {
            String escapedName = StringTools.strip(username);
            try {
                this.endEntityManagementSession.deleteUser(ADMIN, escapedName);
            } catch (NoSuchEndEntityException e) {
                // A test probably failed before creating the entity
                log.debug("Failed to delete USER: " + escapedName);
            }
        }
        log.trace("<test10EscapedCharsInDN");
    }

    @Test
    public void  test11IncludingCertChainInSignedCMPResponse() throws Exception {
        //---------- Create SubCA signed by testx509ca (rootCA) ------------- //
        String subcaDN = "CN=SubTestCA";
        int subcaID = subcaDN.hashCode();
        int cryptoTokenId = CryptoTokenTestUtils.createCryptoTokenForCA(ADMIN, null, true, false, subcaDN, "1024", "1024", CAToken.SOFTPRIVATESIGNKEYALIAS, CAToken.SOFTPRIVATEDECKEYALIAS);
        final String username = "cmptest";
        try {
            final CAToken catoken = CaTestUtils.createCaToken(cryptoTokenId, AlgorithmConstants.SIGALG_SHA256_WITH_RSA, AlgorithmConstants.SIGALG_SHA256_WITH_RSA, CAToken.SOFTPRIVATESIGNKEYALIAS, CAToken.SOFTPRIVATEDECKEYALIAS);
            final List<ExtendedCAServiceInfo> extendedCaServices = new ArrayList<ExtendedCAServiceInfo>(2);
            extendedCaServices.add(new KeyRecoveryCAServiceInfo(ExtendedCAServiceInfo.STATUS_ACTIVE));
            String caname = DnComponents.getPartFromDN(subcaDN, "CN");
            boolean ldapOrder = !DnComponents.isDNReversed(subcaDN);
            X509CAInfo cainfo = X509CAInfo.getDefaultX509CAInfo(subcaDN, caname, CAConstants.CA_ACTIVE, CertificateProfileConstants.CERTPROFILE_FIXED_SUBCA,
                    "3650d", this.caIDSHA256, this.testx509caSHA256.getCertificateChain(), catoken);
            cainfo.setDescription("JUnit RSA SubCA");
            cainfo.setExtendedCAServiceInfos(extendedCaServices);
            cainfo.setUseLdapDnOrder(ldapOrder);
            cainfo.setCmpRaAuthSecret("foo123");

            CAAdminSessionRemote caAdminSession = EjbRemoteHelper.INSTANCE.getRemoteSession(CAAdminSessionRemote.class);
            caAdminSession.createCA(ADMIN, cainfo);
            assertTrue(this.caSession.existsCa(subcaID));
            cainfo = (X509CAInfo) this.caSession.getCAInfo(ADMIN, subcaID);
            X509Certificate subcaCert = (X509Certificate) cainfo.getCertificateChain().iterator().next();

            // --------- Create a user ----------------- //
            final X500Name userDN = new X500Name("C=SE,O=PrimeKey,CN=cmptest");
            EndEntityInformation user = new EndEntityInformation("cmptest", userDN.toString(), subcaID,
                    null, "cmptest@primekey.se", new EndEntityType(EndEntityTypes.ENDUSER),
//                    EndEntityConstants.EMPTY_END_ENTITY_PROFILE, CertificateProfileConstants.CERTPROFILE_FIXED_ENDUSER,
                    this.eepDnOverrideId, this.cpDnOverrideId,
                    SecConst.TOKEN_SOFT_PEM, null);
            user.setPassword("foo123");
            try {
                this.endEntityManagementSession.addUser(ADMIN, user, true);
                log.debug("created user: cmptest, foo123, " + userDN);
            } catch (EndEntityExistsException e) {
                log.debug("User cmptest already exists.");
                this.endEntityManagementSession.changeUser(ADMIN, user, true);
                this.endEntityManagementSession.setUserStatus(ADMIN, "cmptest", EndEntityConstants.STATUS_NEW);
                log.debug("Reset status to NEW");
            }

            assertTrue(this.endEntityManagementSession.existsUser("cmptest"));
            EndEntityAccessSessionRemote eeAccessSession = EjbRemoteHelper.INSTANCE.getRemoteSession(EndEntityAccessSessionRemote.class);
            EndEntityInformation ee = eeAccessSession.findUser(ADMIN, "cmptest");
            assertEquals(subcaID, ee.getCAId());

            // -------- generate and send a CMP request -------------- //
            byte[] nonce = CmpMessageHelper.createSenderNonce();
            byte[] transid = CmpMessageHelper.createSenderNonce();

            PKIMessage req = genCertReq(subcaDN, userDN, this.keys, subcaCert, nonce, transid, false, null, null, null, null, null, null);
            assertNotNull(req);
            CertReqMessages ir = (CertReqMessages) req.getBody().getContent();
            int reqId = ir.toCertReqMsgArray()[0].getCertReq().getCertReqId().getValue().intValue();
            byte[] ba = CmpMessageHelper.pkiMessageToByteArray(req);
            // Send request and receive response
            byte[] resp = sendCmpHttp(ba, 200, cmpAlias);
            checkCmpResponseGeneral(resp, subcaDN, userDN, subcaCert, nonce, transid, true, null, PKCSObjectIdentifiers.sha256WithRSAEncryption.getId(), false);
            final X509Certificate cert = checkCmpCertRepMessage(cmpConfiguration, cmpAlias, userDN, subcaCert, resp, reqId);
            assertNotNull(cert);

            // ------- Check that the entire certificate chain is in the extraCerts field in the response
            PKIMessage respMsg = PKIMessage.getInstance(resp);
            assertNotNull(respMsg);

            CMPCertificate[] certChain = respMsg.getExtraCerts();
            assertEquals(2, certChain.length);
            assertEquals(subcaDN, certChain[0].getX509v3PKCert().getSubject().toString());
            assertEquals(ISSUER_DN_SHA256, certChain[1].getX509v3PKCert().getSubject().toString());
        } finally {
            try {
                this.endEntityManagementSession.deleteUser(ADMIN, username);
            } catch (NoSuchEndEntityException e) {
                // A test probably failed before creating the entity
                log.debug("Failed to delete user: " + username);
            }
            CaTestUtils.removeCa(ADMIN, this.caSession.getCAInfo(ADMIN, subcaID));
        }
    }

    /** Tests server generated keys, which are requested by sending a missing request public key in the CRMF request
     * message, or a SubjectPublicKeyInfo with AlgorithmId but not key bits, as specified in:
     * RFC4210 section 5.3.4 and Appendix D.4, RFC4211 Section 6.6 and Appendix B
     */
    @Test
    public void test12ServerGeneratedKeys() throws Exception {
        log.trace(">test12ServerGeneratedKeys");
        // Create a new good USER
        final String cmptestUsername = "cmpsrvgentest";
        //final String cmptestCPName = "CMPSRVGENTEST";
        final String cmptestCPName = CP_DN_OVERRIDE_NAME;
        CertificateProfile certificateProfile = this.certProfileSession.getCertificateProfile(CP_DN_OVERRIDE_NAME);
        assertNotNull(certificateProfile);
        // Backup the certificate profile so we can restore it afterwards, because we will modify it in this test
        //      certificateProfile.setAvailableBitLengths(new int[] {1024, 2048});
        //      certificateProfile.setAvailableKeyAlgorithms(new String[]{"RSA", "ECDSA"});
        CertificateProfile backup = certificateProfile.clone();
        final int cpID = certProfileSession.getCertificateProfileId(CP_DN_OVERRIDE_NAME);
        final int eepID = endEntityProfileSession.getEndEntityProfileId(EEP_DN_OVERRIDE_NAME);
        log.info("Using Certificate Profile with ID: "+cpID);
        final X500Name userDN1 = createCmpUser(cmptestUsername, "foo123", "C=SE,O=MemyselfandI,CN="+cmptestUsername, false, this.caIDSHA256, eepID, cpID);
        String fingerprint1 = null;
        String fingerprint2 = null;
        String fingerprint3 = null;
        String fingerprint4 = null;
        try {
            byte[] nonce = CmpMessageHelper.createSenderNonce();
            byte[] transid = CmpMessageHelper.createSenderNonce();

            // 0.

            // Send a CMP request with empty public key, signaling server key generation, but where server key generation is not allowed (the default) in the CMP alias
            // Should fail
            AlgorithmIdentifier pAlg = new AlgorithmIdentifier(PKCSObjectIdentifiers.sha256WithRSAEncryption);
            PKIMessage req = genCertReq(ISSUER_DN_SHA256, userDN1, /*keys*/null, this.cacertSHA256, nonce, transid, false, null, null, null, null, pAlg, null);
            assertNotNull(req);
            CertReqMessages ir = (CertReqMessages) req.getBody().getContent();
            int reqId = ir.toCertReqMsgArray()[0].getCertReq().getCertReqId().getValue().intValue();
            byte[] ba = CmpMessageHelper.pkiMessageToByteArray(req);
            // Send request and receive response
            byte[] resp = sendCmpHttp(ba, 200, cmpAlias);
            // This request should fail because we did not provide a protocolEncrKey key
            // Expect a CertificateResponse (reject) message with error FailInfo.BAD_REQUEST
            checkCmpPKIErrorMessage(resp, ISSUER_DN_SHA256, userDN1, PKIFailureInfo.badRequest, "Server generated keys not allowed", cacertSHA256);
            // checkCmpFailMessage(resp, "Request public key can not be empty without providing a protocolEncrKey", 1, reqId, 7, PKIFailureInfo.badRequest);

            // 1.

            // Send a CMP request with empty public key, signaling server key generation, but where there is no protoclEncrKey to encrypt the response with
            // Should fail
            // Allow server key generation in the CMP alias
            this.cmpConfiguration.setAllowServerGeneratedKeys(cmpAlias, true);
            this.globalConfigurationSession.saveConfiguration(ADMIN, this.cmpConfiguration);
            pAlg = new AlgorithmIdentifier(PKCSObjectIdentifiers.sha256WithRSAEncryption);
            req = genCertReq(ISSUER_DN_SHA256, userDN1, /*keys*/null, this.cacertSHA256, nonce, transid, false, null, null, null, null, pAlg, null);
            assertNotNull(req);
            ir = (CertReqMessages) req.getBody().getContent();
            reqId = ir.toCertReqMsgArray()[0].getCertReq().getCertReqId().getValue().intValue();
            ba = CmpMessageHelper.pkiMessageToByteArray(req);
            // Send request and receive response
            resp = sendCmpHttp(ba, 200, cmpAlias);
            // This request should fail because we did not provide a protocolEncrKey key
            // Expect a CertificateResponse (reject) message with error FailInfo.BAD_REQUEST
            checkCmpPKIErrorMessage(resp, ISSUER_DN_SHA256, userDN1, PKIFailureInfo.badRequest, "Request public key can not be empty without providing a suitable protocolEncrKey (RSA)", cacertSHA256);
            // checkCmpFailMessage(resp, "Request public key can not be empty without providing a protocolEncrKey", 1, reqId, 7, PKIFailureInfo.badRequest);

            // 2.

            // Add protocolEncKey that is not an RSA key, this will return an error as well
            KeyPair protocolEncKey = KeyTools.genKeys("secp256r1", "ECDSA");
            req = genCertReq(ISSUER_DN_SHA256, userDN1, userDN1, null, /*keys*/null, null, protocolEncKey, cacertSHA256, nonce, transid, false,
                    null, null, null, null, pAlg, null, false);
            assertNotNull(req);
            ir = (CertReqMessages) req.getBody().getContent();
            reqId = ir.toCertReqMsgArray()[0].getCertReq().getCertReqId().getValue().intValue();
            ba = CmpMessageHelper.pkiMessageToByteArray(req);
            // Send request and receive response
            resp = sendCmpHttp(ba, 200, cmpAlias);
            // Expect a CertificateResponse (reject) message with error FailInfo.BAD_REQUEST
            checkCmpPKIErrorMessage(resp, ISSUER_DN_SHA256, userDN1, PKIFailureInfo.badRequest, "Request public key can not be empty without providing a suitable protocolEncrKey (RSA)", cacertSHA256);

            // 3.

            // Add protocolEncrKey or the correct type (RSA), but have request public key null, and not a single choice of keys in the Certificate Profile, should fail
            // Sending null means that the server should choose the keytype and size allowed by the certificate profile
            protocolEncKey = KeyTools.genKeys("1024", "RSA");
            req = genCertReq(ISSUER_DN_SHA256, userDN1, userDN1, null, /*keys*/null, null, protocolEncKey, cacertSHA256, nonce, transid, false,
                    null, null, null, null, pAlg, null, false);
            assertNotNull(req);
            ir = (CertReqMessages) req.getBody().getContent();
            reqId = ir.toCertReqMsgArray()[0].getCertReq().getCertReqId().getValue().intValue();
            ba = CmpMessageHelper.pkiMessageToByteArray(req);
            // Send request and receive response
            resp = sendCmpHttp(ba, 200, cmpAlias);
            // Expect a CertificateResponse (reject) message with error FailInfo.BAD_REQUEST
            checkCmpPKIErrorMessage(resp, ISSUER_DN_SHA256, userDN1, PKIFailureInfo.badRequest, "Certificate profile specified more than one key algoritm, not possible to server generate keys", cacertSHA256);

            // 4.

            // Set a single selection in the Certificate Profile and expect a good answer
            // Sending null means that the server should choose the keytype and size allowed by the certificate profile
            certificateProfile.setAvailableBitLengths(new int[] {1024});
            certificateProfile.setAvailableKeyAlgorithms(new String[]{"RSA"});
            certProfileSession.changeCertificateProfile(ADMIN, cmptestCPName, certificateProfile);
            req = genCertReq(ISSUER_DN_SHA256, userDN1, userDN1, null, /*keys*/null, null, protocolEncKey, cacertSHA256, nonce, transid, false,
                    null, null, null, null, pAlg, null, false);
            assertNotNull(req);
            ir = (CertReqMessages) req.getBody().getContent();
            reqId = ir.toCertReqMsgArray()[0].getCertReq().getCertReqId().getValue().intValue();
            ba = CmpMessageHelper.pkiMessageToByteArray(req);
            // Send request and receive response
            resp = sendCmpHttp(ba, 200, cmpAlias);
            // Now we should have a cert response
            PKIMessage pkiMessage = checkCmpResponseGeneral(resp, ISSUER_DN_SHA256, userDN1, this.cacertSHA256, nonce, transid, true, null, PKCSObjectIdentifiers.sha256WithRSAEncryption.getId(), false);
            X509Certificate cert = checkCmpCertRepMessage(cmpConfiguration, cmpAlias, userDN1, this.cacertSHA256, resp, reqId);
            assertNotNull(cert);
            fingerprint1 = CertTools.getFingerprintAsString(cert);
            // We should also have a private key in the response
            {
                // certifiedKeyPair.getCertOrEncCert().getCertificate() is what we verified above in checkCmpCertRepMessage
                // Now lets try to dig out the encrypted private key
                final PrivateKey privKey = decryptPrivateKey(protocolEncKey.getPrivate(), pkiMessage);
                byte[] data = "foobar we want to sign this data, cats and dogs rule!".getBytes();
                byte[] signedData = KeyTools.signData(privKey, AlgorithmConstants.SIGALG_SHA256_WITH_RSA, data);
                final boolean signatureOK = KeyTools.verifyData(cert.getPublicKey(), AlgorithmConstants.SIGALG_SHA256_WITH_RSA, data, signedData);
                assertTrue(signatureOK);
                // Verify that the private/public key generated by the server is the algorithm and size that we expected
                assertEquals("RSA", privKey.getAlgorithm());
                assertEquals(1024, KeyTools.getKeyLength(cert.getPublicKey()));
            }

            // 5.

            // Try with ECC keys
            // Sending null means that the server should choose the keytype and size allowed by the certificate profile
            this.endEntityManagementSession.setUserStatus(ADMIN, cmptestUsername, EndEntityConstants.STATUS_NEW);
            certificateProfile.setAvailableKeyAlgorithms(new String[]{"ECDSA"});
            certificateProfile.setAvailableEcCurves(new String[]{"secp256r1"});
            certProfileSession.changeCertificateProfile(ADMIN, cmptestCPName, certificateProfile);
            req = genCertReq(ISSUER_DN_SHA256, userDN1, userDN1, null, /*keys*/null, null, protocolEncKey, cacertSHA256, nonce, transid, false,
                    null, null, null, null, pAlg, null, false);
            assertNotNull(req);
            ir = (CertReqMessages) req.getBody().getContent();
            reqId = ir.toCertReqMsgArray()[0].getCertReq().getCertReqId().getValue().intValue();
            ba = CmpMessageHelper.pkiMessageToByteArray(req);
            // Send request and receive response
            resp = sendCmpHttp(ba, 200, cmpAlias);
            // Now we should have a cert response
            pkiMessage = checkCmpResponseGeneral(resp, ISSUER_DN_SHA256, userDN1, this.cacertSHA256, nonce, transid, true, null, PKCSObjectIdentifiers.sha256WithRSAEncryption.getId(), false);
            cert = checkCmpCertRepMessage(cmpConfiguration, cmpAlias, userDN1, this.cacertSHA256, resp, reqId);
            assertNotNull(cert);
            fingerprint2 = CertTools.getFingerprintAsString(cert);
            // We should also have a private key in the response
            {
                final PrivateKey privKey = decryptPrivateKey(protocolEncKey.getPrivate(), pkiMessage);
                byte[] data = "foobar we want to sign this data, cats and dogs rule!".getBytes();
                byte[] signedData = KeyTools.signData(privKey, AlgorithmConstants.SIGALG_SHA256_WITH_ECDSA, data);
                final boolean signatureOK = KeyTools.verifyData(cert.getPublicKey(), AlgorithmConstants.SIGALG_SHA256_WITH_ECDSA, data, signedData);
                assertTrue(signatureOK);
                // Verify that the private/public key generated by the server is the algorithm and size that we expected
                assertEquals("EC", privKey.getAlgorithm());
                final String keySpec = AlgorithmTools.getKeySpecification(cert.getPublicKey());
                assertEquals("prime256v1", keySpec);
            }

            // 6.

            // Instead of sending an empty public key, send a SubjectPublicKeyInfo with empty bitstring as specified in RFC4210:
            // First we try specifying RSA key, but profile only allows ECDSA, should fail
            //
            // "Note that subjectPublicKeyInfo MAY be present and contain an AlgorithmIdentifier followed by a zero-length BIT STRING for the subjectPublicKey
            // "if it is desired to inform the CA/RA of algorithm and parameter preferences regarding the to-be-generated key pair"
            // Server should then get the algorithm from the SubjectPublicKeyInfo
            this.endEntityManagementSession.setUserStatus(ADMIN, cmptestUsername, EndEntityConstants.STATUS_NEW);
            certificateProfile.setAvailableKeyAlgorithms(new String[]{"ECDSA"});
            certificateProfile.setAvailableEcCurves(new String[]{"secp256r1"});
            certProfileSession.changeCertificateProfile(ADMIN, cmptestCPName, certificateProfile);
            // Start with RSA public key info, with empty BITString
            // Note for a normal RSA key the AlgorithmIdentifier.parameters is specified to be DERNull (not java null, but ASN.1 type null)
            // See RFC3279 for SubjectPublicKeyInfo OIDs and parameters for RSA, ECDSA etc
            SubjectPublicKeyInfo spkInfo = new SubjectPublicKeyInfo(new AlgorithmIdentifier(
                    PKCSObjectIdentifiers.rsaEncryption, DERNull.INSTANCE), new byte[0]);
            req = genCertReq(ISSUER_DN_SHA256, userDN1, userDN1, null, /*keys*/null, spkInfo, protocolEncKey, cacertSHA256, nonce, transid, false,
                    null, null, null, null, pAlg, null, false);
            assertNotNull(req);
            ir = (CertReqMessages) req.getBody().getContent();
            reqId = ir.toCertReqMsgArray()[0].getCertReq().getCertReqId().getValue().intValue();
            ba = CmpMessageHelper.pkiMessageToByteArray(req);
            // Send request and receive response
            resp = sendCmpHttp(ba, 200, cmpAlias);
            // Expect a CertificateResponse (reject) message with error FailInfo.BAD_REQUEST
            checkCmpPKIErrorMessage(resp, ISSUER_DN_SHA256, userDN1, PKIFailureInfo.badRequest, "RSA key generation requested, but certificate profile specified does not allow RSA", cacertSHA256);

            // 7.

            // Same as above, but profile allows multiple RSA key sizes, should fail
            //
            this.endEntityManagementSession.setUserStatus(ADMIN, cmptestUsername, EndEntityConstants.STATUS_NEW);
            certificateProfile.setAvailableKeyAlgorithms(new String[]{"RSA"});
            certificateProfile.setAvailableBitLengths(new int[] {1024, 2048});
            certProfileSession.changeCertificateProfile(ADMIN, cmptestCPName, certificateProfile);
            // Start with RSA public key info, with empty BITString
            // Note for a normal RSA key the AlgorithmIdentifier.parameters is specified to be DERNull (not java null, but ASN.1 type null)
            // See RFC3279 for SubjectPublicKeyInfo OIDs and parameters for RSA, ECDSA etc
            req = genCertReq(ISSUER_DN_SHA256, userDN1, userDN1, null, /*keys*/null, spkInfo, protocolEncKey, cacertSHA256, nonce, transid, false,
                    null, null, null, null, pAlg, null, false);
            assertNotNull(req);
            ir = (CertReqMessages) req.getBody().getContent();
            reqId = ir.toCertReqMsgArray()[0].getCertReq().getCertReqId().getValue().intValue();
            ba = CmpMessageHelper.pkiMessageToByteArray(req);
            // Send request and receive response
            resp = sendCmpHttp(ba, 200, cmpAlias);
            // Expect a CertificateResponse (reject) message with error FailInfo.BAD_REQUEST
            checkCmpPKIErrorMessage(resp, ISSUER_DN_SHA256, userDN1, PKIFailureInfo.badRequest, "Certificate profile specified more than one key size, not possible to server generate keys", cacertSHA256);

            // 8.

            // Try the same but with an unsupported algorithm, should fail
            this.endEntityManagementSession.setUserStatus(ADMIN, cmptestUsername, EndEntityConstants.STATUS_NEW);
            // Start with RSA public key info, with empty BITString
            spkInfo = new SubjectPublicKeyInfo(new AlgorithmIdentifier(
                    PKCSObjectIdentifiers.des_EDE3_CBC, DERNull.INSTANCE), new byte[0]);
            req = genCertReq(ISSUER_DN_SHA256, userDN1, userDN1, null, /*keys*/null, spkInfo, protocolEncKey, cacertSHA256, nonce, transid, false,
                    null, null, null, null, pAlg, null, false);
            assertNotNull(req);
            ir = (CertReqMessages) req.getBody().getContent();
            reqId = ir.toCertReqMsgArray()[0].getCertReq().getCertReqId().getValue().intValue();
            ba = CmpMessageHelper.pkiMessageToByteArray(req);
            // Send request and receive response
            resp = sendCmpHttp(ba, 200, cmpAlias);
            // Expect a CertificateResponse (reject) message with error FailInfo.BAD_REQUEST
            checkCmpPKIErrorMessage(resp, ISSUER_DN_SHA256, userDN1, PKIFailureInfo.badRequest, "Server key generation requested, but SubjectPublicKeyInfo specifies unsupported algorithm 1.2.840.113549.3.7", cacertSHA256);

            // 9.

            // Instead of sending an empty public key, send a SubjectPublicKeyInfo with empty bitstring as specified in RFC4210:
            // "Note that subjectPublicKeyInfo MAY be present and contain an AlgorithmIdentifier followed by a zero-length BIT STRING for the subjectPublicKey
            // "if it is desired to inform the CA/RA of algorithm and parameter preferences regarding the to-be-generated key pair"
            // Server should then get the algorithm from the SubjectPublicKeyInfo
            this.endEntityManagementSession.setUserStatus(ADMIN, cmptestUsername, EndEntityConstants.STATUS_NEW);
            certificateProfile.setAvailableKeyAlgorithms(new String[]{"RSA"});
            certificateProfile.setAvailableBitLengths(new int[] {1024});
            certProfileSession.changeCertificateProfile(ADMIN, cmptestCPName, certificateProfile);
            // Start with RSA public key info, with empty BITString
            spkInfo = new SubjectPublicKeyInfo(new AlgorithmIdentifier(
                    PKCSObjectIdentifiers.rsaEncryption, DERNull.INSTANCE), new byte[0]);
//            SubjectPublicKeyInfo spkInfoEC = new SubjectPublicKeyInfo(new AlgorithmIdentifier(
//                    X9ObjectIdentifiers.id_ecPublicKey, DERNull.INSTANCE), new byte[0]);
            req = genCertReq(ISSUER_DN_SHA256, userDN1, userDN1, null, /*keys*/null, spkInfo, protocolEncKey, cacertSHA256, nonce, transid, false,
                    null, null, null, null, pAlg, null, false);
            assertNotNull(req);
            ir = (CertReqMessages) req.getBody().getContent();
            reqId = ir.toCertReqMsgArray()[0].getCertReq().getCertReqId().getValue().intValue();
            ba = CmpMessageHelper.pkiMessageToByteArray(req);
            // Send request and receive response
            resp = sendCmpHttp(ba, 200, cmpAlias);
            // Now we should have a cert response
            pkiMessage = checkCmpResponseGeneral(resp, ISSUER_DN_SHA256, userDN1, this.cacertSHA256, nonce, transid, true, null, PKCSObjectIdentifiers.sha256WithRSAEncryption.getId(), false);
            cert = checkCmpCertRepMessage(cmpConfiguration, cmpAlias, userDN1, this.cacertSHA256, resp, reqId);
            assertNotNull(cert);
            fingerprint3 = CertTools.getFingerprintAsString(cert);
            // We should also have a private key in the response
            {
                final PrivateKey privKey = decryptPrivateKey(protocolEncKey.getPrivate(), pkiMessage);
                byte[] data = "foobar we want to sign this data, cats and dogs rule!".getBytes();
                byte[] signedData = KeyTools.signData(privKey, AlgorithmConstants.SIGALG_SHA256_WITH_RSA, data);
                final boolean signatureOK = KeyTools.verifyData(cert.getPublicKey(), AlgorithmConstants.SIGALG_SHA256_WITH_RSA, data, signedData);
                assertTrue(signatureOK);
                // Verify that the private/public key generated by the server is the algorithm and size that we expected
                assertEquals("RSA", privKey.getAlgorithm());
                assertEquals(1024, KeyTools.getKeyLength(cert.getPublicKey()));
            }

            // 10.

            // Same as above with ECDSA, first specify a curve that isn't allowed in the profile
            this.endEntityManagementSession.setUserStatus(ADMIN, cmptestUsername, EndEntityConstants.STATUS_NEW);
            certificateProfile.setAvailableKeyAlgorithms(new String[]{"ECDSA"});
            certificateProfile.setAvailableEcCurves(new String[]{"secp256r1"});
            certProfileSession.changeCertificateProfile(ADMIN, cmptestCPName, certificateProfile);
            // Try with an ECDSA public key info, with empty BITString
            // See RFC3279 for SubjectPublicKeyInfo OIDs and parameters for RSA, ECDSA etc
            // We'll specify the named curve we request here
            X962Parameters params = new X962Parameters(X9ObjectIdentifiers.prime192v1);
            spkInfo = new SubjectPublicKeyInfo(new AlgorithmIdentifier(
                    X9ObjectIdentifiers.id_ecPublicKey, params), new byte[0]);
            req = genCertReq(ISSUER_DN_SHA256, userDN1, userDN1, null, /*keys*/null, spkInfo, protocolEncKey, cacertSHA256, nonce, transid, false,
                    null, null, null, null, pAlg, null, false);
            assertNotNull(req);
            ir = (CertReqMessages) req.getBody().getContent();
            reqId = ir.toCertReqMsgArray()[0].getCertReq().getCertReqId().getValue().intValue();
            ba = CmpMessageHelper.pkiMessageToByteArray(req);
            // Send request and receive response
            resp = sendCmpHttp(ba, 200, cmpAlias);
            // Expect a CertificateResponse (reject) message with error FailInfo.BAD_REQUEST
            checkCmpPKIErrorMessage(resp, ISSUER_DN_SHA256, userDN1, PKIFailureInfo.badRequest,
                    "ECDSA key generation requested, but X962Parameters curve is none of the allowed named curves: prime192v1", cacertSHA256);

            // 11.

            // Change the profile to allow the curve we specify as params to SubjectPublicKeyInfo
            this.endEntityManagementSession.setUserStatus(ADMIN, cmptestUsername, EndEntityConstants.STATUS_NEW);
            certificateProfile.setAvailableKeyAlgorithms(new String[]{"ECDSA"});
            certificateProfile.setAvailableEcCurves(new String[]{"prime192v1", "secp256r1"});
            certProfileSession.changeCertificateProfile(ADMIN, cmptestCPName, certificateProfile);
            // Try with an ECDSA public key info, with empty BITString, but with params specifying a curve
            // See RFC3279 for SubjectPublicKeyInfo OIDs and parameters for RSA, ECDSA etc
            // We'll specify the named curve we request here
            spkInfo = new SubjectPublicKeyInfo(new AlgorithmIdentifier(
                    X9ObjectIdentifiers.id_ecPublicKey, params), new byte[0]);
            req = genCertReq(ISSUER_DN_SHA256, userDN1, userDN1, null, /*keys*/null, spkInfo, protocolEncKey, cacertSHA256, nonce, transid, false,
                    null, null, null, null, pAlg, null, false);
            assertNotNull(req);
            ir = (CertReqMessages) req.getBody().getContent();
            reqId = ir.toCertReqMsgArray()[0].getCertReq().getCertReqId().getValue().intValue();
            ba = CmpMessageHelper.pkiMessageToByteArray(req);
            // Send request and receive response
            resp = sendCmpHttp(ba, 200, cmpAlias);
            // Now we should have a cert response
            pkiMessage = checkCmpResponseGeneral(resp, ISSUER_DN_SHA256, userDN1, this.cacertSHA256, nonce, transid, true, null, PKCSObjectIdentifiers.sha256WithRSAEncryption.getId(), false);
            cert = checkCmpCertRepMessage(cmpConfiguration, cmpAlias, userDN1, this.cacertSHA256, resp, reqId);
            assertNotNull(cert);
            fingerprint4 = CertTools.getFingerprintAsString(cert);
            // We should also have a private key in the response
            {
                final PrivateKey privKey = decryptPrivateKey(protocolEncKey.getPrivate(), pkiMessage);
                byte[] data = "foobar we want to sign this data, cats and dogs rule!".getBytes();
                byte[] signedData = KeyTools.signData(privKey, AlgorithmConstants.SIGALG_SHA256_WITH_ECDSA, data);
                final boolean signatureOK = KeyTools.verifyData(cert.getPublicKey(), AlgorithmConstants.SIGALG_SHA256_WITH_ECDSA, data, signedData);
                assertTrue(signatureOK);
                // Verify that the private/public key generated by the server is the algorithm and size that we expected
                assertEquals("EC", privKey.getAlgorithm());
                final String keySpec = AlgorithmTools.getKeySpecification(cert.getPublicKey());
                assertEquals("prime192v1", keySpec);
            }

        } finally {
            log.debug("Deleting certificate: "+fingerprint1);
            this.internalCertStoreSession.removeCertificate(fingerprint1);
            log.debug("Deleting certificate: "+fingerprint2);
            this.internalCertStoreSession.removeCertificate(fingerprint2);
            log.debug("Deleting certificate: "+fingerprint3);
            this.internalCertStoreSession.removeCertificate(fingerprint3);
            log.debug("Deleting certificate: "+fingerprint4);
            this.internalCertStoreSession.removeCertificate(fingerprint4);
            log.debug("Deleting user: "+cmptestUsername);
            try {
            this.endEntityManagementSession.deleteUser(ADMIN, cmptestUsername);
            } catch (NoSuchEndEntityException e) {
                // NOPMD: ignore
            }
            // Re-set CMP alias configuration
            this.cmpConfiguration.setAllowServerGeneratedKeys(cmpAlias, false);
            this.globalConfigurationSession.saveConfiguration(ADMIN, this.cmpConfiguration);
            // Restore certificate profile to what it was before the test
            this.certProfileSession.changeCertificateProfile(ADMIN, CP_DN_OVERRIDE_NAME, backup);
        }
        log.trace("<test12ServerGeneratedKeys");
    }

    /** Extract an encrypted private key from a PKIMessage
     * Created from:
     * JcaEncryptedValueBuilder encBldr = new JcaEncryptedValueBuilder(
     *   new JceAsymmetricKeyWrapper(protocolEncrKey).setProvider(BouncyCastleProvider.PROVIDER_NAME),
     *   new JceCRMFEncryptorBuilder(CMSAlgorithm.AES128_CBC).setProvider(BouncyCastleProvider.PROVIDER_NAME).build());
     * myCertifiedKeyPair = new CertifiedKeyPair(retCert, encBldr.build(kp.getPrivate()), null);
     * 
     * @param protocolEncKey the private key (RSA) that was used to encrypt the private key
     * @param pkiMessage PKIMessage structure containing the encrypted private key in the CMP response message
     * @return PrivateKey
     * @throws OperatorException if unwrapping the symmetric encryption key fails
     * @throws IOException if decoding keys fails
     * @throws PKCSException if decrypting the key from the CMS message
     * @throws InvalidKeyException if the EncryptedKey is not an EncryptedValue object
     */
    private PrivateKey decryptPrivateKey(final PrivateKey protocolEncKey, final PKIMessage pkiMessage)
            throws OperatorException, IOException, PKCSException, InvalidKeyException {
        final PKIBody pkiBody = pkiMessage.getBody();
        final CertRepMessage certRepMessage = (CertRepMessage) pkiBody.getContent();
        final CertResponse certResponse = certRepMessage.getResponse()[0];
        final CertifiedKeyPair certifiedKeyPair = certResponse.getCertifiedKeyPair();
        EncryptedKey encKey = certifiedKeyPair.getPrivateKey();
        EncryptedValue encValue;
        if (encKey.isEncryptedValue()) {
            encValue = (EncryptedValue)encKey.getValue();
        } else {
            throw new InvalidKeyException("EJBCA only supports EncryptedKey type EncryptedValue at this point");
        }
        AsymmetricKeyUnwrapper unwrapper = new JceAsymmetricKeyUnwrapper(encValue.getKeyAlg(), protocolEncKey);
        byte[] secKeyBytes = (byte[])unwrapper.generateUnwrappedKey(encValue.getKeyAlg(), encValue.getEncSymmKey().getBytes()).getRepresentation();
        // recover private key
        PKCS8EncryptedPrivateKeyInfo respInfo = new PKCS8EncryptedPrivateKeyInfo(encValue.getEncValue().getBytes());
        PrivateKeyInfo keyInfo = respInfo.decryptPrivateKeyInfo(new JceInputDecryptorProviderBuilder().setProvider(BouncyCastleProvider.PROVIDER_NAME).build(secKeyBytes));
        assertEquals(keyInfo.getPrivateKeyAlgorithm(), encValue.getIntendedAlg());
        // Verify that we didn't get our protocol encr key back (which should be impossible since we never sent the private key over)
        assertFalse(Arrays.areEqual(protocolEncKey.getEncoded(), keyInfo.getEncoded()));
        // Verify that the private key returned matches the public key in the certificate we got
        PrivateKey privKey = BouncyCastleProvider.getPrivateKey(keyInfo);
        return privKey;
    }


    /*
     *     header
     *         pvno: cmp2000 (2)
     *         sender: 4
     *             directoryName: rdnSequence (0)
     *                 rdnSequence: 0 items
     *         recipient: 4
     *             directoryName: rdnSequence (0)
     *                 rdnSequence: 4 items (id-at-commonName=Test CA 1,id-at-organizationalUnitName=Development,id-at-organizationName=A.E.T. Europe B.V.,id-at-countryName=NL)
     *                     RDNSequence item: 1 item (id-at-countryName=NL)
     *                         RelativeDistinguishedName item (id-at-countryName=NL)
     *                             Id: 2.5.4.6 (id-at-countryName)
     *                             CountryName: NL
     *                     RDNSequence item: 1 item (id-at-organizationName=A.E.T. Europe B.V.)
     *                         RelativeDistinguishedName item (id-at-organizationName=A.E.T. Europe B.V.)
     *                             Id: 2.5.4.10 (id-at-organizationName)
     *                             DirectoryString: printableString (1)
     *                                 printableString: A.E.T. Europe B.V.
     *                     RDNSequence item: 1 item (id-at-organizationalUnitName=Development)
     *                         RelativeDistinguishedName item (id-at-organizationalUnitName=Development)
     *                             Id: 2.5.4.11 (id-at-organizationalUnitName)
     *                             DirectoryString: printableString (1)
     *                                 printableString: Development
     *                     RDNSequence item: 1 item (id-at-commonName=Test CA 1)
     *                         RelativeDistinguishedName item (id-at-commonName=Test CA 1)
     *                             Id: 2.5.4.3 (id-at-commonName)
     *                             DirectoryString: printableString (1)
     *                                 printableString: Test CA 1
     *         protectionAlg (PasswordBasedMac)
     *             Algorithm Id: 1.2.840.113533.7.66.13 (PasswordBasedMac)
     *             PBMParameter
     *                 salt: 02bf1fb0e8fb9e4def6e0a76fc66ecd7
     *                 owf (SHA-1)
     *                     Algorithm Id: 1.3.14.3.2.26 (SHA-1)
     *                 iterationCount: 1000
     *                 mac (HMAC SHA-1)
     *                     Algorithm Id: 1.3.6.1.5.5.8.1.2 (HMAC SHA-1)
     *         senderKID: 73736c636c69656e74
     *         transactionID: a45a41b289df8675bc89ad68b46721ad
     *         senderNonce: 32cddde790a033709a8616b0f0d23918
     *     body: ir (0)
     *         ir: 1 item
     *             CertReqMsg
     *                 certReq
     *                     certReqId: 0
     *                     certTemplate
     *                         validity
     *                             notBefore: generalTime (1)
     *                                 generalTime: 2006-09-19 16:11:26 (UTC)
     *                             notAfter: generalTime (1)
     *                                 generalTime: 2009-06-15 16:11:26 (UTC)
     *                         subject: 0
     *                             rdnSequence: 1 item (id-at-commonName=Some Common Name)
     *                                 RDNSequence item: 1 item (id-at-commonName=Some Common Name)
     *                                     RelativeDistinguishedName item (id-at-commonName=Some Common Name)
     *                                         Id: 2.5.4.3 (id-at-commonName)
     *                                         DirectoryString: uTF8String (4)
     *                                             uTF8String: Some Common Name
     *                         publicKey
     *                             algorithm (rsaEncryption)
     *                                 Algorithm Id: 1.2.840.113549.1.1.1 (rsaEncryption)
     *                             Padding: 0
     *                             subjectPublicKey: 30818a02818100b8181318f817ad2dc020f37a8973ba2cd7...
     *                         extensions: 1 item
     *                             Extension
     *                                 Id: 2.5.29.17 (id-ce-subjectAltName)
     *                                 GeneralNames: 1 item
     *                                     GeneralName: otherName (0)
     *                                         otherName
     *                                             type-id: 1.3.6.1.4.1.311.20.2.3 (id-ms-user-principal-name)
     *                                             UTF8String: upn@aeteurope.nl
     *                 popo: raVerified (0)
     *                     raVerified
     *     Padding: 0
     *     protection: 32fef4a83547af71d5315e4090c777efc648e1e8
     */
    static byte[] bluexir = Base64.decode(("MIICIjCB1AIBAqQCMACkVjBUMQswCQYDVQQGEwJOTDEbMBkGA1UEChMSQS5FLlQu"
            + "IEV1cm9wZSBCLlYuMRQwEgYDVQQLEwtEZXZlbG9wbWVudDESMBAGA1UEAxMJVGVz" + "dCBDQSAxoT4wPAYJKoZIhvZ9B0INMC8EEAK/H7Do+55N724Kdvxm7NcwCQYFKw4D"
            + "AhoFAAICA+gwDAYIKwYBBQUIAQIFAKILBAlzc2xjbGllbnSkEgQQpFpBsonfhnW8" + "ia1otGchraUSBBAyzd3nkKAzcJqGFrDw0jkYoIIBLjCCASowggEmMIIBIAIBADCC"
            + "ARmkJqARGA8yMDA2MDkxOTE2MTEyNlqhERgPMjAwOTA2MTUxNjExMjZapR0wGzEZ" + "MBcGA1UEAwwQU29tZSBDb21tb24gTmFtZaaBoDANBgkqhkiG9w0BAQEFAAOBjgAw"
            + "gYoCgYEAuBgTGPgXrS3AIPN6iXO6LNf5GzAcb/WZhvebXMdxdrMo9+5hw/Le5St/" + "Sz4J93rxU95b2LMuHTg8U6njxC2lZarNExZTdEwnI37X6ep7lq1purq80zD9bFXj"
            + "ougRD5MHfhDUAQC+btOgEXkanoAo8St3cbtHoYUacAXN2Zs/RVcCBAABAAGpLTAr" + "BgNVHREEJDAioCAGCisGAQQBgjcUAgOgEgwQdXBuQGFldGV1cm9wZS5ubIAAoBcD"
            + "FQAy/vSoNUevcdUxXkCQx3fvxkjh6A==").getBytes());

    
    
    static byte[] bluexirBad = Base64.decode(("BADCIjCB1AIBAqQCMACkVjBUMQswCQYDVQQGEwJOTDEbMBkGA1UEChMSQS5FLlQu"
            + "IEV1cm9wZSBCLlYuMRQwEgYDVQQLEwtEZXZlbG9wbWVudDESMBAGA1UEAxMJVGVz" + "dCBDQSAxoT4wPAYJKoZIhvZ9B0INMC8EEAK/H7Do+55N724Kdvxm7NcwCQYFKw4D"
            + "AhoFAAICA+gwDAYIKwYBBQUIAQIFAKILBAlzc2xjbGllbnSkEgQQpFpBsonfhnW8" + "ia1otGchraUSBBAyzd3nkKAzcJqGFrDw0jkYoIIBLjCCASowggEmMIIBIAIBADCC"
            + "ARmkJqARGA8yMDA2MDkxOTE2MTEyNlqhERgPMjAwOTA2MTUxNjExMjZapR0wGzEZ" + "MBcGA1UEAwwQU29tZSBDb21tb24gTmFtZaaBoDANBgkqhkiG9w0BAQEFAAOBjgAw"
            + "gYoCgYEAuBgTGPgXrS3AIPN6iXO6LNf5GzAcb/WZhvebXMdxdrMo9+5hw/Le5St/" + "Sz4J93rxU95b2LMuHTg8U6njxC2lZarNExZTdEwnI37X6ep7lq1purq80zD9bFXj"
            + "ougRD5MHfhDUAQC+btOgEXkanoAo8St3cbtHoYUacAXN2Zs/RVcCBAABAAGpLTAr" + "BgNVHREEJDAioCAGCisGAQQBgjcUAgOgEgwQdXBuQGFldGV1cm9wZS5ubIAAoBcD"
            + "FQAy/vSoNUevcdUxXkCQx3fvxkjh6A==").getBytes());
    
    
    /*
     *	header:
     *		pvno: cmp2000 (cmp.pvno = 2)
     *		sender: 4	(cmp.sender = 4)
     *			directoryName: rdnSequence (0)		(x509ce.directoryName = 0)
     *				rdnSequence: 4 items (id-at-commonName=21030533610000000012 eNodeB,id-at-organizationalUnitName=Wireless Network Product Line,id-at-organizationName=Huawei,id-at-countryName=CN)
     *					RDNSequence item: 1 item (id-at-countryName=CN)					(x509if.RDNSequence_item = 1)
     *						RelativeDistinguishedName item (id-at-countryName=CN)		(x509if.RelativeDistinguishedName_item = 1)
     *							Id: 2.5.4.6 (id-at-countryName)							(x509if.id = 2.5.4.6)
     *							CountryName: CN											(x509sat.CountryName = CN)
     *					RDNSequence item: 1 item (id-at-organizationName=Huawei)
     *					RDNSequence item: 1 item (id-at-organizationalUnitName=Wireless Network Product Line)
     *					RDNSequence item: 1 item (id-at-commonName=21030533610000000012 eNodeB)
     *		recipient: 4
     *			directoryName: rdnSequence (0)
     *				rdnSequence: 6 items (id-at-commonName=enbca,id-at-organizationalUnitName=lte,id-at-organizationName=wl,id-at-localityName=qc,id-at-stateOrProvinceName=sh,id-at-countryName=cn)
     *					RDNSequence item: 1 item (id-at-countryName=cn)
     *					RDNSequence item: 1 item (id-at-stateOrProvinceName=sh)
     *					RDNSequence item: 1 item (id-at-localityName=qc)
     *					RDNSequence item: 1 item (id-at-organizationName=wl)
     *					RDNSequence item: 1 item (id-at-organizationalUnitName=lte)
     *					RDNSequence item: 1 item (id-at-commonName=enbca)
     *		protectionAlg (shaWithRSAEncryption)
     *			Algorithm Id: 1.2.840.113549.1.1.5 (shaWithRSAEncryption)
     *		transactionID: 46E72888
     *		senderNonce: 219F0452
     *		recipNonce: 00000000
     *	body: ir (0)
     *		ir: 1 item
     *			CertReqMsg
     *				certReq
     *					certReqId: 355
     *					certTemplate
     *						version: v3 (2)
     *						validity
     *							notBefore: utcTime (0)
     *								utcTime: 10-06-01 09:44:01 (UTC)
     *							notAfter: utcTime (0)
     *								utcTime: 11-06-01 09:44:01 (UTC)
     *						subject: 0
     *							rdnSequence: 1 item (id-at-commonName=21030533610000000012 eNodeB)
     *								RDNSequence item: 1 item (id-at-commonName=21030533610000000012 eNodeB)
     *									RelativeDistinguishedName item (id-at-commonName=21030533610000000012 eNodeB)
     *										Id: 2.5.4.3 (id-at-commonName)
     *										DirectoryString: uTF8String (4)
     *											uTF8String: 21030533610000000012 eNodeB
     *						publicKey
     *							algorithm (rsaEncryption)
     *								Algorithm Id: 1.2.840.113549.1.1.1 (rsaEncryption)
     *							Padding: 0
     *							subjectPublicKey: 3082010A02820101009C2BCD07CBB0CF2B8B75062668D64F...
     *						extensions: 2 items
     *							Extension
     *								Id: 2.5.29.15 (id-ce-keyUsage)
     *								critical: True
     *								Padding: 3
     *								KeyUsage: B8 (digitalSignature, keyEncipherment, dataEncipherment, keyAgreement)
     *									1... .... = digitalSignature: True
     *									.0.. .... = contentCommitment: False
     *									..1. .... = keyEncipherment: True
     *									...1 .... = dataEncipherment: True
     *									.... 1... = keyAgreement: True
     *									.... .0.. = keyCertSign: False
     *									.... ..0. = cRLSign: False
     *									.... ...0 = encipherOnly: False
     *									0... .... = decipherOnly: False
     *							Extension
     *								Id: 2.5.29.17 (id-ce-subjectAltName)
     *								critical: True
     *								GeneralNames: 1 item
     *									GeneralName: dNSName (2)
     *										dNSName: 21030533610000000012.huawei.com
     *				popo: signature (1)
     *					signature
     *						algorithmIdentifier (shaWithRSAEncryption)
     *							Algorithm Id: 1.2.840.113549.1.1.5 (shaWithRSAEncryption)
     *						Padding: 0
     *						signature: 403F2C7C4A1C777D3F09132FBBAC3FCA058CD4EE1F461F24...
     *		Padding: 0
     *		protection: 73FEA50585570F1B3CD16E3A744546251D0C206FC67B2554...
     *		extraCerts: 3 items
     *			CMPCertificate: x509v3PKCert (0)
     *				signedCertificate
     *					version: v3 (2)
     *					serialNumber : 0x00bad55b3947cb876dc391f7798438d2a5
     *					signature (shaWithRSAEncryption) :
     *						Algorithm Id: 1.2.840.113549.1.1.5 (shaWithRSAEncryption)
     *					issuer: rdnSequence (0)
     *						rdnSequence: 4 items (id-at-commonName=Huawei Wireless Network Product CA,id-at-organizationalUnitName=Wireless Network Product Line,id-at-organizationName=Huawei,id-at-countryName=CN)
     *					validity
     *						notBefore: utcTime (0)
     *							utcTime: 10-11-12 07:39:38 (UTC)
     *						notAfter: utcTime (0)
     *							utcTime: 34-10-17 09:00:35 (UTC)
     *					subject: rdnSequence (0)
     *						rdnSequence: 4 items (id-at-commonName=21030533610000000012 eNodeB,id-at-organizationalUnitName=Wireless Network Product Line,id-at-organizationName=Huawei,id-at-countryName=CN)
     *					subjectPublicKeyInfo
     *						algorithm (rsaEncryption)
     *							Algorithm Id: 1.2.840.113549.1.1.1 (rsaEncryption)
     *						Padding: 0
     *						subjectPublicKey: 30818902818100BE8880B56877C44F300EAB825C198B8FF3...
     *					extensions: 2 items
     *						Extension (id-ce-keyUsage)
     *							Extension Id: 2.5.29.15 (id-ce-keyUsage)
     *							critical: True
     *							Padding: 0
     *							KeyUsage: B8 (digitalSignature, keyEncipherment, dataEncipherment, keyAgreement)
     *						Extension Id: 2.5.29.17 (id-ce-subjectAltName)
     *							GeneralNames: 1 item
     *								GeneralName: dNSName (2)
     *									dNSName: 21030533610000000012.Huawei.com
     *			CMPCertificate: x509v3PKCert (0)
     *				x509v3PKCert (id-at-commonName=Huawei Wireless Network Product CA,id-at-organizationalUnitName=Wireless Network Product Line,id-at-organizationName=Huawei,id-at-countryName=CN)
     *					signedCertificate
     *						version: v3 (2)
     *						serialNumber : 0x00b2c83453e95b7df146f96729bdd7172c
     *						signature (shaWithRSAEncryption)
     *						issuer: rdnSequence (0)
     *							rdnSequence: 3 items (id-at-commonName=Huawei Equipment CA,id-at-organizationName=Huawei,id-at-countryName=CN)
     *						validity
     *							notBefore: utcTime (0)
     *								utcTime: 09-10-19 09:30:34 (UTC)
     *							notAfter: utcTime (0)
     *								utcTime: 34-10-18 09:00:35 (UTC)
     *						subject: rdnSequence (0)
     *							rdnSequence: 4 items (id-at-commonName=Huawei Wireless Network Product CA,id-at-organizationalUnitName=Wireless Network Product Line,id-at-organizationName=Huawei,id-at-countryName=CN)
     *						subjectPublicKeyInfo
     *							algorithm (rsaEncryption)
     *							Padding: 0
     *							subjectPublicKey: 3082010A0282010100C137F5D3877167EFA1CEDD31D27FAE...
     *						extensions: 4 items
     *							Extension (id-ce-basicConstraints)
     *								Extension Id: 2.5.29.19 (id-ce-basicConstraints)
     *								BasicConstraintsSyntax
     *									cA: True
     *							Extension (id-ce-keyUsage)
     *								Extension Id: 2.5.29.15 (id-ce-keyUsage)
     *									critical: True
     *									Padding: 1
     *									KeyUsage: 06 (keyCertSign, cRLSign)
     *							Extension (id-ce-subjectKeyIdentifier)
     *								Extension Id: 2.5.29.14 (id-ce-subjectKeyIdentifier)
     *									SubjectKeyIdentifier: 5E7017DC6FA40748033787FE3DB4C720D636B8D0
     *							Extension (id-ce-authorityKeyIdentifier)
     *								Extension Id: 2.5.29.35 (id-ce-authorityKeyIdentifier)
     *								AuthorityKeyIdentifier
     *									keyIdentifier: 2AF810592780351FA77CBA3B9F2AE44AAA9B92EA
     *					algorithmIdentifier (shaWithRSAEncryption)
     *					Padding: 0
     *					encrypted: 931FC67E865E1969E22B29A5C578A0EBB79E5A0AE29EC888...
     *			CMPCertificate: x509v3PKCert (0)
     *				x509v3PKCert (id-at-commonName=Huawei Equipment CA,id-at-organizationName=Huawei,id-at-countryName=CN)
     *					signedCertificate
     *						version: v3 (2)
     *						serialNumber : 0x00f2ff51cc6584f1980824d984b3cdbd5b
     *						signature (shaWithRSAEncryption)
     *						issuer: rdnSequence (0)
     *							rdnSequence: 3 items (id-at-commonName=Huawei Equipment CA,id-at-organizationName=Huawei,id-at-countryName=CN)
     *						validity
     *							notBefore: utcTime (0)
     *								utcTime: 09-10-19 09:00:28 (UTC)
     *							notAfter: utcTime (0)
     *								utcTime: 34-10-19 09:00:00 (UTC)
     *						subject: rdnSequence (0)
     *							rdnSequence: 3 items (id-at-commonName=Huawei Equipment CA,id-at-organizationName=Huawei,id-at-countryName=CN)
     *						subjectPublicKeyInfo
     *							algorithm (rsaEncryption)
     *							Padding: 0
     *							subjectPublicKey: 3082020A0282020100A28984270BF329F686E60275E6BBF3...
     *						extensions: 4 items
     *							Extension (id-ce-keyUsage)
     *								Extension Id: 2.5.29.15 (id-ce-keyUsage)
     *								critical: True
     *								Padding: 1
     *								KeyUsage: 86 (digitalSignature, keyCertSign, cRLSign)
     *							Extension (id-ce-basicConstraints)
     *								Extension Id: 2.5.29.19 (id-ce-basicConstraints)
     *								BasicConstraintsSyntax
     *									cA: True
     *							Extension (id-ce-subjectKeyIdentifier)
     *								Extension Id: 2.5.29.14 (id-ce-subjectKeyIdentifier)
     *								SubjectKeyIdentifier: 2AF810592780351FA77CBA3B9F2AE44AAA9B92EA
     *							Extension (id-ce-authorityKeyIdentifier)
     *								Extension Id: 2.5.29.35 (id-ce-authorityKeyIdentifier)
     *								AuthorityKeyIdentifier
     *									keyIdentifier: 2AF810592780351FA77CBA3B9F2AE44AAA9B92EA
     *					algorithmIdentifier (shaWithRSAEncryption)
     *					Padding: 0
     *					encrypted: 000B6246A8239D21F35786BBE6E6E96E8E7D7C17C7679C87...
     */
    static byte[] telefonica = Base64.decode(("MIIRmTCB8gIBAqRuMGwxCzAJBgNVBAYTAkNOMQ8wDQYDVQQKEwZIdWF3ZWkxJjAkBgNVBAsTHVdp"
            + "cmVsZXNzIE5ldHdvcmsgUHJvZHVjdCBMaW5lMSQwIgYDVQQDExsyMTAzMDUzMzYxMDAwMDAwMDAx"
            + "MiBlTm9kZUKkVDBSMQswCQYDVQQGEwJjbjELMAkGA1UECBMCc2gxCzAJBgNVBAcTAnFjMQswCQYD"
            + "VQQKEwJ3bDEMMAoGA1UECxMDbHRlMQ4wDAYDVQQDEwVlbmJjYaEPMA0GCSqGSIb3DQEBBQUApAYE"
            + "BEbnKIilBgQEIZ8EUqYGBAQAAAAAoIIC5DCCAuAwggLcMIIBwAICAWMwggG4gAECpCKgDxcNMTAw"
            + "NjAxMDk0NDAxWqEPFw0xMTA2MDEwOTQ0MDFapSgwJjEkMCIGA1UEAwwbMjEwMzA1MzM2MTAwMDAw"
            + "MDAwMTIgZU5vZGVCpoIBIjANBgkqhkiG9w0BAQEFAAOCAQ8AMIIBCgKCAQEAnCvNB8uwzyuLdQYm"
            + "aNZPP3jAZ0DL+9iPzJPaHUdQi2qG5tkoYy6UcH/WlJM90QIgr+XHK6rLCLWnk07APf/F9UDxhCpn"
            + "9BWM51c4MwSDnoSvFIdqOwsTSAirvkUAscF3OeW34RrXZRCmsl5jSND4MuRyUsDQcty1U/bj1U4g"
            + "lQdC+RwjwBYFK2K580ugEuz/x4nUtfqyjv7FFPY1ct2e5dQ/9Pbg/tq06oxMLuWO53IVRZ0WwACQ"
            + "bUIcr0bdlfwm7WqkHJEU51SdEDisfS/SyiK5NYfjEa2D/ZiGLREUgUx5uDc4NNjdHOycQ/0L1i9z"
            + "aOoyKbadUZFITdcglHaS4wIDAQABqT8wDgYDVR0PAQH/BAQDAgO4MC0GA1UdEQEB/wQjMCGCHzIx"
            + "MDMwNTMzNjEwMDAwMDAwMDEyLmh1YXdlaS5jb22hggEUMA0GCSqGSIb3DQEBBQUAA4IBAQBAPyx8"
            + "Shx3fT8JEy+7rD/KBYzU7h9GHyQ9fvdvUmVuqCvIVncbXwEDk+vInvkiCoBRgJxI2tmiwguJT4mQ"
            + "yIq4TBdunabLqEbL7Me36cYQH3mY68v4YzAnHYcM7eAcdxXDivxFuKwSxQ2yoVrncaPb8/tHmQdx"
            + "XOzi0MmkksFe3IR25qh6G9Jz+TRmGWtTuzEuF87oyUyUb8boCLeMJ5FUKidavI/fmqSKa+iX0vVW"
            + "T069pXCdtWdOZA4dc6ya7AEIifNUTLon03a/rtWXat+J4qnH1u2u2UgmItoiXjcur2tEGnPiGpxl"
            + "GiP+qbWQBzNM0GRIO7ldjbMztsLYSGd2oIGEA4GBAHP+pQWFVw8bPNFuOnRFRiUdDCBvxnslVOHD"
            + "2e5864lisPtoeSUXsLM/6Dqfa8Q8WDiKRht4t7X5QEr8aYv/Q7g4g9Q7MBl3UgV2xt44XS2c1ZXA"
            + "cbVvE6KzTFKlq5LtVsVsTFfnO1OiGrdwXzxeTNu94QUcLg7MkvhT4AON/QzwoYINMTCCDS0wggMk"
            + "MIICDKADAgECAhEAutVbOUfLh23Dkfd5hDjSpTANBgkqhkiG9w0BAQUFADBzMQswCQYDVQQGEwJD"
            + "TjEPMA0GA1UEChMGSHVhd2VpMSYwJAYDVQQLEx1XaXJlbGVzcyBOZXR3b3JrIFByb2R1Y3QgTGlu"
            + "ZTErMCkGA1UEAxMiSHVhd2VpIFdpcmVsZXNzIE5ldHdvcmsgUHJvZHVjdCBDQTAeFw0xMDExMTIw"
            + "NzM5MzhaFw0zNDEwMTcwOTAwMzVaMGwxCzAJBgNVBAYTAkNOMQ8wDQYDVQQKEwZIdWF3ZWkxJjAk"
            + "BgNVBAsTHVdpcmVsZXNzIE5ldHdvcmsgUHJvZHVjdCBMaW5lMSQwIgYDVQQDExsyMTAzMDUzMzYx"
            + "MDAwMDAwMDAxMiBlTm9kZUIwgZ8wDQYJKoZIhvcNAQEBBQADgY0AMIGJAoGBAL6IgLVod8RPMA6r"
            + "glwZi4/zrgSSh1+04JLuB7Xbm3dGFmK8BoqUMqMBOtaE5x+apY6x8ZfJYLpLZQ1GfnsEEwJtUIh3"
            + "9zsGXKW8m5nCsXK6z0j7/t1a9ZdD1/4cAVN5bap6HLxC2bLKIsiiXsMr/6bvq5hCmoHLzHEG6TAP"
            + "I6qHAgMBAAGjPjA8MA4GA1UdDwEB/wQEAwIAuDAqBgNVHREEIzAhgh8yMTAzMDUzMzYxMDAwMDAw"
            + "MDAxMi5IdWF3ZWkuY29tMA0GCSqGSIb3DQEBBQUAA4IBAQB0hZ1CqMQLWzyYmxB/2X5s8BWX32zM"
            + "dk5M0X9xe7k4TuNyCCcv7GjYEVdda95VS0GPkYs8tUxaVPb2SQv7W5uNXy7sz6hr56xPJlbpkt01"
            + "yJYknlXFK4L+nEG7tszuSdu+1Q2gcO9OUOrkrm4I9Nx7KNhJuYtXjAtrs8DSmGITKtY1r3d63CAo"
            + "JuOGeBirRmMeiXCYlEZjLYrd14b0cp51FuKcj883DESTjHysc7Z3fHujqY3ZRhwaUqItYyGYSufN"
            + "wPmbmzZ5vBH813qekKeTh+4nK3pUTwSx4exXhIOqpWHyx9WGsLrDJ38EC8Mw1DJh4zMyfKGuGsKH"
            + "CukbJWkTMIIEmjCCAoKgAwIBAgIRALLINFPpW33xRvlnKb3XFywwDQYJKoZIhvcNAQEFBQAwPDEL"
            + "MAkGA1UEBhMCQ04xDzANBgNVBAoTBkh1YXdlaTEcMBoGA1UEAxMTSHVhd2VpIEVxdWlwbWVudCBD"
            + "QTAeFw0wOTEwMTkwOTMwMzRaFw0zNDEwMTgwOTAwMzVaMHMxCzAJBgNVBAYTAkNOMQ8wDQYDVQQK"
            + "EwZIdWF3ZWkxJjAkBgNVBAsTHVdpcmVsZXNzIE5ldHdvcmsgUHJvZHVjdCBMaW5lMSswKQYDVQQD"
            + "EyJIdWF3ZWkgV2lyZWxlc3MgTmV0d29yayBQcm9kdWN0IENBMIIBIjANBgkqhkiG9w0BAQEFAAOC"
            + "AQ8AMIIBCgKCAQEAwTf104dxZ++hzt0x0n+uRZahqaQYMO9qr7trvKo8XE+1mrxGbfbR3Yc8ArOJ"
            + "FQvfxq+ylI9L7qyunHEHiAfAFpWprq7ovP4lhWuzxh6At4DYKBPq0IqGZ9qVfM5Wq96uK6Vrltjj"
            + "QwS0nuAZC3b1MRYoumHbtRemjorLssD8Vh8TgCJd87wOXf4mSmPhdLqGbbeUksbQROHwtnbZuhL2"
            + "HGc+CqE6wBVE0oWD2JztJENj0myVQqq7fmBvs4zCb3Wh7M5AYUq8SeTmizboRML+wIF5kNUSV/wS"
            + "GG7GDx2sJDmB+AXg/jIMawL3ml7GBaeFZiB6QIDBsyxhsVx+AHl35wIDAQABo2AwXjAMBgNVHRME"
            + "BTADAQH/MA4GA1UdDwEB/wQEAwIBBjAdBgNVHQ4EFgQUXnAX3G+kB0gDN4f+PbTHINY2uNAwHwYD"
            + "VR0jBBgwFoAUKvgQWSeANR+nfLo7nyrkSqqbkuowDQYJKoZIhvcNAQEFBQADggIBAJMfxn6GXhlp"
            + "4isppcV4oOu3nloK4p7IiMrlS53363z1SQpcvCo92gzGM3qePajCTTvnRDaggOi+xcpbfJbMG62z"
            + "+e9qqKiJ53bMk+VSs3rMTRkLIhoRHmu5rIx+5r6apS4X8+g5DykaODye+sMmT0jS9OWuo8q3Ne9u"
            + "XELSwkXjcJSy3j4n+IKC+GfY8gzM130OsHcg2rzesRxNhjc2BztYdq4tge9X0Uh5dXgjTXJnu2/Q"
            + "hNvAqjJZVy7rbAHzl7DbRjQk9bFL2Snzawq/0IapfnywRD64bGoo/GRvW9Igs7eplFAhwiIRvw9u"
            + "qgEGqsk9GiduIqgTtOOT/puH/5My2DEb+faN7uEqqQT6YYH/draE5R8zYWnCHqE2yXNOyqolwP9L"
            + "OZJQunA8YBv/2rqiimvEZGR5q9F6lXpxrGAJn9tMZFNn7GmJ33Q2BrgCBkOUj+HNcXUzVzKTo/GU"
            + "O6LimPiI367viVY5IJQlQd/WHJYjK0h7OYBLCvcTXSvUt9jNoUsah9S8SqM0vyW5QvnN9KTWuUXc"
            + "XHkE3TRO0eem1viZVhcD/5V7b05Ib9vWfHONWs66JjUa83vfvajqciFdzXftDedfe0AejkKb30/J"
            + "aBKRhSo9P8l0Yiwh8t/5Wxdoar2CiEneTH7HmkbmTcTKwDqOoODA18AGnUtTmymqMIIFYzCCA0ug"
            + "AwIBAgIRAPL/UcxlhPGYCCTZhLPNvVswDQYJKoZIhvcNAQEFBQAwPDELMAkGA1UEBhMCQ04xDzAN"
            + "BgNVBAoTBkh1YXdlaTEcMBoGA1UEAxMTSHVhd2VpIEVxdWlwbWVudCBDQTAeFw0wOTEwMTkwOTAw"
            + "MjhaFw0zNDEwMTkwOTAwMDBaMDwxCzAJBgNVBAYTAkNOMQ8wDQYDVQQKEwZIdWF3ZWkxHDAaBgNV"
            + "BAMTE0h1YXdlaSBFcXVpcG1lbnQgQ0EwggIiMA0GCSqGSIb3DQEBAQUAA4ICDwAwggIKAoICAQCi"
            + "iYQnC/Mp9obmAnXmu/Nj6rccSkEQJXlZipOv8tIjvr0B8ObpFUnU+qLojZUYlNmXH8RgRgFB1sBS"
            + "yOuGiiP0uNtJ0lPLbylsc+2fr2Rlt/qbYs1oQGz+oNl+UdAOtm/lPzggUOVVst15Ovf0Yf6LQ3CQ"
            + "alN2VJWgKpFUudDKWQ2fzbFT5YSfvhFxvtvWfgdntKAJt3sFvkKr9Qw+0EYNpQiw5EALeLWCZSYU"
            + "7A939puqYR6aNA447S1K8SgWoav82P4UY/ykLXjcgTeCnvRRtUga1gdIwm5d/vRlB5il5wspGLLe"
            + "s4SomzUYrvnvHio555NZPpvmpIXNolwvYW5opAyYzE05pVSOmHf/RY/dHto8XWexOJq/UAFBMyiH"
            + "4NT4cZpWjYWR7W9GxRXApmQrrLXte1CF/IzXWBMA2tSL0WnRJz5HRcKzsOC6FksiqsYstFjcCE7J"
            + "7Nicr3Bwq5FrZiqGSdLmLRn97XqVlWdN31HX16fzRhZMiOkvQe+uYT+BXbhU1fZIh6RRAH3V1APo"
            + "bVlCXh5PDq8Ca4dClHNHYp5RP0Pb5zBowTqBzSv7ssHrNceQsWDeNjX9t59NwviaIlXIlPiWEEJc"
            + "22XtMm4sc/+8mgOFMNXr4FWu8vdG2fgRpeWJO0E035D6TClu4So2GlN/fIccp5wVYAWF1WhxSQID"
            + "AQABo2AwXjAOBgNVHQ8BAf8EBAMCAYYwDAYDVR0TBAUwAwEB/zAdBgNVHQ4EFgQUKvgQWSeANR+n"
            + "fLo7nyrkSqqbkuowHwYDVR0jBBgwFoAUKvgQWSeANR+nfLo7nyrkSqqbkuowDQYJKoZIhvcNAQEF"
            + "BQADggIBAAALYkaoI50h81eGu+bm6W6OfXwXx2ech9r/JkYiv8NDE1gXFaqbqVTgmTMVAWIIyiYF"
            + "zFedILyhnva4zIqtBUKVTM1WU8Bx0TqLRp2/KRSX9q2AIHA7cKTYUn6XGzV4amqa3nXJ/v0q9Sty"
            + "rYqY9piARqoOTseAu4WhMQvyPgTkQ7lFJ97HOvDBM/BNFoPo9DrdLJlBaNIUngjB1c/ZkvXfDUhP"
            + "B7fegH8dY2hkGD/We0jnkEQA6ch6h/c24wJzVA9VZK6UX2KikYvFS9yipdS5ry6chRSt29UtbTEO"
            + "q4airI3U/IuxkSAEiVuasLLkGTQTJgTfroFIE0/MiTsyfmxHiMZM0vN2gaPjW+zfkxpqcQcGeNRR"
            + "jMC2Kh/bMN1is5rzoh3jWADG8tWBQjlSghxNFwAgPMV6ui3SIgNPd07LVwzMQIpMzSn670CtpGKu"
            + "KB3wchnW2JjEGd9Zb49aP1a+83pBvgUVHaZ5KTlV4lrSe/s8e3SFMiV/6p+KAnV5/cnSnuNJfl0u"
            + "Tjavw7DEqcXV6UN0Eg571WLRZvnsmCWAHncBMQ7prVDTdnc7OVsZw0TnTzcBYZtYl2mdxsR3tb3k"
            + "YngXwIxzWROeEFWpNvWnuSzEH+Vv939rdvgLzHrcYgZuvknyWx5Vp9c+ezA58JWYo/nNBFzb0/U1" + "OZck9LLi").getBytes());

    /*
     *header
     *	pvno: cmp2000 (2)
     *	sender: 4
     *		rdnSequence: 6 items (id-at-commonName=enbca,id-at-organizationalUnitName=lte,id-at-organizationName=wl,id-at-localityName=qc,id-at-stateOrProvinceName=sh,id-at-countryName=cn)
     *	recipient: 4
     *		rdnSequence: 4 items (id-at-commonName=21030533610000000012 eNodeB,id-at-organizationalUnitName=Wireless Network Product Line,id-at-organizationName=Huawei,id-at-countryName=CN)
     *	messageTime: 2011-02-22 17:56:01 (UTC)
     *	protectionAlg (shaWithRSAEncryption)
     *	transactionID: 46E72888
     *	senderNonce: 13AC3DBA7D81873B06218096A2AAE044
     *	recipNonce: 219F0452
     *body: ip (1)
     *	ip
     *		caPubs: 1 item
     *			CMPCertificate: x509v3PKCert (0)
     *				x509v3PKCert (id-at-commonName=enbca,id-at-organizationalUnitName=lte,id-at-organizationName=wl,id-at-localityName=qc,id-at-stateOrProvinceName=sh,id-at-countryName=cn)
     *					signedCertificate
     *						version: v3 (2)
     *						serialNumber : 0x00b252ce935b1feb3a
     *						signature (shaWithRSAEncryption)
     *						issuer: rdnSequence: 6 items (id-at-commonName=enbroot,id-at-organizationalUnitName=lte,id-at-organizationName=wl,id-at-localityName=qc,id-at-stateOrProvinceName=sh,id-at-countryName=cn)
     *						validity
     *							notBefore: utcTime (0)	utcTime: 10-06-03 08:33:28 (UTC)
     *							notAfter: utcTime (0)	utcTime: 11-06-03 08:33:28 (UTC)
     *						subject: rdnSequence: 6 items (id-at-commonName=enbca,id-at-organizationalUnitName=lte,id-at-organizationName=wl,id-at-localityName=qc,id-at-stateOrProvinceName=sh,id-at-countryName=cn)
     *						subjectPublicKeyInfo
     *							algorithm (rsaEncryption)
     *							Padding: 0
     *							subjectPublicKey: 30818902818100CC8C0DF283FBFD3717785A4399765994A9...
     *						extensions: 3 items
     *							Extension (id-ce-subjectKeyIdentifier)
     *								Extension Id: 2.5.29.14 (id-ce-subjectKeyIdentifier)
     *								SubjectKeyIdentifier: 4C60DB752400513F2C5F659498FB55155E230045
     *							Extension (id-ce-basicConstraints)
     *								Extension Id: 2.5.29.19 (id-ce-basicConstraints)
     *								BasicConstraintsSyntax
     *									cA: True
     *							Extension (id-ce-keyUsage)
     *								Extension Id: 2.5.29.15 (id-ce-keyUsage)
     *								Padding: 1
     *								KeyUsage: F6 (digitalSignature, contentCommitment, keyEncipherment, dataEncipherment, keyCertSign, cRLSign)
     *					algorithmIdentifier (shaWithRSAEncryption)
     *					Padding: 0
     *					encrypted: 2A69C2FD0A809383EACB7CA16E48C8ABB3E4038A4FA288B9...
     *		response: 1 item
     *			CertResponse
     *				certReqId: 355
     *				status
     *					status: accepted (0)
     *				certifiedKeyPair
     *					certOrEncCert: certificate (0)
     *						certificate: x509v3PKCert (0)
     *							x509v3PKCert (id-at-commonName=21030533610000000012 eNodeB)
     *								signedCertificate
     *									version: v3 (2)
     *									serialNumber: -141639098
     *									signature (shaWithRSAEncryption)
     *									issuer: rdnSequence: 6 items (id-at-commonName=enbca,id-at-organizationalUnitName=lte,id-at-organizationName=wl,id-at-localityName=qc,id-at-stateOrProvinceName=sh,id-at-countryName=cn)
     *									validity
     *										notBefore: utcTime (0)	utcTime: 11-02-22 17:56:01 (UTC)
     *										notAfter: utcTime (0)	utcTime: 11-06-03 08:33:28 (UTC)
     *									subject: rdnSequence (0)	rdnSequence: 1 item (id-at-commonName=21030533610000000012 eNodeB)
     *									subjectPublicKeyInfo
     *										algorithm (rsaEncryption)
     *										Padding: 0
     *										subjectPublicKey: 3082010A02820101009C2BCD07CBB0CF2B8B75062668D64F...
     *									extensions: 2 items
     *										Extension (id-ce-keyUsage)
     *											Extension Id: 2.5.29.15 (id-ce-keyUsage)
     *											critical: True
     *											Padding: 3
     *											KeyUsage: B8 (digitalSignature, keyEncipherment, dataEncipherment, keyAgreement)
     *										Extension (id-ce-subjectAltName)
     *											Extension Id: 2.5.29.17 (id-ce-subjectAltName)
     *											critical: True
     *											GeneralNames: 1 item		dNSName: 21030533610000000012.huawei.com
     *								algorithmIdentifier (shaWithRSAEncryption)
     *								Padding: 0
     *								encrypted: 64B737A8AF0A27CB19D66D3357D35B62ECFEA26C4A589CB7...
     *	Padding: 0
     *	protection: 7C95130034E67A9E87B05B2469B4FE5523C0213A73A32C1B...
     *	extraCerts: 2 items
     *		CMPCertificate: x509v3PKCert (0)
     *			x509v3PKCert (id-at-commonName=enbca,id-at-organizationalUnitName=lte,id-at-organizationName=wl,id-at-localityName=qc,id-at-stateOrProvinceName=sh,id-at-countryName=cn)
     *				signedCertificate
     *					version: v3 (2)
     *					serialNumber : 0x00b252ce935b1feb3a
     *					signature (shaWithRSAEncryption)
     *					issuer: rdnSequence: 6 items (id-at-commonName=enbroot,id-at-organizationalUnitName=lte,id-at-organizationName=wl,id-at-localityName=qc,id-at-stateOrProvinceName=sh,id-at-countryName=cn)
     *					validity
     *						notBefore: utcTime (0)		utcTime: 10-06-03 08:33:28 (UTC)
     *						notAfter: utcTime (0)		utcTime: 11-06-03 08:33:28 (UTC)
     *					subject: rdnSequence: 6 items (id-at-commonName=enbca,id-at-organizationalUnitName=lte,id-at-organizationName=wl,id-at-localityName=qc,id-at-stateOrProvinceName=sh,id-at-countryName=cn)
     *					subjectPublicKeyInfo
     *						algorithm (rsaEncryption)
     *						Padding: 0
     *						subjectPublicKey: 30818902818100CC8C0DF283FBFD3717785A4399765994A9...
     *						extensions: 3 items
     *							Extension (id-ce-subjectKeyIdentifier)
     *								Extension Id: 2.5.29.14 (id-ce-subjectKeyIdentifier)
     *								SubjectKeyIdentifier: 4C60DB752400513F2C5F659498FB55155E230045
     *							Extension (id-ce-basicConstraints)
     *								Extension Id: 2.5.29.19 (id-ce-basicConstraints)
     *								BasicConstraintsSyntax
     *									cA: True
     *							Extension (id-ce-keyUsage)
     *								Extension Id: 2.5.29.15 (id-ce-keyUsage)
     *								Padding: 1
     *								KeyUsage: F6 (digitalSignature, contentCommitment, keyEncipherment, dataEncipherment, keyCertSign, cRLSign)
     *				algorithmIdentifier (shaWithRSAEncryption)
     *				Padding: 0
     *				encrypted: 2A69C2FD0A809383EACB7CA16E48C8ABB3E4038A4FA288B9...
     *		CMPCertificate: x509v3PKCert (0)
     *			x509v3PKCert (id-at-commonName=enbroot,id-at-organizationalUnitName=lte,id-at-organizationName=wl,id-at-localityName=qc,id-at-stateOrProvinceName=sh,id-at-countryName=cn)
     *				signedCertificate
     *					version: v3 (2)
     *					serialNumber : 0x00a1ae2a3b2800db0e
     *					signature (shaWithRSAEncryption)
     *					issuer: rdnSequence: 6 items (id-at-commonName=enbroot,id-at-organizationalUnitName=lte,id-at-organizationName=wl,id-at-localityName=qc,id-at-stateOrProvinceName=sh,id-at-countryName=cn)
     *					validity
     *						notBefore: utcTime (0)		utcTime: 10-06-03 08:32:55 (UTC)
     *						notAfter: utcTime (0)		utcTime: 11-06-03 08:32:55 (UTC)
     *					subject: rdnSequence: 6 items (id-at-commonName=enbroot,id-at-organizationalUnitName=lte,id-at-organizationName=wl,id-at-localityName=qc,id-at-stateOrProvinceName=sh,id-at-countryName=cn)
     *					subjectPublicKeyInfo
     *						algorithm (rsaEncryption)
     *						Padding: 0
     *						subjectPublicKey: 30818902818100B52E31F83920EAC770A9E516A953E5F162...
     *					extensions: 3 items
     *						Extension (id-ce-subjectKeyIdentifier)
     *							Extension Id: 2.5.29.14 (id-ce-subjectKeyIdentifier)
     *							SubjectKeyIdentifier: 33C563BBADA99901734613B70E24014F5145E3C7
     *						Extension (id-ce-basicConstraints)
     *							Extension Id: 2.5.29.19 (id-ce-basicConstraints)
     *							BasicConstraintsSyntax
     *								cA: True
     *						Extension (id-ce-keyUsage)
     *							Extension Id: 2.5.29.15 (id-ce-keyUsage)
     *							Padding: 1
     *							KeyUsage: F6 (digitalSignature, contentCommitment, keyEncipherment, dataEncipherment, keyCertSign, cRLSign)
     *				algorithmIdentifier (shaWithRSAEncryption)
     *				Padding: 0
     *				encrypted: 7BD35EC086CBC4C2BF3DC891FD60341D6E3938B8ED26C4AD...
     */
    static byte[] telefonica2 = Base64
            .decode(("MIILtTCCARECAQKkVDBSMQswCQYDVQQGEwJjbjELMAkGA1UECBMCc2gxCzAJBgNVBAcTAnFjMQsw"
                    + "CQYDVQQKEwJ3bDEMMAoGA1UECxMDbHRlMQ4wDAYDVQQDEwVlbmJjYaRuMGwxCzAJBgNVBAYTAkNO"
                    + "MQ8wDQYDVQQKEwZIdWF3ZWkxJjAkBgNVBAsTHVdpcmVsZXNzIE5ldHdvcmsgUHJvZHVjdCBMaW5l"
                    + "MSQwIgYDVQQDExsyMTAzMDUzMzYxMDAwMDAwMDAxMiBlTm9kZUKgERgPMjAxMTAyMjIxNzU2MDFa"
                    + "oQ8wDQYJKoZIhvcNAQEFBQCkBgQERucoiKUSBBATrD26fYGHOwYhgJaiquBEpgYEBCGfBFKhggVD"
                    + "MIIFP6GCAmgwggJkMIICYDCCAcmgAwIBAgIJALJSzpNbH+s6MA0GCSqGSIb3DQEBBQUAMFQxCzAJ"
                    + "BgNVBAYTAmNuMQswCQYDVQQIEwJzaDELMAkGA1UEBxMCcWMxCzAJBgNVBAoTAndsMQwwCgYDVQQL"
                    + "EwNsdGUxEDAOBgNVBAMTB2VuYnJvb3QwHhcNMTAwNjAzMDgzMzI4WhcNMTEwNjAzMDgzMzI4WjBS"
                    + "MQswCQYDVQQGEwJjbjELMAkGA1UECBMCc2gxCzAJBgNVBAcTAnFjMQswCQYDVQQKEwJ3bDEMMAoG"
                    + "A1UECxMDbHRlMQ4wDAYDVQQDEwVlbmJjYTCBnzANBgkqhkiG9w0BAQEFAAOBjQAwgYkCgYEAzIwN"
                    + "8oP7/TcXeFpDmXZZlKkeZ4/PAzRancAj6mmdhbeZY+lvgOt/KmQyolu1jPkUUDDy2nxzyuuADAQe"
                    + "C9o6VHgteppQzT2XC75ol5YUc1BtCaU2CD7MmpqFC9NB/UWCP++r1mRPXWzdI/rkhAqudfberNRX"
                    + "ouSmmHXqF0KQY+UCAwEAAaM8MDowHQYDVR0OBBYEFExg23UkAFE/LF9llJj7VRVeIwBFMAwGA1Ud"
                    + "EwQFMAMBAf8wCwYDVR0PBAQDAgH2MA0GCSqGSIb3DQEBBQUAA4GBACppwv0KgJOD6st8oW5IyKuz"
                    + "5AOKT6KIubIDsv8tRUHsodUku1ujedyMY6dzPytNHea87P3nz5Bx4gEUS7ItVmAPS1oCVrzOlrw8"
                    + "Mfd22n7w+OqL4R+9Tf3vyxIzYHCa3cR5ACgLn2p8/iRx7D+IePYz0wnrRjV3RU/JzjGY2pJQMIIC"
                    + "zzCCAssCAgFjMAMCAQAwggK+oIICujCCArYwggIfoAMCAQICBPeOwkYwDQYJKoZIhvcNAQEFBQAw"
                    + "UjELMAkGA1UEBhMCY24xCzAJBgNVBAgTAnNoMQswCQYDVQQHEwJxYzELMAkGA1UEChMCd2wxDDAK"
                    + "BgNVBAsTA2x0ZTEOMAwGA1UEAxMFZW5iY2EwHhcNMTEwMjIyMTc1NjAxWhcNMTEwNjAzMDgzMzI4"
                    + "WjAmMSQwIgYDVQQDDBsyMTAzMDUzMzYxMDAwMDAwMDAxMiBlTm9kZUIwggEiMA0GCSqGSIb3DQEB"
                    + "AQUAA4IBDwAwggEKAoIBAQCcK80Hy7DPK4t1BiZo1k8/eMBnQMv72I/Mk9odR1CLaobm2ShjLpRw"
                    + "f9aUkz3RAiCv5ccrqssItaeTTsA9/8X1QPGEKmf0FYznVzgzBIOehK8Uh2o7CxNICKu+RQCxwXc5"
                    + "5bfhGtdlEKayXmNI0Pgy5HJSwNBy3LVT9uPVTiCVB0L5HCPAFgUrYrnzS6AS7P/HidS1+rKO/sUU"
                    + "9jVy3Z7l1D/09uD+2rTqjEwu5Y7nchVFnRbAAJBtQhyvRt2V/CbtaqQckRTnVJ0QOKx9L9LKIrk1"
                    + "h+MRrYP9mIYtERSBTHm4Nzg02N0c7JxD/QvWL3No6jIptp1RkUhN1yCUdpLjAgMBAAGjQTA/MA4G"
                    + "A1UdDwEB/wQEAwIDuDAtBgNVHREBAf8EIzAhgh8yMTAzMDUzMzYxMDAwMDAwMDAxMi5odWF3ZWku"
                    + "Y29tMA0GCSqGSIb3DQEBBQUAA4GBAGS3N6ivCifLGdZtM1fTW2Ls/qJsSlict/WtdEVtThyZ51yX"
                    + "50AJsvjmQtduU4Qbj0vOPETlP9+L35j3j5Lo+RRkLFTJ4FSWZzJ6ZZSF5u3eWnMZRF74wrBg32Ip"
                    + "I9g5MA5IvyYdJb45Zcjs07QVZNQXzjBjcESwglCHC3vu4vyooIGEA4GBAHyVEwA05nqeh7BbJGm0"
                    + "/lUjwCE6c6MsGyAV6ticmTbp+BFx6fHGk1tHNNhCcJxQxSdAv9nEsClExrhuXiBSG/SdBmrAs6lh"
                    + "odMrRkMTQO/FooMiwDjRX7zNBGnVHBQYnXY/cGtTIAQWhwhFgBrq3HX31ogkEPOmBsTFeoxzYvxn"
                    + "oYIEzjCCBMowggJgMIIByaADAgECAgkAslLOk1sf6zowDQYJKoZIhvcNAQEFBQAwVDELMAkGA1UE"
                    + "BhMCY24xCzAJBgNVBAgTAnNoMQswCQYDVQQHEwJxYzELMAkGA1UEChMCd2wxDDAKBgNVBAsTA2x0"
                    + "ZTEQMA4GA1UEAxMHZW5icm9vdDAeFw0xMDA2MDMwODMzMjhaFw0xMTA2MDMwODMzMjhaMFIxCzAJ"
                    + "BgNVBAYTAmNuMQswCQYDVQQIEwJzaDELMAkGA1UEBxMCcWMxCzAJBgNVBAoTAndsMQwwCgYDVQQL"
                    + "EwNsdGUxDjAMBgNVBAMTBWVuYmNhMIGfMA0GCSqGSIb3DQEBAQUAA4GNADCBiQKBgQDMjA3yg/v9"
                    + "Nxd4WkOZdlmUqR5nj88DNFqdwCPqaZ2Ft5lj6W+A638qZDKiW7WM+RRQMPLafHPK64AMBB4L2jpU"
                    + "eC16mlDNPZcLvmiXlhRzUG0JpTYIPsyamoUL00H9RYI/76vWZE9dbN0j+uSECq519t6s1Fei5KaY"
                    + "deoXQpBj5QIDAQABozwwOjAdBgNVHQ4EFgQUTGDbdSQAUT8sX2WUmPtVFV4jAEUwDAYDVR0TBAUw"
                    + "AwEB/zALBgNVHQ8EBAMCAfYwDQYJKoZIhvcNAQEFBQADgYEAKmnC/QqAk4Pqy3yhbkjIq7PkA4pP"
                    + "ooi5sgOy/y1FQeyh1SS7W6N53Ixjp3M/K00d5rzs/efPkHHiARRLsi1WYA9LWgJWvM6WvDwx93ba"
                    + "fvD46ovhH71N/e/LEjNgcJrdxHkAKAufanz+JHHsP4h49jPTCetGNXdFT8nOMZjaklAwggJiMIIB"
                    + "y6ADAgECAgkAoa4qOygA2w4wDQYJKoZIhvcNAQEFBQAwVDELMAkGA1UEBhMCY24xCzAJBgNVBAgT"
                    + "AnNoMQswCQYDVQQHEwJxYzELMAkGA1UEChMCd2wxDDAKBgNVBAsTA2x0ZTEQMA4GA1UEAxMHZW5i"
                    + "cm9vdDAeFw0xMDA2MDMwODMyNTVaFw0xMTA2MDMwODMyNTVaMFQxCzAJBgNVBAYTAmNuMQswCQYD"
                    + "VQQIEwJzaDELMAkGA1UEBxMCcWMxCzAJBgNVBAoTAndsMQwwCgYDVQQLEwNsdGUxEDAOBgNVBAMT"
                    + "B2VuYnJvb3QwgZ8wDQYJKoZIhvcNAQEBBQADgY0AMIGJAoGBALUuMfg5IOrHcKnlFqlT5fFiKM4D"
                    + "RfpVznugWDrJtKrgr8rf9SoybAPi4JiwYHfWRAjNkutR9/h4KWbcrz1vBpooklEixtPzSUHJ4xfc"
                    + "Rz39AI0bC/qzm2ru9l1qTXMfRA2qydb0Y/Q8m2S+DyJCaiP1eNinny6u4oWxx8A6Y8mLAgMBAAGj"
                    + "PDA6MB0GA1UdDgQWBBQzxWO7ramZAXNGE7cOJAFPUUXjxzAMBgNVHRMEBTADAQH/MAsGA1UdDwQE"
                    + "AwIB9jANBgkqhkiG9w0BAQUFAAOBgQB7017AhsvEwr89yJH9YDQdbjk4uO0mxK2SKowiYNj5BoMk"
                    + "tAyjcA7hgNX00Wg7qLQe9IuoOCy2fdldmP+s7sLouXi1oh7OjOxk50TANQg4V28vPhfdgxAgGowi"
                    + "GCsbCtLscLeYallqTuvg/0O2zZITN5wcoQOjackHjIJg3eAz8A==").getBytes());

}<|MERGE_RESOLUTION|>--- conflicted
+++ resolved
@@ -103,17 +103,6 @@
 import org.junit.Test;
 import org.junit.runners.MethodSorters;
 
-<<<<<<< HEAD
-import com.keyfactor.util.Base64;
-import com.keyfactor.util.CertTools;
-import com.keyfactor.util.CryptoProviderTools;
-import com.keyfactor.util.StringTools;
-import com.keyfactor.util.certificate.DnComponents;
-import com.keyfactor.util.crypto.algorithm.AlgorithmConstants;
-import com.keyfactor.util.crypto.algorithm.AlgorithmTools;
-import com.keyfactor.util.keys.KeyTools;
-import com.keyfactor.util.string.StringConfigurationCache;
-=======
 import static org.junit.Assert.assertEquals;
 import static org.junit.Assert.assertFalse;
 import static org.junit.Assert.assertNotEquals;
@@ -121,7 +110,6 @@
 import static org.junit.Assert.assertNull;
 import static org.junit.Assert.assertTrue;
 import static org.junit.Assert.fail;
->>>>>>> 3c68ee4b
 
 /**
  * This test runs in CMP client mode.
@@ -289,13 +277,8 @@
         byte[] ba = CmpMessageHelper.pkiMessageToByteArray(req);
         // Send request and receive response
         byte[] resp = sendCmpHttp(ba, 200, cmpAlias);
-<<<<<<< HEAD
-        checkCmpResponseGeneral(resp, ISSUER_DN, userDN, this.cacert, nonce, transid, true, null, PKCSObjectIdentifiers.sha256WithRSAEncryption.getId(), false);
-        X509Certificate cert = checkCmpCertRepMessage(cmpConfiguration, cmpAlias, userDN, this.cacert, resp, reqId);
-=======
         checkCmpResponseGeneral(resp, ISSUER_DN_SHA256, userDN, this.cacertSHA256, nonce, transid, true, null, PKCSObjectIdentifiers.sha256WithRSAEncryption.getId(), false);
         X509Certificate cert = checkCmpCertRepMessage(cmpConfiguration, cmpAlias, userDN, this.cacertSHA256, resp, reqId);
->>>>>>> 3c68ee4b
         String altNames = DnComponents.getSubjectAlternativeName(cert);
         assertNull("AltNames was not null (" + altNames + ").", altNames);
 
@@ -330,13 +313,8 @@
         ba = CmpMessageHelper.pkiMessageToByteArray(req);
         // Send request and receive response
         resp = sendCmpHttp(ba, 200, cmpAlias);
-<<<<<<< HEAD
-        checkCmpResponseGeneral(resp, ISSUER_DN, userDN, this.cacert, nonce, transid, true, null, PKCSObjectIdentifiers.sha256WithRSAEncryption.getId(), true, "primekey", false);
-        cert = checkCmpCertRepMessage(cmpConfiguration, cmpAlias, userDN, this.cacert, resp, reqId);
-=======
         checkCmpResponseGeneral(resp, ISSUER_DN_SHA256, userDN, this.cacertSHA256, nonce, transid, true, null, PKCSObjectIdentifiers.sha256WithRSAEncryption.getId(), true, "primekey", false);
         cert = checkCmpCertRepMessage(cmpConfiguration, cmpAlias, userDN, this.cacertSHA256, resp, reqId);
->>>>>>> 3c68ee4b
         altNames = DnComponents.getSubjectAlternativeName(cert);
         assertNull("AltNames was not null (" + altNames + ").", altNames);
 
