--- conflicted
+++ resolved
@@ -223,11 +223,8 @@
             new MethodApiDescriptor("selfRenewCertificate", "[B", Arrays.asList("org.ejbca.core.model.era.RaSelfRenewCertificateData"), "5488eee381e8"),
             new MethodApiDescriptor("getAllAuthorizedCertificateProfiles", "org.ejbca.core.model.era.IdNameHashMap", Arrays.asList("org.cesecore.authentication.tokens.AuthenticationToken"), "0e0b93165b7d"),
             new MethodApiDescriptor("getKeyExchangeCertificate", "java.security.cert.Certificate", Arrays.asList("org.cesecore.authentication.tokens.AuthenticationToken", "int", "int"), "a6aef899bc21"),
-<<<<<<< HEAD
+            new MethodApiDescriptor("getGlobalConfigurationLocalFirst", "org.cesecore.configuration.ConfigurationBase", Arrays.asList("java.lang.Class"), "d48ed5d749db"),
             new MethodApiDescriptor("findUsernameByIssuerDnAndSerialNumber", "java.lang.String", Arrays.asList("java.lang.String", "java.lang.String"), "980858d82ee7")
-=======
-            new MethodApiDescriptor("getGlobalConfigurationLocalFirst", "org.cesecore.configuration.ConfigurationBase", Arrays.asList("java.lang.Class"), "d48ed5d749db")
->>>>>>> dfcc7955
     // @formatter:on
     );
 
