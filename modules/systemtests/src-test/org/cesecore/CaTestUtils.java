--- conflicted
+++ resolved
@@ -272,13 +272,8 @@
             int keyusage) throws CryptoTokenOfflineException, CertificateParsingException, OperatorCreationException, CertIOException {
         return createTestX509CAOptionalGenKeys(cadn, tokenpin, genKeys, cryptoTokenImplementation, CAInfo.SELFSIGNED, keyspec, keyusage, AlgorithmConstants.SIGALG_SHA256_WITH_RSA);
     }
-<<<<<<< HEAD
     
-    /** Creates a CA object, but does not actually add the CA to EJBCA.  */
-=======
-
-    /** Creates a CA object, but does not actually add the CA to EJBCA. */
->>>>>>> 5617c3e4
+    /** Creates a CA object, but does not actually add the CA to EJBCA. */
     public static X509CA createTestX509CAOptionalGenKeys(String cadn, char[] tokenpin, boolean genKeys, String cryptoTokenImplementation, int signedBy, final String keyspec,
             int keyusage, String caSignatureAlg) throws CryptoTokenOfflineException, CertificateParsingException, OperatorCreationException, CertIOException {
         // Create catoken
