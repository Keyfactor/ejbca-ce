/*************************************************************************
 *                                                                       *
 *  CESeCore: CE Security Core                                           *
 *                                                                       *
 *  This software is free software; you can redistribute it and/or       *
 *  modify it under the terms of the GNU Lesser General Public           *
 *  License as published by the Free Software Foundation; either         *
 *  version 2.1 of the License, or any later version.                    *
 *                                                                       *
 *  See terms of license at gnu.org.                                     *
 *                                                                       *
 *************************************************************************/
package org.cesecore.keys.token;

import org.apache.commons.lang.StringUtils;
import org.apache.log4j.Logger;
import org.bouncycastle.util.encoders.Hex;
import org.cesecore.audit.enums.EventStatus;
import org.cesecore.audit.enums.EventTypes;
import org.cesecore.audit.enums.ModuleTypes;
import org.cesecore.audit.enums.ServiceTypes;
import org.cesecore.audit.log.AuditRecordStorageException;
import org.cesecore.audit.log.SecurityEventsLoggerSessionLocal;
import org.cesecore.authentication.tokens.AuthenticationToken;
import org.cesecore.authorization.AuthorizationDeniedException;
import org.cesecore.authorization.AuthorizationSessionLocal;
import org.cesecore.authorization.control.CryptoTokenRules;
import org.cesecore.certificates.certificate.CertificateStoreSessionLocal;
import org.cesecore.internal.InternalResources;
import org.cesecore.jndi.JndiConstants;
import org.cesecore.keybind.InternalKeyBindingMgmtSessionLocal;
import org.cesecore.keybind.KeyBindingFinder;
import org.cesecore.keys.util.PublicKeyWrapper;

import com.keyfactor.util.CryptoProviderTools;
import com.keyfactor.util.StringTools;
import com.keyfactor.util.crypto.algorithm.AlgorithmConstants;
import com.keyfactor.util.crypto.algorithm.AlgorithmTools;
import com.keyfactor.util.keys.KeyTools;
import com.keyfactor.util.keys.token.BaseCryptoToken;
import com.keyfactor.util.keys.token.CryptoToken;
import com.keyfactor.util.keys.token.CryptoTokenAuthenticationFailedException;
import com.keyfactor.util.keys.token.CryptoTokenOfflineException;
import com.keyfactor.util.keys.token.KeyGenParams;
import com.keyfactor.util.keys.token.KeyGenParams.KeyPairTemplate;
import com.keyfactor.util.keys.token.pkcs11.NoSuchSlotException;

import javax.ejb.EJB;
import javax.ejb.Stateless;
import javax.ejb.TransactionAttribute;
import javax.ejb.TransactionAttributeType;
import java.io.ByteArrayInputStream;
import java.io.ByteArrayOutputStream;
import java.io.IOException;
import java.security.InvalidAlgorithmParameterException;
import java.security.InvalidKeyException;
import java.security.KeyPair;
import java.security.KeyStore;
import java.security.KeyStoreException;
import java.security.NoSuchAlgorithmException;
import java.security.PrivateKey;
import java.security.Provider;
import java.security.PublicKey;
import java.security.SecureRandom;
import java.security.Security;
import java.security.cert.CertificateException;
import java.util.ArrayList;
import java.util.Arrays;
import java.util.Iterator;
import java.util.LinkedHashMap;
import java.util.List;
import java.util.Map;
import java.util.Properties;
import java.util.Random;

/**
 * @see CryptoTokenManagementSession
 * @version $Id$
 */
@Stateless(mappedName = JndiConstants.APP_JNDI_PREFIX + "CryptoTokenManagementSessionRemote")
@TransactionAttribute(TransactionAttributeType.REQUIRED)
public class CryptoTokenManagementSessionBean implements CryptoTokenManagementSessionLocal, CryptoTokenManagementSessionRemote {

    private static final Logger log = Logger.getLogger(CryptoTokenManagementSessionBean.class);
    /** Internal localization of logs and errors */
    private static final InternalResources INTRES = InternalResources.getInstance();
    private static final Random rnd = new SecureRandom();

    @EJB
    private AuthorizationSessionLocal authorizationSession;
    @EJB
    private SecurityEventsLoggerSessionLocal securityEventsLoggerSession;
    @EJB
    private CryptoTokenSessionLocal cryptoTokenSession;
    @EJB
    private InternalKeyBindingMgmtSessionLocal internalKeyBindingSession;
    @EJB
    private CertificateStoreSessionLocal certificateStoreSession;
    @EJB
    private CryptoTokenManagementSessionLocal cryptoTokenManagementSession;

    @TransactionAttribute(TransactionAttributeType.SUPPORTS)
    @Override
    public List<Integer> getCryptoTokenIds(final AuthenticationToken authenticationToken) {
        final List<Integer> allCryptoTokenIds = cryptoTokenSession.getCryptoTokenIds();
        final List<Integer> auhtorizedCryptoTokenIds = new ArrayList<Integer>();
        for (final Integer current : allCryptoTokenIds) {
            if (authorizationSession.isAuthorizedNoLogging(authenticationToken, CryptoTokenRules.VIEW.resource() + "/" + current.toString())) {
                auhtorizedCryptoTokenIds.add(current);
            }
        }
        return auhtorizedCryptoTokenIds;
    }

    @TransactionAttribute(TransactionAttributeType.SUPPORTS)
    @Override
    public CryptoToken getCryptoToken(final int cryptoTokenId) {
        return cryptoTokenSession.getCryptoToken(cryptoTokenId);
    }

    @TransactionAttribute(TransactionAttributeType.SUPPORTS)
    @Override
    public CryptoTokenInfo getCryptoTokenInfo(final AuthenticationToken authenticationToken, final int cryptoTokenId)
            throws AuthorizationDeniedException {
        if (!authorizationSession.isAuthorized(authenticationToken, CryptoTokenRules.VIEW.resource() + "/" + cryptoTokenId)) {
            final String msg = INTRES.getLocalizedMessage("authorization.notauthorizedtoresource", CryptoTokenRules.VIEW.resource(),
                    authenticationToken.toString());
            throw new AuthorizationDeniedException(msg);
        }
        return getCryptoTokenInfo(cryptoTokenId);
    }

    @TransactionAttribute(TransactionAttributeType.SUPPORTS)
    @Override
    public List<CryptoTokenInfo> getCryptoTokenInfos(final AuthenticationToken authenticationToken) {
        final List<CryptoTokenInfo> cryptoTokenInfos = new ArrayList<CryptoTokenInfo>();
        for (final Integer cryptoTokenId : getCryptoTokenIds(authenticationToken)) {
            cryptoTokenInfos.add(getCryptoTokenInfo(cryptoTokenId));
        }
        return cryptoTokenInfos;
    }

    @TransactionAttribute(TransactionAttributeType.SUPPORTS)
    @Override
    public CryptoTokenInfo getCryptoTokenInfo(final int cryptoTokenId) {
        final CryptoToken cryptoToken = cryptoTokenSession.getCryptoToken(cryptoTokenId);
        if (cryptoToken == null) {
            return null;
        }
        final boolean isActive = cryptoToken.getTokenStatus() == CryptoToken.STATUS_ACTIVE;
        final Properties cryptoTokenProperties = cryptoToken.getProperties();
        final boolean autoActivation = BaseCryptoToken.getAutoActivatePin(cryptoTokenProperties) != null;
        return new CryptoTokenInfo(cryptoTokenId, cryptoToken.getTokenName(), isActive, autoActivation, cryptoToken.getClass(), cryptoTokenProperties);
    }

    @Override
    public List<String> isCryptoTokenSlotUsed(final AuthenticationToken authenticationToken, final String tokenName,
            final String className, final Properties properties)
            throws AuthorizationDeniedException, CryptoTokenNameInUseException, CryptoTokenOfflineException,
            CryptoTokenAuthenticationFailedException, NoSuchSlotException {
        if (log.isTraceEnabled()) {
            log.trace(">isCryptoTokenUsed: " + tokenName + ", " + className);
        }
        if (CryptoTokenFactory.instance().getAvailableCryptoToken(className) == null) {
            throw new CryptoTokenClassNotFoundException("Invalid token class name: " + className);
        }
        // Creating a duplicate P11 crypto token can be destructive, ideally we would check all crypto tokens, 
        // but we only check the ones the admin has access to in order to not leak information 
        List<CryptoTokenInfo> infos = getCryptoTokenInfos(authenticationToken);
        List<String> providers = new ArrayList<>();
        String tokenP11Lib = properties.getProperty(PKCS11CryptoToken.SHLIB_LABEL_KEY);
        final String providerNameToCheck = createProviderName(tokenName, className, properties);
        if (log.isDebugEnabled()) {
            log.debug("isCryptoTokenUsed: Provider name to check for: "+providerNameToCheck);
        }
        // Return list of Crypto Token name
        List<String> ret = new ArrayList<>();
        // Only do this check for P11 tokens
        if (StringUtils.isNotEmpty(tokenP11Lib)) {
            for (CryptoTokenInfo cti : infos) {
                // We are concerned about PKCS#11 usage
                String ctiP11lib = cti.getP11Library();
                CryptoToken token = cryptoTokenSession.getCryptoToken(cti.getCryptoTokenId());
                final String ctiProviderName = token.getSignProviderName();
                providers.add(ctiProviderName);
                if (token != null) {
                    if (isP11SlotSame(tokenP11Lib, providerNameToCheck, ctiP11lib, ctiProviderName, cti.getName())) {
                        ret.add(ctiProviderName);
                    }
                }
            }
            // Check for database protection crypto tokens as well, these are not stored as crypto tokens in the database, but only 
            // as parameters in databaseprotection.properties, and thus requires special handling
            Provider[] installedProviders = Security.getProviders();
            if (installedProviders != null) {
                for (int i = 0; i < installedProviders.length; i++) {
                    final String installedProviderName = installedProviders[i].getName();
                    if (log.isDebugEnabled()) {
                        log.debug("isCryptoTokenUsed: Checking installed provider: "+installedProviderName);
                    }
                    if (StringUtils.equals(providerNameToCheck, installedProviderName)) {
                        // We found a match, but don't add duplicates
                        if (!providers.contains(installedProviderName)) {
                            log.debug("isCryptoTokenUsed: Found a match between "+providerNameToCheck+" and installed provider "+installedProviderName+", which was not already listed, must be a database protection token.");
                            ret.add(installedProviderName+" (database protection?)");
                        }
                    }
                }                
            }
        }
        if (log.isTraceEnabled()) {
            log.trace("<isCryptoTokenUsed: " + tokenName + ", " + className + ", " + ret.size());
        }
        return ret; 
    }

    private boolean isP11SlotSame(String tokenP11Lib, String providerNameToCheck, String ctiP11lib, String ctiProviderName, String ctiName) throws NoSuchSlotException {
        boolean ret = false;
        if (StringUtils.isNotEmpty(ctiP11lib)) {
            if (StringUtils.equalsIgnoreCase(tokenP11Lib, ctiP11lib)) {
                // We have a match on the library, watch out...check if we are using the same slot as well
                // Now it gets exciting, since you can address the slot through different things (slotID, slotName, p11Config)
                // it is really hard to check easily, we need to create the provider and see if the provider name is the same
                if (log.isDebugEnabled()) {
                    log.debug("isCryptoTokenUsed: Provider for token we check for: "+providerNameToCheck);
                    log.debug("isCryptoTokenUsed Provider for existing token: "+ctiProviderName);
                }
                if (StringUtils.equals(providerNameToCheck, ctiProviderName)) {
                    // We had a match, the caller knows the crypto token name
                    ret = true;
                }
            }
        }
        return ret;
    }

    private String createProviderName(final String tokenName, final String className, final Properties tokenprops) throws NoSuchSlotException {
        // Make a complete clone of the original properties, as we modify it to be non-addable-provider token properties below
        // if we did that on the original tokenprops, this method would have a side effect in modifying caller parameters 
        // (which causes things to break since the provider is not installed)
        Properties properties = new Properties();
        properties.putAll(tokenprops);
        properties.setProperty(PKCS11CryptoToken.DO_NOT_ADD_P11_PROVIDER, "true");                       
        CryptoToken cryptoToken;
        if (className.equals(AzureCryptoToken.class.getName())) {
            cryptoToken = CryptoTokenFactory.createCryptoToken(className, properties, null, -1, tokenName, false,
                    new KeyBindingFinder(internalKeyBindingSession, certificateStoreSession, cryptoTokenManagementSession));
        } else {
            cryptoToken = CryptoTokenFactory.createCryptoToken(className, properties, null, -1, tokenName, false);
        }
        final String providerName = cryptoToken.getSignProviderName();
        if (log.isDebugEnabled()) {
            log.debug("isCryptoTokenUsed: Created provider (without installing) to check for collisions: "+providerName);
        }
        return providerName;
    }

    @Override
    public void keyAuthorizeInit(final AuthenticationToken authenticationToken, final int cryptoTokenId, final String alias, final int kakTokenid, final String kakTokenKeyAlias,
            String selectedPaddingScheme) throws CryptoTokenOfflineException, CryptoTokenAuthenticationFailedException {
        final CryptoToken cryptoToken = cryptoTokenSession.getCryptoToken(cryptoTokenId);
        final CryptoToken kakCryptoToken = cryptoTokenSession.getCryptoToken(kakTokenid);
        if (cryptoToken == null || kakCryptoToken == null) {
            throw new RuntimeException("No such CryptoToken for id " + cryptoTokenId);
        }
        final PrivateKey kakPrivateKey = kakCryptoToken.getPrivateKey(kakTokenKeyAlias);
        final PublicKey kakPublicKey = kakCryptoToken.getPublicKey(kakTokenKeyAlias);
        final String signProviderName = kakCryptoToken.getSignProviderName(); 
        final KeyPair kakPair = new KeyPair(kakPublicKey, kakPrivateKey);
        final Map<String, Object> details = new LinkedHashMap<String, Object>();
        details.put("msg", "Initialized key in CryptoToken " + cryptoTokenId);
        details.put("keyAlias", alias);
        details.put("keyAuthorizationKeyToken", kakTokenid);
        details.put("keyAuthorizationKeyAlias", kakTokenKeyAlias);

        cryptoToken.keyAuthorizeInit(alias, kakPair, signProviderName, selectedPaddingScheme);
        // Audit log immediately. Change has already occurred in HSM.
        securityEventsLoggerSession.log(EventTypes.CRYPTOTOKEN_INITIALIZE_KEY, EventStatus.SUCCESS, ModuleTypes.CRYPTOTOKEN, ServiceTypes.CORE,
                authenticationToken.toString(), null, null, null, details);
        
        // Persist KAK association for this key alias
        final String kakAssociation =  kakTokenid + ";" + kakTokenKeyAlias;
        cryptoToken.getProperties().setProperty(CryptoToken.KAK_ASSOCIATION_PREFIX + alias, kakAssociation);
        try {
            cryptoTokenSession.mergeCryptoToken(cryptoToken);
        } catch (CryptoTokenNameInUseException e) {
            throw new RuntimeException(e); // We have not changed the name of the CrytpoToken here, so this should never happen
        }
    }
    
    @Override
    public void keyAuthorize(final AuthenticationToken authenticationToken, final int cryptoTokenId, final String alias, final int kakTokenid, final String kakTokenKeyAlias, 
            final long maxOperationCount, String selectedPaddingScheme) throws CryptoTokenOfflineException, CryptoTokenAuthenticationFailedException {
        final CryptoToken cryptoToken = cryptoTokenSession.getCryptoToken(cryptoTokenId);
        final CryptoToken kakCryptoToken = cryptoTokenSession.getCryptoToken(kakTokenid);
        if (cryptoToken == null || kakCryptoToken == null) {
            throw new RuntimeException("No such CryptoToken for id " + cryptoTokenId);
        }
        final PrivateKey kakPrivateKey = kakCryptoToken.getPrivateKey(kakTokenKeyAlias);
        final PublicKey kakPublicKey = kakCryptoToken.getPublicKey(kakTokenKeyAlias);
        final String signProviderName = kakCryptoToken.getSignProviderName();
        final KeyPair kakPair = new KeyPair(kakPublicKey, kakPrivateKey);
        final Map<String, Object> details = new LinkedHashMap<String, Object>();
        details.put("msg", "Authorized key in CryptoToken " + cryptoTokenId);
        details.put("keyAlias", alias);
        details.put("keyAuthorizationKeyToken", kakTokenid);
        details.put("keyAuthorizationKeyAlias", kakTokenKeyAlias);
        // Audit log immediately. Change has already occurred in HSM.
        cryptoToken.keyAuthorize(alias, kakPair, signProviderName, maxOperationCount, selectedPaddingScheme);
        securityEventsLoggerSession.log(EventTypes.CRYPTOTOKEN_AUTHORIZE_KEY, EventStatus.SUCCESS, ModuleTypes.CRYPTOTOKEN, ServiceTypes.CORE,
                authenticationToken.toString(), null, null, null, details);
        
        // Persist KAK association for this key alias if not done already. Will occur e.g. if initiliaze was done "outside of" EJBCA.
        if (StringUtils.isEmpty(cryptoToken.getProperties().getProperty(CryptoToken.KAK_ASSOCIATION_PREFIX + alias))) {
            final String kakAssociation =  kakTokenid + ";" + kakTokenKeyAlias;
            cryptoToken.getProperties().setProperty(CryptoToken.KAK_ASSOCIATION_PREFIX + alias, kakAssociation);
            try {
                cryptoTokenSession.mergeCryptoToken(cryptoToken);
            } catch (CryptoTokenNameInUseException e) {
                throw new RuntimeException(e); // We have not changed the name of the CrytpoToken here, so this should never happen
            }
        }
    }
    
    @Override
    public void changeAuthData(final AuthenticationToken authenticationToken, final int cryptoTokenId, final String alias, 
            final int currentKakTokenId, int newKakTokenId, final String currentKakTokenKeyAlias, 
            final String newKakTokenKeyAlias, final String selectedPaddingScheme) throws CryptoTokenOfflineException, CryptoTokenAuthenticationFailedException {
        final CryptoToken cryptoToken = cryptoTokenSession.getCryptoToken(cryptoTokenId);
        final CryptoToken currentKakCryptoToken = cryptoTokenSession.getCryptoToken(currentKakTokenId);
        final CryptoToken newKakCryptoToken = cryptoTokenSession.getCryptoToken(newKakTokenId);
        if (cryptoToken == null || currentKakCryptoToken == null || newKakCryptoToken == null) {
            throw new RuntimeException("No such CryptoToken for id " + cryptoTokenId);
        }
        final PrivateKey kakPrivateKey = currentKakCryptoToken.getPrivateKey(currentKakTokenKeyAlias);
        final PublicKey kakPublicKey = currentKakCryptoToken.getPublicKey(currentKakTokenKeyAlias);
        final String signProviderName = currentKakCryptoToken.getSignProviderName();
        final KeyPair currentkakPair = new KeyPair(kakPublicKey, kakPrivateKey);
        final PrivateKey newKakPrivateKey = newKakCryptoToken.getPrivateKey(newKakTokenKeyAlias);
        final PublicKey newKakPublicKey = newKakCryptoToken.getPublicKey(newKakTokenKeyAlias);
        final KeyPair newKakPair = new KeyPair(newKakPublicKey, newKakPrivateKey);
        final Map<String, Object> details = new LinkedHashMap<String, Object>();
        details.put("msg", "Changed Authorization key in CryptoToken " + cryptoTokenId);
        details.put("keyAlias", alias);
        details.put("previousKeyAuthorizationKeyToken", currentKakTokenId);
        details.put("previousKeyAuthorizationKeyAlias", currentKakTokenKeyAlias);
        details.put("newKeyAuthorizationKeyToken", newKakTokenId);
        details.put("newKeyAuthorizationKeyAlias", newKakTokenKeyAlias);
        
        // Update authorization data on HSM
        cryptoToken.changeAuthData(alias, currentkakPair, newKakPair, signProviderName, selectedPaddingScheme);
        // Audit log immediately. Change has already occurred in HSM.
        securityEventsLoggerSession.log(EventTypes.CRYPTOTOKEN_CHANGE_AUTH_DATA, EventStatus.SUCCESS, ModuleTypes.CRYPTOTOKEN, ServiceTypes.CORE,
                authenticationToken.toString(), null, null, null, details);
        // Persist new KAK association for this key alias
        final String kakAssociation =  newKakTokenId + ";" + newKakTokenKeyAlias;
        cryptoToken.getProperties().setProperty(CryptoToken.KAK_ASSOCIATION_PREFIX + alias, kakAssociation);
        try {
            cryptoTokenSession.mergeCryptoToken(cryptoToken);
        } catch (CryptoTokenNameInUseException e) {
            throw new RuntimeException(e); // We have not changed the name of the CrytpoToken here, so this should never happen
        }
    }    
    
    @Override
    public boolean isKeyInitialized(final AuthenticationToken authenticationToken, final int cryptoTokenId, final String alias) {
        final CryptoToken cryptoToken = cryptoTokenSession.getCryptoToken(cryptoTokenId);
        return cryptoToken.isKeyInitialized(alias);
    }
    
    @Override
    public long maxOperationCount(AuthenticationToken authenticationToken, int cryptoTokenId, final String alias) {
        final CryptoToken cryptoToken = cryptoTokenSession.getCryptoToken(cryptoTokenId);
        return cryptoToken.maxOperationCount(alias);
    }
    
    @Override
    public void createCryptoToken(final AuthenticationToken authenticationToken, final String tokenName, final Integer cryptoTokenId,
            final String className, final Properties properties, final byte[] data, final char[] authenticationCode)
            throws AuthorizationDeniedException, CryptoTokenNameInUseException, CryptoTokenOfflineException,
            CryptoTokenAuthenticationFailedException, NoSuchSlotException {
        if (log.isTraceEnabled()) {
            log.trace(">createCryptoToken: " + tokenName + ", " + className);
        }
        assertAuthorizedToModifyCryptoTokens(authenticationToken);
        if (CryptoTokenFactory.instance().getAvailableCryptoToken(className) == null) {
            throw new CryptoTokenClassNotFoundException("Invalid token class name: " + className);
        }

        // Note: if data is null, a new empty keystore will be created
        final List<String> isSlotUsed = isCryptoTokenSlotUsed(authenticationToken, tokenName, className, properties);
        CryptoToken cryptoToken;

        // special case - azure crypto token can do public key authentication
        if (className.equals(AzureCryptoToken.class.getName())) {
            cryptoToken = CryptoTokenFactory.createCryptoToken(className, properties, data, cryptoTokenId.intValue(), tokenName, false,
                    new KeyBindingFinder(internalKeyBindingSession, certificateStoreSession, this));
        }

        // Standard crypto token initialization
        else {
            cryptoToken = CryptoTokenFactory.createCryptoToken(className, properties, data, cryptoTokenId.intValue(), tokenName, false);
        }
        if (authenticationCode != null) {
            if (log.isDebugEnabled()) {
                log.debug("Activating new crypto token using supplied authentication code.");
            }
            try {
                cryptoToken.activate(authenticationCode);
            } catch (CryptoTokenAuthenticationFailedException e) {
                // If we entered the wrong PIN, we may have installed the P11 provider (if it is a P11 token)
                // In that case, remove it again, so we don't have to warn about already used slot when entering the correct PIN
                // if it was not already used by anyone else that is
                if (isSlotUsed.isEmpty() && cryptoToken instanceof PKCS11CryptoToken) {
                    Security.removeProvider(cryptoToken.getSignProviderName());
                }
                throw e;
            }
        }

        // This property is used only once during crypto token creation
        properties.remove(CryptoToken.ALLOW_NONEXISTING_SLOT_PROPERTY);

        final Map<String, Object> details = new LinkedHashMap<String, Object>();
        details.put("msg", "Created CryptoToken with id " + cryptoTokenId);
        details.put("name", cryptoToken.getTokenName());
        details.put("encProviderName", cryptoToken.getEncProviderName());
        details.put("signProviderName", cryptoToken.getSignProviderName());
        putDelta(new Properties(), cryptoToken.getProperties(), details);
        cryptoTokenSession.mergeCryptoToken(cryptoToken);
        securityEventsLoggerSession.log(EventTypes.CRYPTOTOKEN_CREATE, EventStatus.SUCCESS, ModuleTypes.CRYPTOTOKEN, ServiceTypes.CORE,
                authenticationToken.toString(), String.valueOf(cryptoTokenId), null, null, details);
        if (log.isTraceEnabled()) {
            log.trace("<createCryptoToken: " + tokenName + ", " + className);
        }
    }

    @Override
    public int createCryptoToken(final AuthenticationToken authenticationToken, final String tokenName, final String className,
            final Properties properties, final byte[] data, final char[] authenticationCode) throws AuthorizationDeniedException,
            CryptoTokenOfflineException, CryptoTokenAuthenticationFailedException, CryptoTokenNameInUseException, NoSuchSlotException,
            AuditRecordStorageException {
        final List<Integer> allCryptoTokenIds = cryptoTokenSession.getCryptoTokenIds();
        Integer cryptoTokenId = null;
        for (int i = 0; i < 100; i++) {
            final int current = Integer.valueOf(rnd.nextInt());
            if (!allCryptoTokenIds.contains(current)) {
                cryptoTokenId = current;
                break;
            }
        }
        if (cryptoTokenId == null) {
            throw new IllegalStateException("Failed to allocate a new cryptoTokenId.");
        }
        createCryptoToken(authenticationToken, tokenName, cryptoTokenId, className, properties, data, authenticationCode);
        return cryptoTokenId.intValue();
    }

    /**
     * Asserts if an authentication token is authorized to modify crypto tokens
     *
     * @param authenticationToken the authentication token to check
     * @throws AuthorizationDeniedException thrown if authorization was denied.
     */
    private void assertAuthorizedToModifyCryptoTokens(AuthenticationToken authenticationToken) throws AuthorizationDeniedException {
        if (!authorizationSession.isAuthorized(authenticationToken, CryptoTokenRules.MODIFY_CRYPTOTOKEN.resource())) {
            final String msg = INTRES.getLocalizedMessage("authorization.notauthorizedtoresource", CryptoTokenRules.MODIFY_CRYPTOTOKEN.resource(),
                    authenticationToken.toString());
            throw new AuthorizationDeniedException(msg);
        }
    }

    @Override
    public void saveCryptoToken(AuthenticationToken authenticationToken, int cryptoTokenId, String tokenName, Properties properties,
            char[] authenticationCode) throws AuthorizationDeniedException, CryptoTokenOfflineException, CryptoTokenAuthenticationFailedException,
            CryptoTokenNameInUseException, NoSuchSlotException {
        if (log.isTraceEnabled()) {
            log.trace(">saveCryptoToken: " + tokenName + ", " + cryptoTokenId);
        }
        // Note that an admin that is authorized to modify a token could gain access to another HSM slot etc..
        if (!authorizationSession.isAuthorized(authenticationToken, CryptoTokenRules.MODIFY_CRYPTOTOKEN.resource())) {
            final String msg = INTRES.getLocalizedMessage("authorization.notauthorizedtoresource", CryptoTokenRules.MODIFY_CRYPTOTOKEN.resource(),
                    authenticationToken.toString());
            throw new AuthorizationDeniedException(msg);
        }
        final CryptoToken currentCryptoToken = cryptoTokenSession.getCryptoToken(cryptoTokenId);
        final String className = currentCryptoToken.getClass().getName();
        final byte[] tokendata = currentCryptoToken.getTokenData();
        // Handle presence of auto-activation indicators
        boolean keepAutoActivateIfPresent = Boolean.valueOf(String.valueOf(properties.get(CryptoTokenManagementSession.KEEP_AUTO_ACTIVATION_PIN)));
        properties.remove(CryptoTokenManagementSession.KEEP_AUTO_ACTIVATION_PIN);
        final String newPin = BaseCryptoToken.getAutoActivatePin(properties);
        if (newPin != null) {
            BaseCryptoToken.setAutoActivatePin(properties, newPin, true);
            authenticationCode = newPin.toCharArray();
        } else if (keepAutoActivateIfPresent) {
            final String currentPin = BaseCryptoToken.getAutoActivatePin(currentCryptoToken.getProperties());
            if (currentPin != null) {
                BaseCryptoToken.setAutoActivatePin(properties, currentPin, true);
                authenticationCode = null; // We have an auto-activation pin and it didn't change;
            }
        } else if (authenticationCode == null || authenticationCode.length == 0) {
            // Check if the token was auto-activated before. it is now manually activated, so use the auto-activation code one last time
            final String currentPin = BaseCryptoToken.getAutoActivatePin(currentCryptoToken.getProperties());
            if (currentPin != null) {
                authenticationCode = currentPin.toCharArray();
            }
        }
        // TODO: If the current token is active we would like to dig out the code used to activate it and activate the new one as well..
        // For SoftCryptoTokens, a new secret means that we should change it and it can only be done if the token is active
        CryptoToken newCryptoToken;
        try {
            if (className.equals(AzureCryptoToken.class.getName())) {
                // special case - pass in an object that can find the authentication key binding
                newCryptoToken = CryptoTokenFactory.createCryptoToken(className, properties, tokendata, cryptoTokenId, tokenName, 
                        new KeyBindingFinder(internalKeyBindingSession, certificateStoreSession, this));
            } else {
                newCryptoToken = CryptoTokenFactory.createCryptoToken(className, properties, tokendata, cryptoTokenId, tokenName);
            }
            // If a new authenticationCode is provided we should verify it before we go ahead and merge
            if (authenticationCode != null && authenticationCode.length > 0) {
                newCryptoToken.deactivate();
                newCryptoToken.activate(authenticationCode);
            }
        } catch (CryptoTokenOfflineException e) {
            // If the crypto token can not be initialized, we have a problem and can not even disable auto-activation.
            // Go ahead and ignore this
            log.info("CryptoTokenOfflineException getting new crypto token for saving, ignoring this error and saving anyway: ", e);
            newCryptoToken = currentCryptoToken;
            newCryptoToken.setProperties(properties);
            newCryptoToken.setTokenName(tokenName);
        }
        final Map<String, Object> details = new LinkedHashMap<String, Object>();
        details.put("msg", "Modified CryptoToken with id " + cryptoTokenId);
        putDelta("name", currentCryptoToken.getTokenName(), newCryptoToken.getTokenName(), details);
        putDelta("encProviderName", currentCryptoToken.getEncProviderName(), newCryptoToken.getEncProviderName(), details);
        putDelta("signProviderName", currentCryptoToken.getSignProviderName(), newCryptoToken.getSignProviderName(), details);
        putDelta(currentCryptoToken.getProperties(), newCryptoToken.getProperties(), details);
        cryptoTokenSession.mergeCryptoToken(newCryptoToken);
        securityEventsLoggerSession.log(EventTypes.CRYPTOTOKEN_EDIT, EventStatus.SUCCESS, ModuleTypes.CRYPTOTOKEN, ServiceTypes.CORE,
                authenticationToken.toString(), String.valueOf(cryptoTokenId), null, null, details);
        if (log.isTraceEnabled()) {
            log.trace("<saveCryptoToken: " + tokenName + ", " + cryptoTokenId);
        }
    }

    @Override
    public void saveCryptoToken(final AuthenticationToken authenticationToken, final int cryptoTokenId,
            final String newName, final String newPlaceholders) throws AuthorizationDeniedException, CryptoTokenNameInUseException {
        if (log.isTraceEnabled()) {
            log.trace(">saveCryptoToken: cryptoTokenId=" + cryptoTokenId + ", newName=" + newName);
        }
        if (!authorizationSession.isAuthorized(authenticationToken, CryptoTokenRules.MODIFY_CRYPTOTOKEN.resource())) {
            final String msg = INTRES.getLocalizedMessage("authorization.notauthorizedtoresource", CryptoTokenRules.MODIFY_CRYPTOTOKEN.resource(),
                    authenticationToken.toString());
            throw new AuthorizationDeniedException(msg);
        }
        final CryptoToken cryptoToken = cryptoTokenSession.getCryptoToken(cryptoTokenId);
        final String oldName = cryptoToken.getTokenName();
        cryptoToken.setTokenName(newName);
        final Properties properties = cryptoToken.getProperties();
        final String oldPlaceholders = cryptoToken.getProperties().getProperty(CryptoToken.KEYPLACEHOLDERS_PROPERTY);
        properties.setProperty(CryptoToken.KEYPLACEHOLDERS_PROPERTY, newPlaceholders);
        cryptoToken.setProperties(properties);

        final Map<String, Object> details = new LinkedHashMap<String, Object>();
        details.put("msg", "Modified name/placeholders of CryptoToken with id " + cryptoTokenId);
        putDelta("name", oldName, newName, details);
        putDelta("keyPlaceholders", oldPlaceholders, newPlaceholders, details);

        cryptoTokenSession.mergeCryptoToken(cryptoToken);
        securityEventsLoggerSession.log(EventTypes.CRYPTOTOKEN_EDIT, EventStatus.SUCCESS, ModuleTypes.CRYPTOTOKEN, ServiceTypes.CORE,
                authenticationToken.toString(), String.valueOf(cryptoTokenId), null, null, details);
        if (log.isTraceEnabled()) {
            log.trace("<saveCryptoToken: cryptoTokenId=" + cryptoTokenId + ", newName=" + newName);
        }
    }

    // Only removes reference
    @Override
    public void deleteCryptoToken(final AuthenticationToken authenticationToken, final int cryptoTokenId) throws AuthorizationDeniedException {
        if (!authorizationSession.isAuthorized(authenticationToken, CryptoTokenRules.DELETE_CRYPTOTOKEN.resource() + "/" + cryptoTokenId)) {
            throw new AuthorizationDeniedException();
        }
        if (cryptoTokenSession.removeCryptoToken(cryptoTokenId)) {
            securityEventsLoggerSession.log(EventTypes.CRYPTOTOKEN_DELETION, EventStatus.SUCCESS, ModuleTypes.CRYPTOTOKEN, ServiceTypes.CORE,
                    authenticationToken.toString(), String.valueOf(cryptoTokenId), null, null, "Deleted CryptoToken with id " + cryptoTokenId);
        } else if (log.isDebugEnabled()) {
            log.debug("Crypto token with id " + cryptoTokenId + " does not exist and can not be deleted.");
        }
    }

    @TransactionAttribute(TransactionAttributeType.SUPPORTS)
    @Override
    public boolean isCryptoTokenStatusActive(AuthenticationToken authenticationToken, int cryptoTokenId) throws AuthorizationDeniedException {
        assertAuthorizationNoLog(authenticationToken, cryptoTokenId, CryptoTokenRules.VIEW.resource() + "/" + cryptoTokenId);
        return isCryptoTokenStatusActive(cryptoTokenId);
    }

    @TransactionAttribute(TransactionAttributeType.SUPPORTS)
    @Override
    public boolean isCryptoTokenStatusActive(int cryptoTokenId) {
        final CryptoToken cryptoToken = cryptoTokenSession.getCryptoToken(cryptoTokenId);
        if (cryptoToken == null) {
            return false;
        }
        return cryptoToken.getTokenStatus() == CryptoToken.STATUS_ACTIVE;
    }

    @TransactionAttribute(TransactionAttributeType.SUPPORTS)
    @Override
    public boolean isCryptoTokenPresent(final AuthenticationToken authenticationToken, final int cryptoTokenId) throws AuthorizationDeniedException {
        assertAuthorizationNoLog(authenticationToken, cryptoTokenId, CryptoTokenRules.VIEW.resource() + "/" + cryptoTokenId);
        final CryptoToken cryptoToken = cryptoTokenSession.getCryptoToken(cryptoTokenId);
        return cryptoToken != null;
    }

    @TransactionAttribute(TransactionAttributeType.SUPPORTS)
    @Override
    public void activate(final AuthenticationToken authenticationToken, final int cryptoTokenId, final char[] authenticationCode)
            throws AuthorizationDeniedException, CryptoTokenOfflineException, CryptoTokenAuthenticationFailedException {
        assertAuthorization(authenticationToken, cryptoTokenId, CryptoTokenRules.ACTIVATE.resource() + "/" + cryptoTokenId);
        final CryptoToken cryptoToken = getCryptoTokenAndAssertExistence(cryptoTokenId);
        cryptoToken.activate(authenticationCode);
        securityEventsLoggerSession.log(EventTypes.CRYPTOTOKEN_ACTIVATION, EventStatus.SUCCESS, ModuleTypes.CRYPTOTOKEN, ServiceTypes.CORE,
                authenticationToken.toString(), String.valueOf(cryptoTokenId), null, null, "Activated CryptoToken '" + cryptoToken.getTokenName()
                        + "' with id " + cryptoTokenId);
        if (cryptoToken.isAutoActivationPinPresent() &&
                authorizationSession.isAuthorized(authenticationToken, CryptoTokenRules.MODIFY_CRYPTOTOKEN.resource() + "/" + cryptoTokenId)) {
            updatePin(authenticationToken, cryptoTokenId, BaseCryptoToken.getAutoActivatePin(cryptoToken.getProperties()).toCharArray(), authenticationCode, true);
        }
    }

    @TransactionAttribute(TransactionAttributeType.SUPPORTS)
    @Override
    public void deactivate(final AuthenticationToken authenticationToken, final int cryptoTokenId) throws AuthorizationDeniedException {
        assertAuthorization(authenticationToken, cryptoTokenId, CryptoTokenRules.DEACTIVATE.resource() + "/" + cryptoTokenId);
        try {
            final CryptoToken cryptoToken = getCryptoTokenAndAssertExistence(cryptoTokenId);
            cryptoToken.deactivate();
            securityEventsLoggerSession.log(EventTypes.CRYPTOTOKEN_DEACTIVATION, EventStatus.SUCCESS, ModuleTypes.CRYPTOTOKEN, ServiceTypes.CORE,
                    authenticationToken.toString(), String.valueOf(cryptoTokenId), null, null,
                    "Deactivated CryptoToken '" + cryptoToken.getTokenName() + "' with id " + cryptoTokenId);
            if (cryptoToken.isAutoActivationPinPresent()) {
                securityEventsLoggerSession.log(EventTypes.CRYPTOTOKEN_REACTIVATION, EventStatus.VOID, ModuleTypes.CRYPTOTOKEN, ServiceTypes.CORE,
                        authenticationToken.toString(), String.valueOf(cryptoTokenId), null, null, "Reactivated CryptoToken '" + cryptoToken.getTokenName()
                                + "' with id " + cryptoTokenId);
            }
        }            
        catch (CryptoTokenOfflineException e) {
            throw new IllegalStateException(e);
            
        }
    }

    @TransactionAttribute(TransactionAttributeType.REQUIRED)
    @Override
    public boolean updatePin(AuthenticationToken authenticationToken, Integer cryptoTokenId, char[] currentAuthenticationCode,
            char[] newAuthenticationCode, boolean updateOnly) throws AuthorizationDeniedException, CryptoTokenAuthenticationFailedException,
            CryptoTokenOfflineException {
        final String[] requiredAuthorization = new String[] { CryptoTokenRules.MODIFY_CRYPTOTOKEN.resource() + "/" + cryptoTokenId,
                CryptoTokenRules.ACTIVATE.resource() + "/" + cryptoTokenId, CryptoTokenRules.DEACTIVATE.resource() + "/" + cryptoTokenId };
        if (!authorizationSession.isAuthorized(authenticationToken, requiredAuthorization)) {
            final String msg = INTRES.getLocalizedMessage("authorization.notauthorizedtoresource", Arrays.toString(requiredAuthorization),
                    authenticationToken.toString());
            throw new AuthorizationDeniedException(msg);
        }
        CryptoToken cryptoToken = getCryptoToken(cryptoTokenId);
        final Properties cryptoTokenProperties = cryptoToken.getProperties();
        // Get current auto-activation pin (if any)
        final String oldAutoActivationPin = BaseCryptoToken.getAutoActivatePin(cryptoTokenProperties);
        if (oldAutoActivationPin == null && (updateOnly || newAuthenticationCode == null)) {
            // This is a NOOP call that will not lead to any change
            return false;
        }
        if (SoftCryptoToken.class.getName().equals(cryptoToken.getClass().getName())) {
            CryptoProviderTools.installBCProviderIfNotAvailable();
            final KeyStore keystore;
            try {
                keystore = KeyStore.getInstance("PKCS12", "BC");
                keystore.load(new ByteArrayInputStream(cryptoToken.getTokenData()), currentAuthenticationCode);
            } catch (Exception e) {
                final String msg = "Failed to use supplied current PIN." + " " + e;
                log.info(msg);
                throw new CryptoTokenAuthenticationFailedException(msg);
            }
            if (newAuthenticationCode == null) {
                // When no new pin is supplied, we will not modify the key-store and just remove the current auto-activation pin
                cryptoTokenProperties.remove(CryptoToken.AUTOACTIVATE_PIN_PROPERTY);
                // We'll also remove the default password option
                cryptoTokenProperties.put(SoftCryptoToken.NODEFAULTPWD, Boolean.TRUE.toString());
                cryptoToken.setProperties(cryptoTokenProperties);
            } else {
                try {
                    final ByteArrayOutputStream baos = new ByteArrayOutputStream();
                    keystore.store(baos, newAuthenticationCode);
                    baos.close();
                    if (oldAutoActivationPin != null || !updateOnly) {
                        BaseCryptoToken.setAutoActivatePin(cryptoTokenProperties, new String(newAuthenticationCode), true);
                    } else {
                        log.debug("Auto-activation will not be used. Only changing pin for soft CryptoToken keystore.");
                    }
                    cryptoToken = CryptoTokenFactory.createCryptoToken(SoftCryptoToken.class.getName(), cryptoTokenProperties, baos.toByteArray(),
                            cryptoTokenId, cryptoToken.getTokenName());
                } catch (Exception e) {
                    log.info("Unable to store soft keystore with new PIN: " + e);
                    throw new CryptoTokenAuthenticationFailedException("Unable to store soft keystore with new PIN");
                }
            }
        } else {
            if (oldAutoActivationPin != null) {
                // If we have an old auto-activation pin we will compare the "current" with this value to avoid deactivating the token
                if (!oldAutoActivationPin.equals(new String(currentAuthenticationCode))) {
                    final String msg = "Supplied PIN did not match auto-activation PIN.";
                    log.info(msg);
                    throw new CryptoTokenAuthenticationFailedException(msg);
                } else {
                    log.debug("Successfully verified the PIN for non-soft CryptoToken by comparing supplied PIN to auto-activation PIN.");
                }
            } else {
                // If we don't have an auto-activation pin to compare the supplied PIN to, we need to verify the supplied
                // PIN can be used in a de-activation/activation cycle.
                final boolean wasInactive = !isCryptoTokenStatusActive(authenticationToken, cryptoTokenId);
                cryptoToken.deactivate();
                cryptoToken.activate(currentAuthenticationCode);
                if (wasInactive) {
                    // Note that there is a small glitch here where the token was active, but we have no other options to verify the pin
                    cryptoToken.deactivate();
                }
            }
            if (newAuthenticationCode == null) {
                cryptoTokenProperties.remove(CryptoToken.AUTOACTIVATE_PIN_PROPERTY);
            } else {
                BaseCryptoToken.setAutoActivatePin(cryptoTokenProperties, new String(newAuthenticationCode), true);
            }
            cryptoToken.setProperties(cryptoTokenProperties);
        }
        // Save the modified CryptoToken
        try {
            cryptoTokenSession.mergeCryptoToken(cryptoToken);
        } catch (CryptoTokenNameInUseException e) {
            // This should not happen here since we use the same name and id
            throw new RuntimeException(e);
        }
        securityEventsLoggerSession.log(EventTypes.CRYPTOTOKEN_UPDATEPIN, EventStatus.SUCCESS, ModuleTypes.CRYPTOTOKEN, ServiceTypes.CORE,
                authenticationToken.toString(), String.valueOf(cryptoTokenId), null, null,
                "Updated PIN of CryptoToken '" + cryptoToken.getTokenName() + "' with id " + cryptoTokenId);
        // Return the current auto-activation state
        return BaseCryptoToken.getAutoActivatePin(cryptoTokenProperties) != null;
    }

    @TransactionAttribute(TransactionAttributeType.SUPPORTS)
    @Override
    public List<KeyPairInfo> getKeyPairInfos(final AuthenticationToken authenticationToken, final int cryptoTokenId)
            throws CryptoTokenOfflineException, AuthorizationDeniedException {
        assertAuthorizationNoLog(authenticationToken, cryptoTokenId, CryptoTokenRules.VIEW.resource() + "/" + cryptoTokenId);
        final CryptoToken cryptoToken = getCryptoTokenAndAssertExistence(cryptoTokenId);
        final List<KeyPairInfo> ret = new ArrayList<KeyPairInfo>();
        for (final String alias : getKeyPairAliasesInternal(cryptoToken)) {
            final PublicKey publicKey = cryptoToken.getPublicKey(alias);
<<<<<<< HEAD
            final String keyAlgorithm = AlgorithmTools.getKeyAlgorithm(publicKey);
            final String keySpecification = AlgorithmTools.getKeySpecification(publicKey);
            final String subjectKeyId = new String(Hex.encode(KeyTools.createSubjectKeyId(publicKey).getKeyIdentifier()));
            //remove hardcoded keyUsage 
            final boolean[] hardcodedKeyUsage = new boolean[]{true, true, false, false};// final boolean[] hardcodedkeyUsage = cryptoToken.getKeyUsageFromPrivateKey(alias);
            final String keyUsage = getKeyUsageStringForKeyPairInfo(hardcodedKeyUsage);
            ret.add(new KeyPairInfo(alias, keyAlgorithm, keySpecification, subjectKeyId, keyUsage));
=======
            if (publicKey != null) {
                final String keyAlgorithm = AlgorithmTools.getKeyAlgorithm(publicKey);
                final String keySpecification = AlgorithmTools.getKeySpecification(publicKey);
                final String subjectKeyId = new String(Hex.encode(KeyTools.createSubjectKeyId(publicKey).getKeyIdentifier()));
                ret.add(new KeyPairInfo(alias, keyAlgorithm, keySpecification, subjectKeyId));
            } else {
                log.warn("Could not read pubkey for alias '" + alias +"', got null, this is probably an unknown key type.");
            }
>>>>>>> 36311c82
        }
        return ret;
    }
    
    private String getKeyUsageStringForKeyPairInfo(final boolean[] keyUsage) {
        final boolean[] SIGN = new boolean[]{true, false, true, true};
        final boolean[] ENCRYPT = new boolean[]{true, true, false, false};
        final boolean[] SIGN_ENCRYPT = new boolean[] {true, true, true, true};
        if (Arrays.equals(SIGN, keyUsage)) {
            return KeyPairTemplate.SIGN.toString();
        } else if (Arrays.equals(ENCRYPT, keyUsage)) {
            return KeyPairTemplate.ENCRYPT.toString();
        } else if (Arrays.equals(SIGN_ENCRYPT, keyUsage)) {
            return KeyPairTemplate.SIGN_ENCRYPT.toString();
        }
        return "";
    }

    @TransactionAttribute(TransactionAttributeType.SUPPORTS)
    @Override
    public KeyPairInfo getKeyPairInfo(AuthenticationToken authenticationToken, int cryptoTokenId, String alias) throws CryptoTokenOfflineException,
            AuthorizationDeniedException {
        assertAuthorizationNoLog(authenticationToken, cryptoTokenId, CryptoTokenRules.VIEW.resource() + "/" + cryptoTokenId);
        final CryptoToken cryptoToken = getCryptoTokenAndAssertExistence(cryptoTokenId);
        PublicKey publicKey = null;
        // The fastest way to see if an key alias exists is to just to to get the public key, if the alias
        // does not exist, we'll get an error. 
        // Succeed fast on the expected common case that the key actually exists, don't list all keys on the token which can take time
        try {
            publicKey = cryptoToken.getPublicKey(alias);
            // Javadoc says that return code is null when not found, which is not true in reality for all cases
        } catch (CryptoTokenOfflineException e) {
            // The javadoc for the above getPublicKey claims that null is returned when the alias does not exist
            // this is however not true, as an exception is thrown. I don't dare get down that rabbithole for this issue, see ECA-8326
            // leave the value as null
        }
        if (publicKey == null) {
            // If we did not find it above on the fail-fast, there is a (slim) chance that a getAliases call will update the token cache
            if (!getKeyPairAliasesInternal(cryptoToken).contains(alias)) {
                return null; // If still nothing, return null
            }
            // Alias exists try to get it
            publicKey = cryptoToken.getPublicKey(alias);
            if (publicKey == null) {
                // Crypto tokens come in many forms, and have many flaws, it may claim the alias exists, but the key still can not be read
                // Handle that corner case to avoid an NPE below
                return null;
            }
        }
        final String keyAlgorithm = AlgorithmTools.getKeyAlgorithm(publicKey);
        final String keySpecification = AlgorithmTools.getKeySpecification(publicKey);
        final String subjectKeyId = new String(Hex.encode(KeyTools.createSubjectKeyId(publicKey).getKeyIdentifier()));
        final boolean[] hardcodedKeyUsage = new boolean[]{true, true, false, false};// final boolean[] hardcodedkeyUsage = cryptoToken.getKeyUsageFromPrivateKey(alias);
        final String keyUsage = getKeyUsageStringForKeyPairInfo(hardcodedKeyUsage);
        //if (pkcs11ngcryptotoken)
        //final String cryptoToken.getKeyUsageFromPrivateKey(alias);
        return new KeyPairInfo(alias, keyAlgorithm, keySpecification, subjectKeyId, /*hardcoded*/keyUsage);
    }

    @TransactionAttribute(TransactionAttributeType.SUPPORTS)
    @Override
    public PublicKeyWrapper getPublicKey(AuthenticationToken authenticationToken, int cryptoTokenId, String alias) throws AuthorizationDeniedException,
            CryptoTokenOfflineException {
        assertAuthorizationNoLog(authenticationToken, cryptoTokenId, CryptoTokenRules.VIEW.resource() + "/" + cryptoTokenId);
        return new PublicKeyWrapper(getCryptoTokenAndAssertExistence(cryptoTokenId).getPublicKey(alias));
    }

    @TransactionAttribute(TransactionAttributeType.SUPPORTS)
    @Override
    public Integer getIdFromName(final String cryptoTokenName) {
        if (cryptoTokenName == null) {
            return null;
        }
        final Map<String, Integer> cachedNameToIdMap = cryptoTokenSession.getCachedNameToIdMap();
        Integer cryptoTokenId = cachedNameToIdMap.get(cryptoTokenName);
        if (cryptoTokenId == null) {
            // Ok.. so it's not in the cache.. look for it the hard way..
            for (final Integer currentCryptoTokenId : cryptoTokenSession.getCryptoTokenIds()) {
                // Don't lookup CryptoTokens we already have in the id to name cache
                if (!cachedNameToIdMap.values().contains(currentCryptoTokenId)) {
                    final CryptoToken currentCryptoToken = cryptoTokenSession.getCryptoToken(currentCryptoTokenId.intValue());
                    final String currentCryptoTokenName = currentCryptoToken == null ? null : currentCryptoToken.getTokenName();
                    if (cryptoTokenName.equals(currentCryptoTokenName)) {
                        cryptoTokenId = currentCryptoTokenId;
                        break;
                    }
                }
            }
        }
        return cryptoTokenId;
    }

    @TransactionAttribute(TransactionAttributeType.SUPPORTS)
    @Override
    public List<String> getKeyPairAliases(final AuthenticationToken authenticationToken, final int cryptoTokenId)
            throws AuthorizationDeniedException, CryptoTokenOfflineException {
        assertAuthorizationNoLog(authenticationToken, cryptoTokenId, CryptoTokenRules.VIEW.resource() + "/" + cryptoTokenId);
        final CryptoToken cryptoToken = getCryptoTokenAndAssertExistence(cryptoTokenId);
        return getKeyPairAliasesInternal(cryptoToken);
    }

    private List<String> getKeyPairAliasesInternal(final CryptoToken cryptoToken) throws CryptoTokenOfflineException {
        try {
            final List<String> keyPairAliases = new ArrayList<>();
            for (final String currentAlias : cryptoToken.getAliases()) {
                try {
                    if (cryptoToken.getPublicKey(currentAlias) != null && cryptoToken.doesPrivateKeyExist(currentAlias)) {
                        keyPairAliases.add(currentAlias);
                    } else {
                        if (log.isDebugEnabled()) {
                            log.debug("Ignoring key with alias '" + currentAlias + "' in crypto token '" + cryptoToken.getTokenName()
                                    + "'. Reason: No private or public key exists. Is it a secret key?");
                        }
                    }
                } catch (CryptoTokenOfflineException | RuntimeException e) {
                    log.debug("Ignoring keypair with alias '" + currentAlias + "' in crypto token '" + cryptoToken.getTokenName()
                            + "'. Reason: " + e.getMessage());
                    log.trace(e);
                }
            }
            return keyPairAliases;
        } catch (final KeyStoreException e) {
            throw new CryptoTokenOfflineException(e);
        }
    }

    @TransactionAttribute(TransactionAttributeType.REQUIRED)
    @Override
    public void createKeyPair(final AuthenticationToken authenticationToken, final int cryptoTokenId, final String alias,
            final KeyGenParams keyGenParams) throws AuthorizationDeniedException, CryptoTokenOfflineException, InvalidKeyException,
            InvalidAlgorithmParameterException {
        assertAuthorization(authenticationToken, cryptoTokenId, CryptoTokenRules.GENERATE_KEYS.resource() + "/" + cryptoTokenId);
        final CryptoToken cryptoToken = getCryptoTokenAndAssertExistence(cryptoTokenId);
        // Check if alias is already in use
        assertAliasNotInUse(cryptoToken, alias);

        // Support "RSAnnnn" and convert it to the legacy format "nnnn"
        final String keySpecification;
        if (keyGenParams.getKeySpecification().startsWith(AlgorithmConstants.KEYALGORITHM_RSA)) {
            keySpecification = keyGenParams.getKeySpecification().substring(AlgorithmConstants.KEYALGORITHM_RSA.length());
        } else {
            keySpecification = keyGenParams.getKeySpecification();
        }
        // Check if keySpec is valid
        KeyTools.checkValidKeyLength(keySpecification);
        // Audit log before generation. If the token is an HSM the merge will not make a difference.
        final Map<String, Object> details = new LinkedHashMap<String, Object>();
        details.put("msg", "Generated new keypair in CryptoToken " + cryptoTokenId);
        details.put("keyAlias", alias);
        details.put("keySpecification", keySpecification);
        // Generate key pair
        cryptoToken.generateKeyPair(KeyGenParams.builder(keyGenParams).setKeySpecification(keySpecification).build(), alias);
        // We don't want to test CP5 keys on creation since they're not authorized yet (would fail).
        if (!cryptoToken.getClass().getName().equals(CryptoTokenFactory.JACKNJI_NAME)) {
            cryptoToken.testKeyPair(alias);
        }
        // Merge is important for soft tokens where the data is persisted in the database, but will also update lastUpdate
        try {
            cryptoTokenSession.mergeCryptoToken(cryptoToken);
        } catch (CryptoTokenNameInUseException e) {
            throw new RuntimeException(e); // We have not changed the name of the CrytpoToken here, so this should never happen
        }
        securityEventsLoggerSession.log(EventTypes.CRYPTOTOKEN_GEN_KEYPAIR, EventStatus.SUCCESS, ModuleTypes.CRYPTOTOKEN, ServiceTypes.CORE,
                authenticationToken.toString(), String.valueOf(cryptoTokenId), null, null, details);
    }

    @TransactionAttribute(TransactionAttributeType.REQUIRED)
    @Override
    public void createKeyPairWithSameKeySpec(final AuthenticationToken authenticationToken, final int cryptoTokenId, final String currentAlias,
            final String newAlias) throws AuthorizationDeniedException, CryptoTokenOfflineException, InvalidKeyException,
            InvalidAlgorithmParameterException {
        assertAuthorization(authenticationToken, cryptoTokenId, CryptoTokenRules.GENERATE_KEYS.resource() + "/" + cryptoTokenId);
        final CryptoToken cryptoToken = getCryptoTokenAndAssertExistence(cryptoTokenId);
        assertAliasNotInUse(cryptoToken, newAlias);
        final PublicKey publicKey = cryptoToken.getPublicKey(currentAlias);
        final String keyAlgorithm = AlgorithmTools.getKeyAlgorithm(publicKey);
        final String keySpecification;
        if (AlgorithmConstants.KEYALGORITHM_DSA.equals(keyAlgorithm)) {
            keySpecification = AlgorithmConstants.KEYALGORITHM_DSA + AlgorithmTools.getKeySpecification(publicKey);
        } else {
            keySpecification = AlgorithmTools.getKeySpecification(publicKey);
        }
        KeyTools.checkValidKeyLength(keySpecification);
        final Map<String, Object> details = new LinkedHashMap<String, Object>();
        details.put("msg", "Generated new keypair in CryptoToken " + cryptoTokenId);
        details.put("keyAlias", newAlias);
        details.put("keySpecification", keySpecification);
        cryptoToken.generateKeyPair(keySpecification, newAlias);
        cryptoToken.testKeyPair(newAlias);
        try {
            cryptoTokenSession.mergeCryptoToken(cryptoToken);
        } catch (CryptoTokenNameInUseException e) {
            throw new RuntimeException(e); // We have not changed the name of the CrytpoToken here, so this should never happen
        }
        securityEventsLoggerSession.log(EventTypes.CRYPTOTOKEN_GEN_KEYPAIR, EventStatus.SUCCESS, ModuleTypes.CRYPTOTOKEN, ServiceTypes.CORE,
                authenticationToken.toString(), String.valueOf(cryptoTokenId), null, null, details);
    }

    @TransactionAttribute(TransactionAttributeType.REQUIRED)
    @Override
    public void createKeyPairFromTemplate(AuthenticationToken authenticationToken, int cryptoTokenId, String alias, String keySpecification, KeyPairTemplate template)
            throws AuthorizationDeniedException, CryptoTokenOfflineException, InvalidKeyException, InvalidAlgorithmParameterException {
        if (template != null) {
            createKeyPair(authenticationToken, cryptoTokenId, alias, KeyGenParams.builder(keySpecification).withKeyPairTemplate(template).build());
        } else {
            createKeyPair(authenticationToken, cryptoTokenId, alias, KeyGenParams.builder(keySpecification).build());       
        }
        removeKeyPairPlaceholder(authenticationToken, cryptoTokenId, alias);
    }

    @TransactionAttribute(TransactionAttributeType.SUPPORTS)
    @Override
    public boolean isAliasUsedInCryptoToken(final int cryptoTokenId, final String alias) {
        return getCryptoToken(cryptoTokenId).isAliasUsed(alias);
    }

    /** @throws InvalidKeyException if the alias is in use by a private, public or symmetric key */
    private void assertAliasNotInUse(final CryptoToken cryptoToken, final String alias) throws InvalidKeyException {
        if (cryptoToken.isAliasUsed(alias)) {
            throw new InvalidKeyException("alias " + alias + " is in use");
        }
    }

    @Override
    public void removeKeyPair(final AuthenticationToken authenticationToken, final int cryptoTokenId, final String alias)
            throws AuthorizationDeniedException, CryptoTokenOfflineException, InvalidKeyException {
        assertAuthorization(authenticationToken, cryptoTokenId, CryptoTokenRules.REMOVE_KEYS.resource() + "/" + cryptoTokenId);
        final CryptoToken cryptoToken = getCryptoTokenAndAssertExistence(cryptoTokenId);
        // Check if alias is in use
        if (!cryptoToken.isAliasUsed(alias)) {
            throw new InvalidKeyException("Alias " + alias + " is not in use");
        }
        final Map<String, Object> details = new LinkedHashMap<String, Object>();
        details.put("msg", "Deleted key pair from CryptoToken " + cryptoTokenId);
        details.put("keyAlias", alias);
        try {
            cryptoToken.deleteEntry(alias);
        } catch (KeyStoreException | NoSuchAlgorithmException | CertificateException | IOException e) {
            throw new InvalidKeyException(e);
        } 
        
        assertAliasNotInUse(cryptoToken, alias);

        // If CP5, remove KAK association from database
        if (CryptoTokenFactory.JACKNJI_SIMPLE_NAME.equals(cryptoToken.getClass().getSimpleName())) {
            cryptoToken.getProperties().remove(CryptoToken.KAK_ASSOCIATION_PREFIX + alias);
        }
        
        log.debug("cryptoTokenSession.mergeCryptoToken");
        // Merge is important for soft tokens where the data is persisted in the database, but will also update lastUpdate
        try {
            cryptoTokenSession.mergeCryptoToken(cryptoToken);
        } catch (CryptoTokenNameInUseException e) {
            throw new IllegalStateException(e); // We have not changed the name of the CrytpoToken here, so this should never happen
        }
        securityEventsLoggerSession.log(EventTypes.CRYPTOTOKEN_DELETE_ENTRY, EventStatus.SUCCESS, ModuleTypes.CRYPTOTOKEN, ServiceTypes.CORE,
                authenticationToken.toString(), String.valueOf(cryptoTokenId), null, null, details);
    }

    @TransactionAttribute(TransactionAttributeType.REQUIRED)
    @Override
    public void removeKeyPairPlaceholder(final AuthenticationToken authenticationToken, final int cryptoTokenId, final String alias)
            throws AuthorizationDeniedException, InvalidKeyException {
        assertAuthorization(authenticationToken, cryptoTokenId, CryptoTokenRules.REMOVE_KEYS.resource() + "/" + cryptoTokenId);
        CryptoToken cryptoToken = null;
        try {
            cryptoToken = getCryptoTokenAndAssertExistence(cryptoTokenId);
        } catch (CryptoTokenOfflineException e) {
            throw new IllegalStateException(e);
        }
        boolean removed = false;
        final Properties props = new Properties();
        props.putAll(cryptoToken.getProperties());
        final String placeholdersString = props.getProperty(CryptoToken.KEYPLACEHOLDERS_PROPERTY, "");
        final List<String> entries = new ArrayList<String>(Arrays.asList(placeholdersString.split("["+CryptoToken.KEYPLACEHOLDERS_OUTER_SEPARATOR+"]")));
        final Iterator<String> iter = entries.iterator();
        while (iter.hasNext()) {
            final String entry = iter.next();
            if (entry.startsWith(alias + CryptoToken.KEYPLACEHOLDERS_INNER_SEPARATOR)) {
                iter.remove();
                removed = true;
            }
        }

        if (removed) {
            final String newValue = StringUtils.join(entries, CryptoToken.KEYPLACEHOLDERS_OUTER_SEPARATOR);
            props.setProperty(CryptoToken.KEYPLACEHOLDERS_PROPERTY, newValue);
            cryptoToken.setProperties(props);
        }

        // Check if alias is in use
        if (!removed) {
            throw new InvalidKeyException("Alias " + alias + " is not in use");
        }

        try {
            cryptoTokenSession.mergeCryptoToken(cryptoToken);
        } catch (CryptoTokenNameInUseException e) {
            throw new IllegalStateException(e); // We have not changed the name of the CrytpoToken here, so this should never happen
        }

        final Map<String, Object> details = new LinkedHashMap<String, Object>();
        details.put("msg", "Deleted key pair placeholder from CryptoToken " + cryptoTokenId);
        details.put("keyAlias", alias);
        securityEventsLoggerSession.log(EventTypes.CRYPTOTOKEN_DELETE_ENTRY, EventStatus.SUCCESS, ModuleTypes.CRYPTOTOKEN, ServiceTypes.CORE,
                authenticationToken.toString(), String.valueOf(cryptoTokenId), null, null, details);
    }

    @TransactionAttribute(TransactionAttributeType.SUPPORTS)
    @Override
    public void testKeyPair(final AuthenticationToken authenticationToken, final int cryptoTokenId, final String alias)
            throws AuthorizationDeniedException, CryptoTokenOfflineException, InvalidKeyException {
        assertAuthorization(authenticationToken, cryptoTokenId, CryptoTokenRules.TEST_KEYS.resource() + "/" + cryptoTokenId);
        final CryptoToken cryptoToken = getCryptoTokenAndAssertExistence(cryptoTokenId);
        cryptoToken.testKeyPair(alias);
    }

    private void assertAuthorization(final AuthenticationToken authenticationToken, final int cryptoTokenId, final String resource)
            throws AuthorizationDeniedException {
        if (!authorizationSession.isAuthorized(authenticationToken, resource)) {
            final String msg = INTRES.getLocalizedMessage("authorization.notauthorizedtoresource", resource, authenticationToken.toString());
            throw new AuthorizationDeniedException(msg);
        }
    }
    
    private void assertAuthorizationNoLog(final AuthenticationToken authenticationToken, final int cryptoTokenId, final String resource)
            throws AuthorizationDeniedException {
        if (!authorizationSession.isAuthorizedNoLogging(authenticationToken, resource)) {
            final String msg = INTRES.getLocalizedMessage("authorization.notauthorizedtoresource", resource, authenticationToken.toString());
            throw new AuthorizationDeniedException(msg);
        }
    }

    /** @return a CryptoToken for the requested Id if exists. Never returns null. 
     * @throws CryptoTokenOfflineException */
    private CryptoToken getCryptoTokenAndAssertExistence(int cryptoTokenId) throws CryptoTokenOfflineException {
        final CryptoToken cryptoToken = cryptoTokenSession.getCryptoToken(cryptoTokenId);
        if (cryptoToken == null) {
            throw new CryptoTokenOfflineException("No such CryptoToken for id " + cryptoTokenId);
        }
        return cryptoToken;
    }

    /** Helper method for audit logging changes */
    private void putDelta(Properties oldProperties, Properties newProperties, Map<String, Object> details) {
        // Find out what has happended to all the old properties
        for (final Object key : oldProperties.keySet()) {
            final String oldValue = oldProperties.getProperty(String.valueOf(key));
            final String newValue = newProperties.getProperty(String.valueOf(key));
            putDelta(String.valueOf(key), oldValue, newValue, details);
        }
        // Find out which new properties that did not exist in the old
        for (final Object key : newProperties.keySet()) {
            final String oldValue = oldProperties.getProperty(String.valueOf(key));
            if (oldValue == null) {
                final String newValue = newProperties.getProperty(String.valueOf(key));
                putDelta(String.valueOf(key), oldValue, newValue, details);
            }
        }
    }

    /** Helper method for audit logging changes */
    private void putDelta(String key, String oldValue, String newValue, Map<String, Object> details) {
        // Treat the auto-activation pin with care
        if (BaseCryptoToken.AUTOACTIVATE_PIN_PROPERTY.equals(key)) {
            if (oldValue == null && newValue == null) {
                // NOP
            } else if (oldValue == null && newValue != null) {
                details.put("autoActivation", "added");
                details.put("autoActivationPinProtection", StringTools.getEncryptVersionFromString(newValue));
            } else if (oldValue != null && newValue == null) {
                details.put("autoActivation", "removed");
            } else if (!oldValue.equals(newValue)) {
                details.put("autoActivation", "pin changed");
                details.put("autoActivationPinProtection", StringTools.getEncryptVersionFromString(newValue));
            }
        } else {
            if (oldValue == null && newValue == null) {
                // NOP
            } else if (oldValue == null && newValue != null) {
                details.put("added:" + key, newValue);
            } else if (oldValue != null && newValue == null) {
                details.put("removed:" + key, oldValue);
            } else if (!oldValue.equals(newValue)) {
                details.put("changed:" + key, newValue);
            } else {
                details.put(key, newValue);
            }
        }
    }
}<|MERGE_RESOLUTION|>--- conflicted
+++ resolved
@@ -758,24 +758,17 @@
         final List<KeyPairInfo> ret = new ArrayList<KeyPairInfo>();
         for (final String alias : getKeyPairAliasesInternal(cryptoToken)) {
             final PublicKey publicKey = cryptoToken.getPublicKey(alias);
-<<<<<<< HEAD
-            final String keyAlgorithm = AlgorithmTools.getKeyAlgorithm(publicKey);
-            final String keySpecification = AlgorithmTools.getKeySpecification(publicKey);
-            final String subjectKeyId = new String(Hex.encode(KeyTools.createSubjectKeyId(publicKey).getKeyIdentifier()));
-            //remove hardcoded keyUsage 
-            final boolean[] hardcodedKeyUsage = new boolean[]{true, true, false, false};// final boolean[] hardcodedkeyUsage = cryptoToken.getKeyUsageFromPrivateKey(alias);
-            final String keyUsage = getKeyUsageStringForKeyPairInfo(hardcodedKeyUsage);
-            ret.add(new KeyPairInfo(alias, keyAlgorithm, keySpecification, subjectKeyId, keyUsage));
-=======
             if (publicKey != null) {
                 final String keyAlgorithm = AlgorithmTools.getKeyAlgorithm(publicKey);
                 final String keySpecification = AlgorithmTools.getKeySpecification(publicKey);
                 final String subjectKeyId = new String(Hex.encode(KeyTools.createSubjectKeyId(publicKey).getKeyIdentifier()));
-                ret.add(new KeyPairInfo(alias, keyAlgorithm, keySpecification, subjectKeyId));
+                //remove hardcoded keyUsage 
+                final boolean[] hardcodedKeyUsage = new boolean[]{true, true, false, false};// final boolean[] hardcodedkeyUsage = cryptoToken.getKeyUsageFromPrivateKey(alias);
+                final String keyUsage = getKeyUsageStringForKeyPairInfo(hardcodedKeyUsage);
+                ret.add(new KeyPairInfo(alias, keyAlgorithm, keySpecification, subjectKeyId, keyUsage));
             } else {
                 log.warn("Could not read pubkey for alias '" + alias +"', got null, this is probably an unknown key type.");
             }
->>>>>>> 36311c82
         }
         return ret;
     }
