--- conflicted
+++ resolved
@@ -13,11 +13,6 @@
 
 package org.cesecore.keys.validation;
 
-<<<<<<< HEAD
-import com.keyfactor.ErrorCode;
-import com.keyfactor.util.CertTools;
-import com.keyfactor.util.certificate.DnComponents;
-=======
 import java.io.Serializable;
 import java.security.PublicKey;
 import java.security.cert.CertificateException;
@@ -40,7 +35,6 @@
 import jakarta.ejb.TransactionAttribute;
 import jakarta.ejb.TransactionAttributeType;
 
->>>>>>> 97012d4b
 import org.apache.commons.collections4.CollectionUtils;
 import org.apache.log4j.Logger;
 import org.bouncycastle.asn1.x509.Extension;
@@ -66,34 +60,19 @@
 import org.cesecore.config.ExternalScriptsConfiguration;
 import org.cesecore.configuration.GlobalConfigurationSessionLocal;
 import org.cesecore.internal.InternalResources;
+import org.cesecore.jndi.JndiConstants;
 import org.cesecore.profiles.ProfileData;
 import org.cesecore.profiles.ProfileSessionLocal;
 import org.cesecore.util.ExternalScriptsAllowlist;
 
-import javax.ejb.EJB;
-import javax.ejb.Stateless;
-import javax.ejb.TransactionAttribute;
-import javax.ejb.TransactionAttributeType;
-import java.io.Serializable;
-import java.security.PublicKey;
-import java.security.cert.CertificateException;
-import java.security.cert.X509Certificate;
-import java.util.ArrayList;
-import java.util.Arrays;
-import java.util.Collection;
-import java.util.Date;
-import java.util.HashMap;
-import java.util.LinkedHashMap;
-import java.util.List;
-import java.util.Map;
-import java.util.Map.Entry;
-import java.util.concurrent.ExecutorService;
-import java.util.concurrent.Executors;
-import java.util.stream.Collectors;
+import com.keyfactor.ErrorCode;
+import com.keyfactor.util.CertTools;
+import com.keyfactor.util.certificate.DnComponents;
 
 /**
  * Handles management of key validators.
  *
+ * @version $Id$
  */
 @Stateless
 @TransactionAttribute(TransactionAttributeType.REQUIRED)
@@ -407,7 +386,7 @@
         }
         return result;
     }
-
+    
     @Override
     public Map<String, Integer> getKeyValidatorNameToIdMap() {
         final HashMap<String, Integer> result = new HashMap<>();
@@ -439,6 +418,28 @@
                     }
                     CertificateProfile certificateProfile = certificateProfileSession
                             .getCertificateProfile(endEntityInformation.getCertificateProfileId());
+                    final String subjectAltName = endEntityInformation.getSubjectAltName();
+                    final List<String> dnsNames = new ArrayList<>();
+                    for (String split : subjectAltName.toLowerCase(Locale.ROOT).split(",")) {
+                        if (split.trim().startsWith(DnComponents.DNS.toLowerCase())) {
+                            dnsNames.add(split.trim().substring(DnComponents.DNS.length() + 1));
+                        }
+                    }
+                    //If the certificate profile allows extension override, there may be SANs mixed in among the extensions in the request message
+                    if (certificateProfile.getAllowExtensionOverride() && requestMessage != null) {
+                        Extensions extensions = requestMessage.getRequestExtensions();
+                        if (extensions != null) {
+                            Extension extension = extensions.getExtension(Extension.subjectAlternativeName);
+                            if (extension != null) {
+                                String extendedSubjectAltName = DnComponents.getAltNameStringFromExtension(extension);
+                                for (String split : extendedSubjectAltName.toLowerCase(Locale.ROOT).split(",")) {
+                                    if (split.trim().startsWith(DnComponents.DNS.toLowerCase())) {
+                                        dnsNames.add(split.trim().substring(DnComponents.DNS.length() + 1));
+                                    }
+                                }
+                            }
+                        }
+                    }
 
 					final List<String> dnsNames = new ArrayList<>();
 
@@ -720,7 +721,7 @@
         }
         return result;
     }
-
+    
     @Override
     public long getNumberOfValidators() {
         return profileSession.getNumberOfProfileByType(Validator.TYPE_NAME);
