--- conflicted
+++ resolved
@@ -13,35 +13,13 @@
 
 package org.cesecore.keys.validation;
 
-<<<<<<< HEAD
 import com.keyfactor.ErrorCode;
 import com.keyfactor.util.CertTools;
 import com.keyfactor.util.certificate.DnComponents;
-=======
-import java.io.Serializable;
-import java.security.PublicKey;
-import java.security.cert.CertificateException;
-import java.security.cert.X509Certificate;
-import java.util.ArrayList;
-import java.util.Arrays;
-import java.util.Collection;
-import java.util.Date;
-import java.util.HashMap;
-import java.util.LinkedHashMap;
-import java.util.List;
-import java.util.Locale;
-import java.util.Map;
-import java.util.Map.Entry;
-import java.util.concurrent.ExecutorService;
-import java.util.concurrent.Executors;
-import java.util.stream.Collectors;
-
 import jakarta.ejb.EJB;
 import jakarta.ejb.Stateless;
 import jakarta.ejb.TransactionAttribute;
 import jakarta.ejb.TransactionAttributeType;
-
->>>>>>> f9ee8e04
 import org.apache.commons.collections4.CollectionUtils;
 import org.apache.log4j.Logger;
 import org.bouncycastle.asn1.x509.Extension;
@@ -67,15 +45,10 @@
 import org.cesecore.config.ExternalScriptsConfiguration;
 import org.cesecore.configuration.GlobalConfigurationSessionLocal;
 import org.cesecore.internal.InternalResources;
-import org.cesecore.jndi.JndiConstants;
 import org.cesecore.profiles.ProfileData;
 import org.cesecore.profiles.ProfileSessionLocal;
 import org.cesecore.util.ExternalScriptsAllowlist;
 
-import javax.ejb.EJB;
-import javax.ejb.Stateless;
-import javax.ejb.TransactionAttribute;
-import javax.ejb.TransactionAttributeType;
 import java.io.Serializable;
 import java.security.PublicKey;
 import java.security.cert.CertificateException;
@@ -442,26 +415,6 @@
                     }
                     CertificateProfile certificateProfile = certificateProfileSession
                             .getCertificateProfile(endEntityInformation.getCertificateProfileId());
-<<<<<<< HEAD
-
-					final List<String> dnsNames = new ArrayList<>();
-
-					if (certificateProfile.getExtendedKeyUsageOids().contains(KeyPurposeId.id_kp_emailProtection.getId())) {
-						dnsNames.addAll(findAllEmailDomainsInSubject(endEntityInformation.getSubjectAltName()));
-					} else {
-						dnsNames.addAll(findAllDNSInSubject(endEntityInformation.getSubjectAltName()));
-						if (certificateProfile.getAllowExtensionOverride()
-								&& requestMessage != null
-								&& requestMessage.getRequestExtensions() != null
-								&& requestMessage.getRequestExtensions().getExtension(Extension.subjectAlternativeName)!= null) {
-							var extension = requestMessage.getRequestExtensions()
-									.getExtension(Extension.subjectAlternativeName);
-							var extendedSubjectAltName = DnComponents.getAltNameStringFromExtension(extension);
-							dnsNames.addAll(findAllDNSInSubject(extendedSubjectAltName));
-						}
-					}
-
-=======
 
                     final List<String> dnsNames = new ArrayList<>();
 
@@ -480,7 +433,6 @@
                         }
                     }
 
->>>>>>> f9ee8e04
                     ValidationRequestParameters validationRequestParameters = new ValidationRequestParameters();
                     validationRequestParameters.setCertificateProfile(certificateProfile);
 
