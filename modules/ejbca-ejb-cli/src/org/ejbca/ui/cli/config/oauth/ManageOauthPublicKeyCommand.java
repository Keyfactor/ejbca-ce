--- conflicted
+++ resolved
@@ -12,25 +12,18 @@
  *************************************************************************/
 package org.ejbca.ui.cli.config.oauth;
 
-<<<<<<< HEAD
 import com.nimbusds.jose.JOSEException;
 import com.nimbusds.jose.jwk.JWK;
 import com.nimbusds.jose.jwk.JWKSet;
-=======
 import java.security.cert.CertificateParsingException;
 
->>>>>>> d6f8cb57
-import org.apache.commons.lang.ArrayUtils;
 import org.apache.commons.lang.StringUtils;
 import org.apache.log4j.Logger;
 import org.bouncycastle.util.encoders.DecoderException;
 import org.cesecore.authentication.oauth.OAuthKeyInfo;
-<<<<<<< HEAD
+import org.cesecore.keys.util.KeyTools;
 import org.cesecore.authentication.oauth.OAuthPublicKey;
 import org.cesecore.util.CertTools;
-=======
-import org.cesecore.keys.util.KeyTools;
->>>>>>> d6f8cb57
 import org.ejbca.ui.cli.infrastructure.command.CommandResult;
 import org.ejbca.ui.cli.infrastructure.parameter.Parameter;
 import org.ejbca.ui.cli.infrastructure.parameter.ParameterContainer;
@@ -44,7 +37,6 @@
 import java.nio.charset.StandardCharsets;
 import java.security.PublicKey;
 import java.security.cert.Certificate;
-import java.security.cert.CertificateParsingException;
 import java.text.ParseException;
 
 /**
@@ -68,21 +60,15 @@
         registerParameter(new Parameter(ACTION, "Action: add or remove", MandatoryMode.MANDATORY, StandaloneMode.ALLOW, ParameterMode.ARGUMENT,
                 "Action: add or remove"));
         registerParameter(new Parameter(KEY_IDENTIFIER, "Key identifier", MandatoryMode.OPTIONAL, StandaloneMode.ALLOW, ParameterMode.ARGUMENT,
-<<<<<<< HEAD
-                "Key identifier of the key which is going to be added/removed."));
+                "Key identifier of the key which is going to be added/removed. When adding JWK keys, it can be omitted."));
         registerParameter(new Parameter(KEY_FILE, "Public key file", MandatoryMode.OPTIONAL, StandaloneMode.ALLOW, ParameterMode.ARGUMENT,
-                "Path to publickey file of public key."));
+                "Path to publickey file of public key. Can be in PEM, DER, X.509 certificate or JWK format."));
         registerParameter(new Parameter(KEY_WAY, "Public key", MandatoryMode.MANDATORY, StandaloneMode.ALLOW, ParameterMode.ARGUMENT,
                 "Way to provide public key(--keyway): within file (FILE), configuration url (URL) or as text value (TEXT)"));
         registerParameter(new Parameter(KEY_URL, "Config url", MandatoryMode.OPTIONAL, StandaloneMode.ALLOW, ParameterMode.ARGUMENT,
                 "Public key configuration URL"));
         registerParameter(new Parameter(KEY_VALUE, "Public key", MandatoryMode.OPTIONAL, StandaloneMode.ALLOW, ParameterMode.ARGUMENT,
                 "Public key text value"));
-=======
-                "Key identifier of the key which is going to be added/removed. When adding JWK keys, it can be omitted."));
-        registerParameter(new Parameter(PUBLIC_KEY, "Public key", MandatoryMode.OPTIONAL, StandaloneMode.ALLOW, ParameterMode.ARGUMENT,
-                "Path to publickey file of public key. Can be in PEM, DER, X.509 certificate or JWK format"));
->>>>>>> d6f8cb57
     }
 
     @Override
@@ -119,13 +105,8 @@
         return result;
     }
 
-<<<<<<< HEAD
-    private CommandResult addKey(String label, String kid, ParameterContainer parameters){
- final OAuthKeyInfo oAuthKeyInfo = getOAuthConfiguration().getOauthKeyByLabel(label);
-=======
-    private CommandResult addKey(final String label, final String kidParam, final String publicKey){
+    private CommandResult addKey(final String label, final String kidParam, final ParameterContainer parameters){
         final OAuthKeyInfo oAuthKeyInfo = getOAuthConfiguration().getOauthKeyByLabel(label);
->>>>>>> d6f8cb57
 
         if (oAuthKeyInfo == null) {
             log.info("Error: Trusted OAuth Provider with label: " + label + " not found!");
@@ -139,7 +120,7 @@
         switch (keyWay.toLowerCase()) {
             case "file": {
                 String publicKey = parameters.get(KEY_FILE);
-                if (!parsePublicKeyFromFile(kid, oAuthKeyInfo, publicKey)) {
+                if (!parsePublicKeyFromFile(kidParam, oAuthKeyInfo, publicKey)) {
                     return CommandResult.FUNCTIONAL_FAILURE;
                 }
                 break;
@@ -151,7 +132,7 @@
                 break;
             }
             case "text": {
-                if (!parsePublicKeyFromText(oAuthKeyInfo, kid, parameters.get(KEY_VALUE))) {
+                if (!parsePublicKeyFromText(oAuthKeyInfo, kidParam, parameters.get(KEY_VALUE))) {
                     return CommandResult.FUNCTIONAL_FAILURE;
                 }
                 break;
@@ -162,31 +143,15 @@
             log.info("Public key successfuly added to Trusted OAuth Provider with label: " + label + "!");
             return CommandResult.SUCCESS;
         } else {
-            log.info("Failed to update configuration due to authorization issue!");
+            log.info("Error: Failed to update configuration due to authorization issue!");
             return CommandResult.AUTHORIZATION_FAILURE;
         }
     }
 
-    private boolean parsePublicKeyFromFile(String kid, OAuthKeyInfo oAuthKeyInfo, String publicKey) {
-        if (StringUtils.isEmpty(kid)) {
-            log.info("Public key identifier is not defined!");
-            return false;
-        }
+    private boolean parsePublicKeyFromFile(String kidParam, OAuthKeyInfo oAuthKeyInfo, String publicKey) {
         if (StringUtils.isEmpty(publicKey)) {
-<<<<<<< HEAD
-            log.info("Public key file is not defined!");
-            return false;
-        }
-        byte[] publicKeyByteArray = getOauthKeyPublicKey(publicKey);
-        if (ArrayUtils.isEmpty(publicKeyByteArray)) {
-            return false;
-        }
-        if (oAuthKeyInfo.getAllKeyIdentifiers()!= null && oAuthKeyInfo.getAllKeyIdentifiers().contains(kid)) {
-            log.info("Key with identifier " + kid + " already exists.");
-            return false;
-=======
             log.info("Error: Public key file is not defined!");
-            return CommandResult.FUNCTIONAL_FAILURE;
+            return false;
         }
         byte[] fileBytes = getFileBytes(publicKey);
         byte[] publicKeyByteArray;
@@ -194,14 +159,14 @@
             publicKeyByteArray = KeyTools.getBytesFromOauthKey(fileBytes);
         } catch (final CertificateParsingException e) {
             log.info("Could not parse the public key file.", e);
-            return CommandResult.FUNCTIONAL_FAILURE;
+            return false;
         }
         final String kid;
         if (StringUtils.isBlank(kidParam)) {
             kid = KeyTools.getKeyIdFromJwkKey(fileBytes);
             if (kid == null) {
                 log.info("Error: This key format does not include the key identifier. Please specify the key identifier manually with " + KEY_IDENTIFIER);
-                return CommandResult.FUNCTIONAL_FAILURE;
+                return false;
             }
         } else {
             kid = kidParam;
@@ -209,11 +174,9 @@
 
         if (oAuthKeyInfo.getAllKeyIdentifiers()!= null && oAuthKeyInfo.getAllKeyIdentifiers().contains(kid)) {
             log.info("Error: Key with identifier " + kid + " already exists.");
-            return CommandResult.FUNCTIONAL_FAILURE;
->>>>>>> d6f8cb57
+            return false;
         }
         oAuthKeyInfo.addPublicKey(kid, publicKeyByteArray);
-<<<<<<< HEAD
         return true;
     }
 
@@ -221,14 +184,6 @@
         if (StringUtils.isEmpty(url)) {
             log.info("Public key config url is not defined!");
             return false;
-=======
-        if (saveGlobalConfig()) {
-            log.info("Public key with Key Identifier " +kid+ " successfuly added to Trusted OAuth Provider with label: " + label + "!");
-            return CommandResult.SUCCESS;
-        } else {
-            log.info("Error: Failed to update configuration due to authorization issue!");
-            return CommandResult.AUTHORIZATION_FAILURE;
->>>>>>> d6f8cb57
         }
         try {
             JWKSet jwkSet = JWKSet.load(new URL(url));
