--- conflicted
+++ resolved
@@ -139,10 +139,7 @@
         final String newRealm = parameters.get(NEW_REALM);
         final String newScope = parameters.get(NEW_SCOPE);
         final String newAudience = parameters.get(NEW_AUDIENCE);
-<<<<<<< HEAD
-=======
         final String newKeyBinding = parameters.get(NEW_KEYBINDING);
->>>>>>> 22c61b12
 
         if (newSkewLimit != null) {
             if (validateSkewLimit(newSkewLimit) >= 0) {
@@ -185,8 +182,6 @@
         if (newAudience != null) {
             keyInfoToBeEdited.setAudience(newAudience);
         }
-<<<<<<< HEAD
-=======
         if (newKeyBinding != null) {
             final Optional<Integer> maybeKeyBindingId = keyBindingNameToId(newKeyBinding);
             if (!maybeKeyBindingId.isPresent()) {
@@ -195,7 +190,6 @@
             }
             keyInfoToBeEdited.setKeyBinding(maybeKeyBindingId.get());
         }
->>>>>>> 22c61b12
             
         return true;
     }
