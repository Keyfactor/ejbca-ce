--- conflicted
+++ resolved
@@ -43,13 +43,7 @@
         OAuthKeyInfo defaultKey = getOAuthConfiguration().getDefaultOauthKey();
         
         for (OAuthKeyInfo keyInfo : oauthKeys) {
-<<<<<<< HEAD
-            log.info("Kid: "  + keyInfo.getKeyIdentifier() + " | type: " + keyInfo.getType().getLabel() + " | skew limit: " + keyInfo.getSkewLimit()
-                    + " | publickey fingerprint: " + keyInfo.getKeyFingerprint()
-=======
-            log.info("Label: "  + keyInfo.getLabel() + " | skew limit: " + keyInfo.getSkewLimit()
-//                    + " | publickey fingerprint: " + keyInfo.getKeyFingerprint()
->>>>>>> d6fb4dc2
+            log.info("Label: "  + keyInfo.getKeyIdentifier() + " | type: " + keyInfo.getType().getLabel() + " | skew limit: " + keyInfo.getSkewLimit()
                     + " | url: " + keyInfo.getUrl())
             ;
         }
