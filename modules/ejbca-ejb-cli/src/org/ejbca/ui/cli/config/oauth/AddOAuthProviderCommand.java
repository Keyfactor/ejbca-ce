/*************************************************************************
 *                                                                       *
 *  EJBCA Community: The OpenSource Certificate Authority                *
 *                                                                       *
 *  This software is free software; you can redistribute it and/or       *
 *  modify it under the terms of the GNU Lesser General Public           *
 *  License as published by the Free Software Foundation; either         *
 *  version 2.1 of the License, or any later version.                    *
 *                                                                       *
 *  See terms of license at gnu.org.                                     *
 *                                                                       *
 *************************************************************************/
package org.ejbca.ui.cli.config.oauth;

import org.apache.commons.lang.ArrayUtils;
import org.apache.log4j.Logger;
import org.cesecore.authentication.oauth.OAuthKeyHelper;
import org.cesecore.authentication.oauth.OAuthKeyInfo;
import org.cesecore.authentication.oauth.OAuthKeyInfo.OAuthProviderType;
import org.ejbca.ui.cli.infrastructure.command.CommandResult;
import org.ejbca.ui.cli.infrastructure.parameter.Parameter;
import org.ejbca.ui.cli.infrastructure.parameter.ParameterContainer;
import org.ejbca.ui.cli.infrastructure.parameter.enums.MandatoryMode;
import org.ejbca.ui.cli.infrastructure.parameter.enums.ParameterMode;
import org.ejbca.ui.cli.infrastructure.parameter.enums.StandaloneMode;

/**
 * Add new Trusted OAuth Provider
 *
 */
public class AddOAuthProviderCommand extends BaseOAuthConfigCommand {

    private static final Logger log = Logger.getLogger(AddOAuthProviderCommand.class);
    
    private static final String KEY_IDENTIFIER = "--keyidentifier";
    private static final String TYPE = "--type";
    private static final String PUBLIC_KEY = "--publickey";
    private static final String SKEW_LIMIT = "--skewlimit";
    private static final String URL = "--url";
    private static final String LABEL = "--label";
    private static final String CLIENT = "--client";
    private static final String CLIENT_SECRET = "--clientsecret";
    private static final String REALM = "--realm";
    private static final String KEYCLOAK = "KEYCLOAK";
    private static final String AZURE = "AZURE";

    {
        registerParameter(new Parameter(KEY_IDENTIFIER, "Key identifier", MandatoryMode.MANDATORY, StandaloneMode.ALLOW, ParameterMode.ARGUMENT,
                "Key identifier of the Trusted OAuth Provider."));
        registerParameter(new Parameter(TYPE, "Provider type. Supported types are KEYCLOAK and AZURE.", MandatoryMode.MANDATORY, StandaloneMode.ALLOW, ParameterMode.ARGUMENT,
                "Type of the Trusted OAuth Provider."));
        registerParameter(new Parameter(PUBLIC_KEY, "Public key", MandatoryMode.MANDATORY, StandaloneMode.ALLOW, ParameterMode.ARGUMENT,
                "Path to publickey file used by the OAuth Provider."));
        registerParameter(new Parameter(SKEW_LIMIT, "Skew limit", MandatoryMode.MANDATORY, StandaloneMode.ALLOW, ParameterMode.ARGUMENT,
                "Skew limit to be used."));
        registerParameter(new Parameter(URL, "Provider url", MandatoryMode.OPTIONAL, StandaloneMode.ALLOW, ParameterMode.ARGUMENT,
                "Trusted OAuth Provider url to the login page."));
        registerParameter(new Parameter(LABEL, "Provider name", MandatoryMode.OPTIONAL, StandaloneMode.ALLOW, ParameterMode.ARGUMENT,
                "Trusted OAuth Provider name to be shown"));
        registerParameter(new Parameter(REALM, "Realm name", MandatoryMode.OPTIONAL, StandaloneMode.ALLOW, ParameterMode.ARGUMENT,
                "Trusted OAuth Provider realm name."));
        registerParameter(new Parameter(CLIENT, "Client name", MandatoryMode.OPTIONAL, StandaloneMode.ALLOW, ParameterMode.ARGUMENT,
                "Client name for EJBCA in Trusted OAuth Provider."));
<<<<<<< HEAD
    }    
=======
        registerParameter(new Parameter(CLIENT_SECRET, "Client secret", MandatoryMode.OPTIONAL, StandaloneMode.ALLOW, ParameterMode.ARGUMENT,
                "Client secret in Trusted OAuth Provider."));
    }
    
>>>>>>> 90deedab
    
    @Override
    public String getMainCommand() {
        return "addoauthprovider";
    }

    @Override
    public String getCommandDescription() {
        return "Adds a new Trusted OAuth Provider to the list of available providers.";
    }

    @Override
    protected CommandResult execute(ParameterContainer parameters) {
        String kid = parameters.get(KEY_IDENTIFIER);
        String typeString = parameters.get(TYPE);
        String publicKey = parameters.get(PUBLIC_KEY);
        String skewLimit = parameters.get(SKEW_LIMIT);
        String url = parameters.get(URL);
        String label = parameters.get(LABEL);
        String client = parameters.get(CLIENT);
        String clientSecret = parameters.get(CLIENT_SECRET);
        String realm = parameters.get(REALM);
        OAuthProviderType type = null;

        byte[] publicKeyByteArray = getOauthKeyPublicKey(publicKey);
        
        switch (typeString) {
            case KEYCLOAK:
                type = OAuthProviderType.TYPE_KEYCLOAK;
                break;
            case AZURE:
                type = OAuthProviderType.TYPE_AZURE;
                break;
        }
        
        if (type == null) {
            log.info("No provider type was specified.");
            return CommandResult.FUNCTIONAL_FAILURE;
        }
        
        if (ArrayUtils.isEmpty(publicKeyByteArray)) {
            return CommandResult.FUNCTIONAL_FAILURE;
        }
        
        int skewLimitInt = 0;

        if (validateSkewLimit(skewLimit) >= 0) {
            skewLimitInt = validateSkewLimit(skewLimit);
        } else {
            log.info("Invalid skew limit value!");
            return CommandResult.FUNCTIONAL_FAILURE;
        }
        
<<<<<<< HEAD
        OAuthKeyInfo keyInfo = new OAuthKeyInfo(kid, publicKeyByteArray, skewLimitInt, type);
        keyInfo.setUrl(url);
        keyInfo.setLabel(label);
        keyInfo.setClient(client);
        keyInfo.setRealm(realm);
=======
        OAuthKeyInfo keyInfo = new OAuthKeyInfo(kid, publicKeyByteArray, skewLimitInt);
        // Since the UI already saves missing values as empty strings it's better to match that behaviour
        keyInfo.setUrl(url != null ? url : "");
        keyInfo.setLabel(label != null ? label : "");
        keyInfo.setClient(client != null ? client : "");
        keyInfo.setClientSecretAndEncrypt(clientSecret != null ? clientSecret : "");
        keyInfo.setRealm(realm != null ? realm : "");
>>>>>>> 90deedab
        
        if (!canAdd(keyInfo)) {
            log.info("Trusted OAuth Provider with same kid or internal Id exists!");
            return CommandResult.FUNCTIONAL_FAILURE;
        }
        try {
            OAuthKeyHelper.validateProvider(keyInfo);
        } catch(Exception e) {
            log.info(e.getMessage());
            return CommandResult.FUNCTIONAL_FAILURE;
        }
        
        getGlobalConfiguration().addOauthKey(keyInfo);
        
        if (saveGlobalConfig()) {
            log.info("Trusted OAuth Provider with kid: " + kid + " added successfuly!");
            return CommandResult.SUCCESS;
        } else {
            log.info("Failed to update configuration due to authorization issue!");
            return CommandResult.AUTHORIZATION_FAILURE;
        }
    }

    @Override
    public String getFullHelpText() {
        return getCommandDescription();
    }

    @Override
    protected Logger getLogger() {
        return log;
    }

}<|MERGE_RESOLUTION|>--- conflicted
+++ resolved
@@ -61,14 +61,9 @@
                 "Trusted OAuth Provider realm name."));
         registerParameter(new Parameter(CLIENT, "Client name", MandatoryMode.OPTIONAL, StandaloneMode.ALLOW, ParameterMode.ARGUMENT,
                 "Client name for EJBCA in Trusted OAuth Provider."));
-<<<<<<< HEAD
-    }    
-=======
         registerParameter(new Parameter(CLIENT_SECRET, "Client secret", MandatoryMode.OPTIONAL, StandaloneMode.ALLOW, ParameterMode.ARGUMENT,
                 "Client secret in Trusted OAuth Provider."));
     }
-    
->>>>>>> 90deedab
     
     @Override
     public String getMainCommand() {
@@ -122,21 +117,13 @@
             return CommandResult.FUNCTIONAL_FAILURE;
         }
         
-<<<<<<< HEAD
         OAuthKeyInfo keyInfo = new OAuthKeyInfo(kid, publicKeyByteArray, skewLimitInt, type);
-        keyInfo.setUrl(url);
-        keyInfo.setLabel(label);
-        keyInfo.setClient(client);
-        keyInfo.setRealm(realm);
-=======
-        OAuthKeyInfo keyInfo = new OAuthKeyInfo(kid, publicKeyByteArray, skewLimitInt);
         // Since the UI already saves missing values as empty strings it's better to match that behaviour
         keyInfo.setUrl(url != null ? url : "");
         keyInfo.setLabel(label != null ? label : "");
         keyInfo.setClient(client != null ? client : "");
         keyInfo.setClientSecretAndEncrypt(clientSecret != null ? clientSecret : "");
         keyInfo.setRealm(realm != null ? realm : "");
->>>>>>> 90deedab
         
         if (!canAdd(keyInfo)) {
             log.info("Trusted OAuth Provider with same kid or internal Id exists!");
