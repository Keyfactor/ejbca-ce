/*************************************************************************
 *                                                                       *
 *  EJBCA Community: The OpenSource Certificate Authority                *
 *                                                                       *
 *  This software is free software; you can redistribute it and/or       *
 *  modify it under the terms of the GNU Lesser General Public           *
 *  License as published by the Free Software Foundation; either         *
 *  version 2.1 of the License, or any later version.                    *
 *                                                                       *
 *  See terms of license at gnu.org.                                     *
 *                                                                       *
 *************************************************************************/
package org.ejbca.ui.cli.config.oauth;

import java.util.Optional;

import org.apache.log4j.Logger;
import org.cesecore.authentication.oauth.OAuthProviderCliHelper;
import org.cesecore.authentication.oauth.OAuthKeyInfo;
import org.cesecore.authentication.oauth.OAuthKeyInfo.OAuthProviderType;
import org.cesecore.config.OAuthConfiguration;
import org.cesecore.configuration.GlobalConfigurationSessionRemote;
import org.ejbca.ui.cli.infrastructure.command.CommandResult;
import org.ejbca.ui.cli.infrastructure.parameter.Parameter;
import org.ejbca.ui.cli.infrastructure.parameter.ParameterContainer;
import org.ejbca.ui.cli.infrastructure.parameter.enums.MandatoryMode;
import org.ejbca.ui.cli.infrastructure.parameter.enums.ParameterMode;
import org.ejbca.ui.cli.infrastructure.parameter.enums.StandaloneMode;

/**
 * Add new Trusted OAuth Provider
 *
 */
public class AddOAuthProviderCommand extends BaseOAuthConfigCommand {

    private static final Logger log = Logger.getLogger(AddOAuthProviderCommand.class);

    private static final String TYPE = "--type";
    private static final String SKEW_LIMIT = "--skewlimit";
    private static final String URL = "--url";
    private static final String TOKENURL = "--tokenurl";
    private static final String LOGOUTURL = "--logouturl";
    private static final String LABEL = "--label";
    private static final String CLIENT = "--client";
    private static final String CLIENT_SECRET = "--clientsecret";
    private static final String REALM = "--realm";
    private static final String SCOPE = "--scope";
<<<<<<< HEAD
=======
    private static final String KEYBINDING = "--keybinding";
>>>>>>> 22c61b12
    private static final String AUDIENCE = "--audience";
    private static final String GENERIC = "GENERIC";
    private static final String KEYCLOAK = "KEYCLOAK";
    private static final String AZURE = "AZURE";
    private static final String PINGID = "PINGID";

    {
        registerParameter(new Parameter(TYPE, "Provider type.", MandatoryMode.MANDATORY, StandaloneMode.ALLOW, ParameterMode.ARGUMENT,
                "Type of the Trusted OAuth Provider. Supported types are GENERIC, PINGID, KEYCLOAK and AZURE."));
        registerParameter(new Parameter(SKEW_LIMIT, "Skew limit", MandatoryMode.MANDATORY, StandaloneMode.ALLOW, ParameterMode.ARGUMENT,
                "Skew limit to be used."));
        registerParameter(new Parameter(AUDIENCE, "Audience", MandatoryMode.MANDATORY, StandaloneMode.ALLOW, ParameterMode.ARGUMENT,
                "Expected value in token's 'aud' claim."));
        registerParameter(new Parameter(URL, "Provider URL", MandatoryMode.OPTIONAL, StandaloneMode.ALLOW, ParameterMode.ARGUMENT,
                "Trusted OAuth Provider authorization endpoint URL."));
        registerParameter(new Parameter(TOKENURL, "Provider Token URL", MandatoryMode.OPTIONAL, StandaloneMode.ALLOW, ParameterMode.ARGUMENT,
                "Trusted OAuth Provider token endpoint URL."));
        registerParameter(new Parameter(LOGOUTURL, "Provider Logout URL", MandatoryMode.OPTIONAL, StandaloneMode.ALLOW, ParameterMode.ARGUMENT,
                "Trusted OAuth Provider logout endpoint URL."));
        registerParameter(new Parameter(LABEL, "Provider name", MandatoryMode.MANDATORY, StandaloneMode.ALLOW, ParameterMode.ARGUMENT,
                "Trusted OAuth Provider name."));
        registerParameter(new Parameter(REALM, "Realm/Tenant name", MandatoryMode.OPTIONAL, StandaloneMode.ALLOW, ParameterMode.ARGUMENT,
                "Trusted OAuth Provider realm name."));
        registerParameter(new Parameter(SCOPE, "Scope", MandatoryMode.OPTIONAL, StandaloneMode.ALLOW, ParameterMode.ARGUMENT,
                "Trusted OAuth Provider scope. Used for Azure Trusted OAuth Providers."));
        registerParameter(new Parameter(CLIENT, "Client name", MandatoryMode.OPTIONAL, StandaloneMode.ALLOW, ParameterMode.ARGUMENT,
                "Client name for EJBCA in Trusted OAuth Provider."));
        registerParameter(new Parameter(CLIENT_SECRET, "Client secret", MandatoryMode.OPTIONAL, StandaloneMode.ALLOW, ParameterMode.ARGUMENT,
                "Client secret in Trusted OAuth Provider."));
        registerParameter(new Parameter(KEYBINDING, "Key binding", MandatoryMode.OPTIONAL, StandaloneMode.ALLOW, ParameterMode.ARGUMENT,
                "Internal key binding name for Azure Trusted OAuth Provider."));
    }

    @Override
    public String getMainCommand() {
        return "addoauthprovider";
    }

    @Override
    public String getCommandDescription() {
        return "Adds a new Trusted OAuth Provider to the list of available providers.";
    }

    @Override
    protected CommandResult execute(ParameterContainer parameters) {
        String typeString = parameters.get(TYPE);
        String skewLimit = parameters.get(SKEW_LIMIT);
        String url = parameters.get(URL);
        String tokenUrl = parameters.get(TOKENURL);
        String logoutUrl = parameters.get(LOGOUTURL);
        String label = parameters.get(LABEL);
        String client = parameters.get(CLIENT);
        String clientSecret = parameters.get(CLIENT_SECRET);
        String realm = parameters.get(REALM);
        String scope = parameters.get(SCOPE);
        String audience = parameters.get(AUDIENCE);
<<<<<<< HEAD
=======
        String keyBinding = parameters.get(KEYBINDING);
>>>>>>> 22c61b12
        OAuthProviderType type = null;
        
        if (typeString != null) {
            typeString = typeString.toUpperCase();
            switch (typeString) {
                case GENERIC:
                    type = OAuthProviderType.TYPE_GENERIC;
                    break;
                case KEYCLOAK:
                    type = OAuthProviderType.TYPE_KEYCLOAK;
                    break;
                case AZURE:
                    type = OAuthProviderType.TYPE_AZURE;
                    break;
                case PINGID:
                    type = OAuthProviderType.TYPE_PINGID;
                    break;
                default:
                    break;
            }
        }

        if (type == null) {
            log.info("Unsupported provider type was specified. Currently supported provider types are " + GENERIC + ", " + AZURE + ", " + PINGID + " and " + KEYCLOAK);
            return CommandResult.FUNCTIONAL_FAILURE;
        }
        
        int skewLimitInt = 0;

        if (validateSkewLimit(skewLimit) >= 0) {
            skewLimitInt = validateSkewLimit(skewLimit);
        } else {
            log.info("Invalid skew limit value!");
            return CommandResult.FUNCTIONAL_FAILURE;
        }
        
        OAuthKeyInfo keyInfo = new OAuthKeyInfo(label,  skewLimitInt, type);
        // Since the UI already saves missing values as empty strings it's better to match that behaviour
        keyInfo.setUrl(keyInfo.fixUrl(url != null ? url : ""));
        keyInfo.setTokenUrl(keyInfo.fixUrl(url != null ? tokenUrl : ""));
        keyInfo.setLogoutUrl(keyInfo.fixUrl(url != null ? logoutUrl : ""));
        keyInfo.setClient(client != null ? client : "");
        keyInfo.setClientSecretAndEncrypt(clientSecret != null ? clientSecret : "");
        keyInfo.setRealm(realm != null ? realm : "");
        keyInfo.setScope(scope != null ? scope : "");
        keyInfo.setAudience(audience != null ? audience : "");
<<<<<<< HEAD
=======
        if (keyBinding != null) {
            final Optional<Integer> maybeKeyBindingId = keyBindingNameToId(keyBinding);
            if (!maybeKeyBindingId.isPresent()) {
                log.info("Key binding '" + keyBinding + "' not found");
                return CommandResult.CLI_FAILURE;
            }
            keyInfo.setKeyBinding(maybeKeyBindingId.get());
        }
>>>>>>> 22c61b12

        if (!canAdd(keyInfo)) {
            log.info("Trusted OAuth Provider with the same label already exists!");
            return CommandResult.FUNCTIONAL_FAILURE;
        }
        try {
            OAuthProviderCliHelper.validateProvider(keyInfo);
        } catch(Exception e) {
            log.info(e.getMessage());
            return CommandResult.FUNCTIONAL_FAILURE;
        }

        getOAuthConfiguration().addOauthKey(keyInfo);
        
        if (saveGlobalConfig()) {
            log.info("Trusted OAuth Provider with label " + label + " added successfully!");
            return CommandResult.SUCCESS;
        } else {
            log.info("Failed to update configuration due to authorization issue!");
            return CommandResult.AUTHORIZATION_FAILURE;
        }
    }

    @Override
    public String getFullHelpText() {
        return getCommandDescription();
    }

    @Override
    protected Logger getLogger() {
        return log;
    }

}<|MERGE_RESOLUTION|>--- conflicted
+++ resolved
@@ -45,10 +45,7 @@
     private static final String CLIENT_SECRET = "--clientsecret";
     private static final String REALM = "--realm";
     private static final String SCOPE = "--scope";
-<<<<<<< HEAD
-=======
     private static final String KEYBINDING = "--keybinding";
->>>>>>> 22c61b12
     private static final String AUDIENCE = "--audience";
     private static final String GENERIC = "GENERIC";
     private static final String KEYCLOAK = "KEYCLOAK";
@@ -105,10 +102,7 @@
         String realm = parameters.get(REALM);
         String scope = parameters.get(SCOPE);
         String audience = parameters.get(AUDIENCE);
-<<<<<<< HEAD
-=======
         String keyBinding = parameters.get(KEYBINDING);
->>>>>>> 22c61b12
         OAuthProviderType type = null;
         
         if (typeString != null) {
@@ -155,8 +149,6 @@
         keyInfo.setRealm(realm != null ? realm : "");
         keyInfo.setScope(scope != null ? scope : "");
         keyInfo.setAudience(audience != null ? audience : "");
-<<<<<<< HEAD
-=======
         if (keyBinding != null) {
             final Optional<Integer> maybeKeyBindingId = keyBindingNameToId(keyBinding);
             if (!maybeKeyBindingId.isPresent()) {
@@ -165,7 +157,6 @@
             }
             keyInfo.setKeyBinding(maybeKeyBindingId.get());
         }
->>>>>>> 22c61b12
 
         if (!canAdd(keyInfo)) {
             log.info("Trusted OAuth Provider with the same label already exists!");
