/*************************************************************************
 *                                                                       *
 *  EJBCA Community: The OpenSource Certificate Authority                *
 *                                                                       *
 *  This software is free software; you can redistribute it and/or       *
 *  modify it under the terms of the GNU Lesser General Public           *
 *  License as published by the Free Software Foundation; either         *
 *  version 2.1 of the License, or any later version.                    *
 *                                                                       *
 *  See terms of license at gnu.org.                                     *
 *                                                                       *
 *************************************************************************/
package org.ejbca.ui.cli.config.oauth;

import org.apache.commons.lang.ArrayUtils;
import org.apache.log4j.Logger;
import org.cesecore.authentication.oauth.OAuthKeyInfo;
import org.ejbca.ui.cli.infrastructure.command.CommandResult;
import org.ejbca.ui.cli.infrastructure.parameter.Parameter;
import org.ejbca.ui.cli.infrastructure.parameter.ParameterContainer;
import org.ejbca.ui.cli.infrastructure.parameter.enums.MandatoryMode;
import org.ejbca.ui.cli.infrastructure.parameter.enums.ParameterMode;
import org.ejbca.ui.cli.infrastructure.parameter.enums.StandaloneMode;

/**
 * Add new Trusted OAuth Provider
 *
 */
public class AddOAuthProviderCommand extends BaseOAuthConfigCommand {

    private static final Logger log = Logger.getLogger(AddOAuthProviderCommand.class);

    private static final String SKEW_LIMIT = "--skewlimit";
    private static final String URL = "--url";
    private static final String LABEL = "--label";
    private static final String CLIENT = "--client";
    private static final String CLIENT_SECRET = "--clientsecret";
    private static final String REALM = "--realm";

    {
        registerParameter(new Parameter(SKEW_LIMIT, "Skew limit", MandatoryMode.MANDATORY, StandaloneMode.ALLOW, ParameterMode.ARGUMENT,
                "Skew limit to be used."));
        registerParameter(new Parameter(URL, "Provider url", MandatoryMode.OPTIONAL, StandaloneMode.ALLOW, ParameterMode.ARGUMENT,
                "Trusted OAuth Provider url to the login page."));
        registerParameter(new Parameter(LABEL, "Provider name", MandatoryMode.MANDATORY, StandaloneMode.ALLOW, ParameterMode.ARGUMENT,
                "Trusted OAuth Provider name."));
        registerParameter(new Parameter(REALM, "Realm name", MandatoryMode.OPTIONAL, StandaloneMode.ALLOW, ParameterMode.ARGUMENT,
                "Trusted OAuth Provider realm name."));
        registerParameter(new Parameter(CLIENT, "Client name", MandatoryMode.OPTIONAL, StandaloneMode.ALLOW, ParameterMode.ARGUMENT,
                "Client name for EJBCA in Trusted OAuth Provider."));
        registerParameter(new Parameter(CLIENT_SECRET, "Client secret", MandatoryMode.OPTIONAL, StandaloneMode.ALLOW, ParameterMode.ARGUMENT,
                "Client secret in Trusted OAuth Provider."));
    }
    
    
    @Override
    public String getMainCommand() {
        return "addoauthprovider";
    }

    @Override
    public String getCommandDescription() {
        return "Adds a new Trusted OAuth Provider to the list of available providers.";
    }

    @Override
    protected CommandResult execute(ParameterContainer parameters) {
        String skewLimit = parameters.get(SKEW_LIMIT);
        String url = parameters.get(URL);
        String label = parameters.get(LABEL);
        String client = parameters.get(CLIENT);
        String clientSecret = parameters.get(CLIENT_SECRET);
        String realm = parameters.get(REALM);
        
        int skewLimitInt = 0;

        if (validateSkewLimit(skewLimit) >= 0) {
            skewLimitInt = validateSkewLimit(skewLimit);
        } else {
            log.info("Invalid skew limit value!");
            return CommandResult.FUNCTIONAL_FAILURE;
        }
        
<<<<<<< HEAD
        OAuthKeyInfo keyInfo = new OAuthKeyInfo(kid, publicKeyByteArray, skewLimitInt);
        // Since the UI already saves missing values as empty strings it's better to match that behaviour
        keyInfo.setUrl(url != null ? url : "");
        keyInfo.setLabel(label != null ? label : "");
        keyInfo.setClient(client != null ? client : "");
        keyInfo.setClientSecretAndEncrypt(clientSecret != null ? clientSecret : "");
        keyInfo.setRealm(realm != null ? realm : "");
=======
        OAuthKeyInfo keyInfo = new OAuthKeyInfo(label,  skewLimitInt);
        keyInfo.setUrl(url);
        keyInfo.setLabel(label);
        keyInfo.setClient(client);
        keyInfo.setRealm(realm);
>>>>>>> 6943d9dd
        
        if (!canAdd(keyInfo)) {
            log.info("Trusted OAuth Provider with same label exists!");
            return CommandResult.FUNCTIONAL_FAILURE;
        }
        
        getOAuthConfiguration().addOauthKey(keyInfo);
        
        if (saveGlobalConfig()) {
            log.info("Trusted OAuth Provider with label: " + label + " added successfuly!");
            return CommandResult.SUCCESS;
        } else {
            log.info("Failed to update configuration due to authorization issue!");
            return CommandResult.AUTHORIZATION_FAILURE;
        }
    }

    @Override
    public String getFullHelpText() {
        return getCommandDescription();
    }

    @Override
    protected Logger getLogger() {
        return log;
    }

}<|MERGE_RESOLUTION|>--- conflicted
+++ resolved
@@ -71,7 +71,7 @@
         String client = parameters.get(CLIENT);
         String clientSecret = parameters.get(CLIENT_SECRET);
         String realm = parameters.get(REALM);
-        
+
         int skewLimitInt = 0;
 
         if (validateSkewLimit(skewLimit) >= 0) {
@@ -81,21 +81,12 @@
             return CommandResult.FUNCTIONAL_FAILURE;
         }
         
-<<<<<<< HEAD
-        OAuthKeyInfo keyInfo = new OAuthKeyInfo(kid, publicKeyByteArray, skewLimitInt);
+        OAuthKeyInfo keyInfo = new OAuthKeyInfo(label,  skewLimitInt);
         // Since the UI already saves missing values as empty strings it's better to match that behaviour
         keyInfo.setUrl(url != null ? url : "");
-        keyInfo.setLabel(label != null ? label : "");
         keyInfo.setClient(client != null ? client : "");
         keyInfo.setClientSecretAndEncrypt(clientSecret != null ? clientSecret : "");
         keyInfo.setRealm(realm != null ? realm : "");
-=======
-        OAuthKeyInfo keyInfo = new OAuthKeyInfo(label,  skewLimitInt);
-        keyInfo.setUrl(url);
-        keyInfo.setLabel(label);
-        keyInfo.setClient(client);
-        keyInfo.setRealm(realm);
->>>>>>> 6943d9dd
         
         if (!canAdd(keyInfo)) {
             log.info("Trusted OAuth Provider with same label exists!");
