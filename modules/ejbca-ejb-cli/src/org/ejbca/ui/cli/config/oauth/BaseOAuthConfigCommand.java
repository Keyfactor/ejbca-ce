--- conflicted
+++ resolved
@@ -14,8 +14,6 @@
 
 import java.nio.file.Files;
 import java.nio.file.Paths;
-import java.security.cert.Certificate;
-import java.security.cert.CertificateParsingException;
 
 import org.apache.commons.lang.ArrayUtils;
 import org.apache.commons.lang.StringUtils;
@@ -23,8 +21,6 @@
 import org.cesecore.authentication.oauth.OAuthKeyInfo;
 import org.cesecore.authorization.AuthorizationDeniedException;
 import org.cesecore.config.OAuthConfiguration;
-import org.cesecore.keys.util.KeyTools;
-import org.cesecore.util.CertTools;
 import org.ejbca.ui.cli.config.ConfigBaseCommand;
 
 /**
@@ -59,29 +55,9 @@
         }
     }
     
-<<<<<<< HEAD
-    protected byte[] getOauthKeyPublicKey(final String publicKey) {
-        byte[] uploadedFileBytes = null;
-        try {
-            uploadedFileBytes = Files.readAllBytes(Paths.get(publicKey));
-            return KeyTools.getBytesFromPublicKeyFile(uploadedFileBytes);
-        } catch (final CertificateParsingException e) {
-            try {
-                final Certificate certificate = CertTools.getCertfromByteArray(uploadedFileBytes, Certificate.class);
-                if (certificate == null || certificate.getPublicKey() == null) {
-                    log.info("Could not parse the certificate file.");
-                    return ArrayUtils.EMPTY_BYTE_ARRAY;
-                }
-                return certificate.getPublicKey().getEncoded();
-            } catch (CertificateParsingException exception) {
-                log.info("Could not parse the certificate file.", exception);
-            }
-            return ArrayUtils.EMPTY_BYTE_ARRAY;
-=======
     protected byte[] getFileBytes(final String filename) {
         try {
             return Files.readAllBytes(Paths.get(filename));
->>>>>>> 226f31bf
         } catch (final Exception e) {
             log.info("Failed to read Public Key file.", e);
             return ArrayUtils.EMPTY_BYTE_ARRAY;
