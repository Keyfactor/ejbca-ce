/*************************************************************************
 *                                                                       *
 *  EJBCA Community: The OpenSource Certificate Authority                *
 *                                                                       *
 *  This software is free software; you can redistribute it and/or       *
 *  modify it under the terms of the GNU Lesser General Public           *
 *  License as published by the Free Software Foundation; either         *
 *  version 2.1 of the License, or any later version.                    *
 *                                                                       *
 *  See terms of license at gnu.org.                                     *
 *                                                                       *
 *************************************************************************/
package org.ejbca.ui.cli.config.oauth;

import org.apache.log4j.Logger;
import org.cesecore.authentication.oauth.OAuthKeyInfo;
import org.cesecore.authentication.oauth.OAuthPublicKey;
import org.ejbca.ui.cli.infrastructure.command.CommandResult;
import org.ejbca.ui.cli.infrastructure.parameter.Parameter;
import org.ejbca.ui.cli.infrastructure.parameter.ParameterContainer;
import org.ejbca.ui.cli.infrastructure.parameter.enums.MandatoryMode;
import org.ejbca.ui.cli.infrastructure.parameter.enums.ParameterMode;
import org.ejbca.ui.cli.infrastructure.parameter.enums.StandaloneMode;

/**
 * 
 *
 */
public class ViewOAuthProviderCommand extends BaseOAuthConfigCommand {
    
    private static final Logger log = Logger.getLogger(ViewOAuthProviderCommand.class);
    
    private static final String LABEL = "--label";
    
    {
        registerParameter(new Parameter(LABEL, "Provider name", MandatoryMode.MANDATORY, StandaloneMode.ALLOW, ParameterMode.ARGUMENT,
                "Label of the Trusted OAuth Provider."));
    }

    @Override
    public String getMainCommand() {
        return "viewoauthprovider";
    }

    @Override
    public String getCommandDescription() {
        return "Displays information about the specified Trusted OAuth Provider available in EJBCA";
    }

    @Override 
    protected CommandResult execute(ParameterContainer parameters) {
        String label = parameters.get(LABEL);
        OAuthKeyInfo info = getOAuthConfiguration().getOauthKeyByLabel(label);
        
        if (info != null) {
            log.info("Label: " + info.getLabel());
            if (info.getType() != null) {
                log.info("Type: " + info.getType().getLabel());
            }
            log.info("Skew Limit: " + info.getSkewLimit());
            if (info.getKeyValues() != null) {
                for (OAuthPublicKey publicKey : info.getKeyValues()) {
                    log.info("Public Key Identifier: " + publicKey.getKeyIdentifier() + " | Public Key Fingerprint: " + publicKey.getKeyFingerprint());
                }
            }
            log.info("URL: " + info.getUrl());
            log.info("Realm: " + info.getRealm());
            log.info("Client: " + info.getClient());
<<<<<<< HEAD
=======
            log.info("Client Secret: " + info.getClientSecretAndDecrypt());
        } else {
            log.info("An OAuth Provider with the label " + label + " was not found.");
>>>>>>> b1f1ae5e
        }

        return CommandResult.SUCCESS;
    }

    @Override
    public String getFullHelpText() {
        return getCommandDescription();
    }

    @Override
    protected Logger getLogger() {
        return log;
    }

}<|MERGE_RESOLUTION|>--- conflicted
+++ resolved
@@ -66,12 +66,8 @@
             log.info("URL: " + info.getUrl());
             log.info("Realm: " + info.getRealm());
             log.info("Client: " + info.getClient());
-<<<<<<< HEAD
-=======
-            log.info("Client Secret: " + info.getClientSecretAndDecrypt());
         } else {
             log.info("An OAuth Provider with the label " + label + " was not found.");
->>>>>>> b1f1ae5e
         }
 
         return CommandResult.SUCCESS;
