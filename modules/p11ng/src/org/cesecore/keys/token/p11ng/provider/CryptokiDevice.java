/*************************************************************************
 *                                                                       *
 *  EJBCA - Proprietary Modules: Enterprise Certificate Authority        *
 *                                                                       *
 *  Copyright (c), PrimeKey Solutions AB. All rights reserved.           *
 *  The use of the Proprietary Modules are subject to specific           * 
 *  commercial license terms.                                            *
 *                                                                       *
 *************************************************************************/
package org.cesecore.keys.token.p11ng.provider;

import java.io.ByteArrayInputStream;
import java.io.File;
import java.io.FileOutputStream;
import java.io.IOException;
import java.io.OutputStream;
import java.math.BigInteger;
import java.nio.ByteBuffer;
import java.nio.charset.CharacterCodingException;
import java.nio.charset.CharsetDecoder;
import java.nio.charset.CodingErrorAction;
import java.nio.charset.StandardCharsets;
import java.nio.file.Files;
import java.nio.file.Path;
import java.security.DigestException;
import java.security.InvalidAlgorithmParameterException;
import java.security.InvalidKeyException;
import java.security.Key;
import java.security.KeyFactory;
import java.security.KeyPair;
import java.security.NoSuchAlgorithmException;
import java.security.NoSuchProviderException;
import java.security.PrivateKey;
import java.security.Provider;
import java.security.PublicKey;
import java.security.SecureRandom;
import java.security.Signature;
import java.security.SignatureException;
import java.security.cert.Certificate;
import java.security.cert.CertificateEncodingException;
import java.security.cert.CertificateException;
import java.security.cert.CertificateFactory;
import java.security.cert.X509Certificate;
import java.security.spec.InvalidKeySpecException;
import java.security.spec.KeySpec;
import java.security.spec.MGF1ParameterSpec;
import java.security.spec.PSSParameterSpec;
import java.security.spec.RSAPublicKeySpec;
import java.security.spec.X509EncodedKeySpec;
import java.util.ArrayList;
import java.util.Arrays;
import java.util.Collections;
import java.util.Enumeration;
import java.util.HashMap;
import java.util.HashSet;
import java.util.Iterator;
import java.util.LinkedList;
import java.util.List;
import java.util.Map;
import java.util.Optional;
import java.util.Set;

import javax.crypto.SecretKey;
import javax.ejb.EJBException;
import javax.security.auth.x500.X500Principal;

import org.apache.commons.lang.ArrayUtils;
import org.apache.commons.lang.StringUtils;
import org.apache.log4j.Logger;
import org.bouncycastle.asn1.ASN1InputStream;
import org.bouncycastle.asn1.ASN1ObjectIdentifier;
import org.bouncycastle.asn1.ASN1OctetString;
import org.bouncycastle.asn1.ASN1Primitive;
import org.bouncycastle.asn1.ASN1String;
import org.bouncycastle.asn1.DERBitString;
import org.bouncycastle.asn1.DERNull;
import org.bouncycastle.asn1.DERPrintableString;
import org.bouncycastle.asn1.edec.EdECObjectIdentifiers;
import org.bouncycastle.asn1.pkcs.PKCSObjectIdentifiers;
import org.bouncycastle.asn1.pkcs.RSAPublicKey;
import org.bouncycastle.asn1.x509.AlgorithmIdentifier;
import org.bouncycastle.asn1.x509.DigestInfo;
import org.bouncycastle.asn1.x509.SubjectPublicKeyInfo;
import org.bouncycastle.jcajce.provider.asymmetric.util.EC5Util;
import org.bouncycastle.jce.ECNamedCurveTable;
import org.bouncycastle.jce.ECPointUtil;
import org.bouncycastle.jce.provider.BouncyCastleProvider;
import org.bouncycastle.jce.spec.ECPublicKeySpec;
import org.bouncycastle.operator.DefaultDigestAlgorithmIdentifierFinder;
import org.bouncycastle.operator.OperatorCreationException;
import org.bouncycastle.util.encoders.Base64;
import org.bouncycastle.util.encoders.Hex;
import org.cesecore.keys.token.CryptoTokenOfflineException;
import org.cesecore.keys.token.KeyGenParams;
import org.cesecore.keys.token.p11ng.CK_CP5_AUTHORIZE_PARAMS;
import org.cesecore.keys.token.p11ng.CK_CP5_AUTH_DATA;
import org.cesecore.keys.token.p11ng.CK_CP5_CHANGEAUTHDATA_PARAMS;
import org.cesecore.keys.token.p11ng.CK_CP5_INITIALIZE_PARAMS;
import org.cesecore.keys.token.p11ng.P11NGStoreConstants;
import org.cesecore.keys.token.p11ng.PToPBackupObj;
import org.cesecore.keys.token.p11ng.TokenEntry;
import org.cesecore.keys.token.p11ng.jacknji11.CP5Constants;
import org.cesecore.keys.token.p11ng.jacknji11.ExtendedCryptokiE;
import org.cesecore.keys.util.KeyTools;
import org.cesecore.util.StringTools;
import org.pkcs11.jacknji11.CKA;
import org.pkcs11.jacknji11.CKC;
import org.pkcs11.jacknji11.CKK;
import org.pkcs11.jacknji11.CKM;
import org.pkcs11.jacknji11.CKO;
import org.pkcs11.jacknji11.CKR;
import org.pkcs11.jacknji11.CKRException;
import org.pkcs11.jacknji11.CKU;
import org.pkcs11.jacknji11.CK_SESSION_INFO;
import org.pkcs11.jacknji11.CK_TOKEN_INFO;
import org.pkcs11.jacknji11.LongRef;

import com.sun.jna.Memory;
import com.sun.jna.NativeLong;
import com.sun.jna.Pointer;
import com.sun.jna.ptr.LongByReference;
<<<<<<< HEAD
=======

>>>>>>> 1f954282
/**
 * Instance managing the cryptoki library and allowing access to its slots.
 */
public class CryptokiDevice {
    /** Logger for this class. */
    private static final Logger LOG = Logger.getLogger(CryptokiDevice.class);

    private final ExtendedCryptokiE c;
    private final JackNJI11Provider provider;
    private final String libName;
    private final ArrayList<Slot> slots = new ArrayList<>();
    private final HashMap<Long, Slot> slotMap = new HashMap<>();
    private final HashMap<String, Slot> slotLabelMap = new HashMap<>();
    
    private static final int SIGN_HASH_SIZE = 32;
    private static final int MAX_CHAIN_LENGTH = 100;
    
    CryptokiDevice(final ExtendedCryptokiE c, final boolean withCache, final JackNJI11Provider provider, final String libName) {
        if (c == null) {
            throw new IllegalArgumentException("c must not be null");
        }
        this.c = c;
        this.provider = provider;
        this.libName = libName;
        try {
            if (LOG.isTraceEnabled()) {
                LOG.trace("c.Initialize(): "+ libName);
            }
            c.Initialize();
        } catch (CKRException ex) {
            if (ex.getCKR() == CKR.CRYPTOKI_ALREADY_INITIALIZED) {
                LOG.info("Cryptoki already initialized for '" + libName + "'");
            } else if (ex.getCKR() == CKR.GENERAL_ERROR) {
                LOG.info("Cryptoki initialization failed");
                throw new EJBException("Cryptoki initialization failed for '" + libName + "'.", ex);
            } else {
                throw ex;
            }
        }
        
        // Assumes static slots, not dynamically changing for every call, which works with all known HSMs at this time (2022)
        if (LOG.isTraceEnabled()) {
            LOG.trace("c.GetSlotList(true): " + libName);
        }
        try {
            final long[] slotsWithTokens = c.GetSlotList(true);
            for (long slotId : slotsWithTokens) {
                final CK_TOKEN_INFO tokenInfo = c.GetTokenInfo(slotId);
                    String label = null;
                    try {
                        label = decodeUtf8(tokenInfo.label).trim();
                    } catch (CharacterCodingException e) {
                        LOG.info("Label of slot " + slotId + " / index " + slots.size() + " could not be parsed as UTF-8. This slot/token must be referenced by index or ID");
                    }
                    Slot s  = withCache ?
                            new Slot(slotId, label, new CryptokiWithCache(new CryptokiWithoutCache(c))) :
                            new Slot(slotId, label, new CryptokiWithoutCache(c));
                    slots.add(s);
                    slotMap.put(slotId, s);
                    slotLabelMap.put(label, s);
            }
        } catch (CKRException ex) {
            throw new EJBException("Slot list retrieval failed.", ex);
        }
        if (LOG.isDebugEnabled()) {
            LOG.debug("slots (" + libName + "): " + slots);
        }
    }
    
    private String decodeUtf8(final byte[] bytes) throws CharacterCodingException {
        final CharsetDecoder cd = StandardCharsets.UTF_8.newDecoder();
        cd.onMalformedInput(CodingErrorAction.REPORT);
        cd.onUnmappableCharacter(CodingErrorAction.REPORT);
        return cd.decode(ByteBuffer.wrap(bytes)).toString();
    }
    
    public Slot getSlot(final Long slotId) {
        return slotMap.get(slotId);
    }
    
    public Slot getSlotByIndex(final int slotIndex) {
        return slots.get(slotIndex);
    }

    public Slot getSlotByLabel(final String slotLabel) {
        return slotLabelMap.get(slotLabel);
    }
    
    public List<Slot> getSlots() {
        return Collections.unmodifiableList(slots);
    }
    
    public class Slot {
        private final long id;
        private final String label;
        private final LinkedList<NJI11Session> activeSessions = new LinkedList<>();
        private final LinkedList<NJI11Session> idleSessions = new LinkedList<>();
        private final CryptokiFacade cryptoki;
        
        private Slot(final long id, final String label, CryptokiFacade cryptoki) {
            this.id = id;
            this.label = label;
            this.cryptoki = cryptoki;
        }

        public long getId() {
            return id;
        }

        public String getLabel() {
            return label;
        }
        
        final protected String getLibName() {
            return libName;
        }

        final protected ExtendedCryptokiE getCryptoki() {
            return c;
        }
        
        public LinkedList<NJI11Session> getActiveSessions() {
            return activeSessions;
        }
        
        public LinkedList<NJI11Session> getIdleSessions() {
            return idleSessions;
        }
        
        public synchronized NJI11Session aquireSession() {
            NJI11Session session;
            if (!idleSessions.isEmpty()) {
                session = idleSessions.pop();
                if (LOG.isTraceEnabled()) {
                    LOG.trace("Popped session: " + session + ", " + this);
                }
            } else {
                try {
                    final long sessionId = c.OpenSession(id, CK_SESSION_INFO.CKF_RW_SESSION | CK_SESSION_INFO.CKF_SERIAL_SESSION, null, null);
                    session = new NJI11Session(sessionId);
                    if (LOG.isTraceEnabled()) {
                        LOG.trace("c.OpenSession: " + session + ", " + this);
                    }
                } catch (CKRException ex) {
                    throw new EJBException("Failed to open session.", ex);
                }
            }
            activeSessions.add(session);
            
            if (LOG.isTraceEnabled()) {
                LOG.trace(this);
            }
            
            return session;
        }
        
        public synchronized void releaseSession(final NJI11Session session) {
            // TODO: Checks
            if (session.hasOperationsActive()) {
                LOG.warn("PKCS#11 session up to be released but had potentially active operation so closing instead: " + session);
                closeSession(session);
            } else {
                if (!activeSessions.remove(session)) {
                    LOG.warn("Releasing session not active: " + session + ", " + this);
                }
                idleSessions.push(session);

                if (LOG.isTraceEnabled()) {
                    LOG.trace("Released session: " + session + ", " + this);
                }
            }
        }
        
        /** 
         * Closes a session, but making sure that the last session is not closed so we 
         * are logged out. If you try to close the last session, a new one will be created
         * in the idle pool before the requested session is closed.
         * Unless creating a new session fails of course, then this will be the last session 
         * closed and you will become logged out of the HSM
         * @param session the PKCS#11 session to close
         */
        protected synchronized void closeSession(final NJI11Session session) {
            if (activeSessions.size() <=1 && idleSessions.size() == 0) { // session in param is the 1
                // Put a new session in the idle pool
                releaseSession(aquireSession());
            }
            closeSessionFinal(session);
        }

        /**
         * Closes a session, removing it from active and idle pools. If it's the last session open, 
         * it's closed an you will get logged out of the HSM
         * @param session the PKCS#11 session to close
         */
        private synchronized void closeSessionFinal(final NJI11Session session) {
            try {
                c.CloseSession(session.getId());
            } catch (CKRException ex) {
                throw new EJBException("Could not close session " + session, ex);
            }
            activeSessions.remove(session);
            if (idleSessions.contains(session)) {
                LOG.warn("Session that was closed is marked as idle (removing): " + session + ", " + this);
                idleSessions.remove(session);
            }
            
            if (LOG.isTraceEnabled()) {
                LOG.trace("Closed session " + session + ", " + this);
            }
        }

        public synchronized void login(final String pin) {
            final NJI11Session loginSession = aquireSession();
            if (LOG.isTraceEnabled()) {
                LOG.trace("c.Login: " + loginSession + ", " + this);
            }
            try {
                // PKCS#11 C_Login: 
                // https://docs.oasis-open.org/pkcs11/pkcs11-base/v3.0/csprd01/pkcs11-base-v3.0-csprd01.html#_Toc10472658
                // "When the user type is either CKU_SO or CKU_USER, if the call succeeds, each of the application's 
                // sessions will enter either the "R/W SO Functions" state, the "R/W User Functions" state, 
                // or the "R/O User Functions" state."
                // 
                // So it doesn't matter which session we login to and we don't have to keep track of which session was used for login
                c.Login(loginSession.getId(), CKU.USER, pin.getBytes(StandardCharsets.UTF_8));
                // The loginSession can be used as a normal session, push it back to the idle pool if no error occurred
                releaseSession(loginSession);
            } catch (Exception e) {
                try {
                    // Avoid session leak. Close the acquired session if login failed.
                    LOG.info("Exception logging into PKCS#11 session, closing session: " + e.getMessage());
                    closeSessionFinal(loginSession);
                } catch (Exception e1) {
                    // No point in throwing
                }
                throw e;
            }
        }
        
        public synchronized void logout() {
            if (LOG.isDebugEnabled()) {
                LOG.debug("Logout c_CloseAllSessions" + ", " + this);
            }
            // See PKCS#11 specification for C_CloseAllSessions: 
            // https://docs.oasis-open.org/pkcs11/pkcs11-base/v3.0/csprd01/pkcs11-base-v3.0-csprd01.html#_Toc10472653
            // "After successful execution of this function, the login state of the token for the application returns to public sessions. 
            // Any new sessions to the token opened by the application will be either R/O Public or R/W Public sessions."
            //
            // So there is no need to explicitly call C_Logout, which just does the same but keeps sessions open as Public sessions.
            c.CloseAllSessions(this.id);
            // After closing all sessions we don't want to keep references to them any longer, clear all our session caches
            idleSessions.clear();
            activeSessions.clear();
            // Clear object and attribute caches
            cryptoki.clear();
        }
        
        /** Finds a PrivateKey object by either certificate label or by private key label 
         * @return the PKCS#11 reference pointer to the private key object, or null if it does not exist 
         */
        // TODO: Support alias that is hexadecimal or label or Id
        private Long getPrivateKeyRefByLabel(final NJI11Session session, final String alias) {
            // We need to optimize so we don't make any unnecessary calls to the HSM, as latency for network HSMs
            // can easily destroy performance of unnecessary FindObject calls are made. So first we check in the 
            // cache only, only if not in the cache will we fall back to look on the HSM, hopefully populating
            // the cache until next time we try to get the private key
            Long ret = getPrivateKeyRefByLabel(session, alias, true);
            if (ret == null) {
                // We did not find anything in the cache, fall back to also check in the HSM, populating the cache
                ret = getPrivateKeyRefByLabel(session, alias, false);
            }
            return ret;
        }
        private Long getPrivateKeyRefByLabel(final NJI11Session session, final String alias, boolean onlyCache) {
            final List<Long> certificateRefs;
            if (onlyCache) {
                certificateRefs = findCertificateObjectsByLabelInCache(session, alias);
            } else {
                certificateRefs = findCertificateObjectsByLabel(session, alias);
            }
            if (LOG.isDebugEnabled()) {
                LOG.debug("Certificate Objects for alias '" + alias + "': " +  certificateRefs);
            }
          
            List<Long> privateKeyRefs = null;
            if (certificateRefs.size() > 0) {
                final CKA ckaId = getAttribute(session, certificateRefs.get(0), P11NGStoreConstants.CKA_ID);
                if (ckaId == null) {
                    LOG.warn("Missing ID attribute on certificate object with label " + alias);
                    return null;
                }
                if (onlyCache) {
                    privateKeyRefs = findPrivateKeyObjectsByIDInCache(session, ckaId.getValue());
                } else {
                    privateKeyRefs = findPrivateKeyObjectsByID(session, ckaId.getValue());                    
                }
                if (privateKeyRefs.size() > 1) {
                    LOG.warn("More than one private key object sharing CKA_ID=0x" + Hex.toHexString(ckaId.getValue()) + " for alias '" + alias + "'.");
                    return null;
                }
            } else {
                // In this case, we assume the private/public key has the alias in the ID attribute
                if (onlyCache) {
                    privateKeyRefs = findPrivateKeyObjectsByIDInCache(session, alias.getBytes(StandardCharsets.UTF_8));
                } else {
                    privateKeyRefs = findPrivateKeyObjectsByID(session, alias.getBytes(StandardCharsets.UTF_8));                    
                }
                if (privateKeyRefs.size() > 1) {
                    LOG.warn("More than one private key object sharing CKA_LABEL=" + alias);
                    return null;
                }
            }
            if (!onlyCache && privateKeyRefs.size() == 0) {
                // Don't log warning if we only look in the cache. Only looking in the cache can cause privateKeyRefs to be null for the return though
                LOG.warn("No private key found for alias " + alias);
                return null;
            }
            final Long ret = (privateKeyRefs == null || privateKeyRefs.size() == 0 ? null : privateKeyRefs.get(0));
            if (LOG.isDebugEnabled()) {
                LOG.debug("Private Key Object: " +  ret);
            }
            return ret;
        }

        // TODO: Support alias that is hexadecimal or label or Id
        private Long getPublicKeyRefByLabel(final NJI11Session session, final String alias, boolean onlyCache) {
            final List<Long> certificateRefs = (onlyCache == true ? findCertificateObjectsByLabelInCache(session, alias) : findCertificateObjectsByLabel(session, alias));
            if (LOG.isDebugEnabled()) {
                LOG.debug("Certificate Objects: " +  certificateRefs);
            }
          
            final byte[] publicKeyId;
            if (certificateRefs.size() > 0) {
                final CKA ckaId = getAttribute(session, certificateRefs.get(0), P11NGStoreConstants.CKA_ID);
                if (ckaId == null) {
                    LOG.warn("Missing ID attribute on object with label " + alias);
                    return null;
                }
                publicKeyId = ckaId.getValue();
            } else {
                // In this case, we assume the private/public key has the alias in the ID attribute
                publicKeyId = alias.getBytes(StandardCharsets.UTF_8);
            }
            final List<Long> publicKeyRefs = (onlyCache == true ? findPublicKeyObjectsByIDInCache(session, publicKeyId) : findPublicKeyObjectsByID(session, publicKeyId));
            if (publicKeyRefs.size() == 0) {
                // A missing public key is fine, since you can have a certificate + private key instead
                if (LOG.isDebugEnabled()) {
                    LOG.debug("No publicKeyRef found on object with label '" + alias + "', which may be fine if there is a certificate object.");
                }
                return null;
            } else if (publicKeyRefs.size() > 1) {
                LOG.warn("More than one public key object sharing CKA_ID=0x" + Hex.toHexString(publicKeyId) + " for alias '" + alias + "'.");
                return null;
            }
            if (LOG.isDebugEnabled()) {
                LOG.debug("Public Key Object: " +  publicKeyRefs.get(0));
            }
            return publicKeyRefs.get(0);
        }
        
        public PrivateKey unwrapPrivateKey(final byte[] wrappedPrivateKey, final String unwrapkey, final long wrappingCipher) {
            NJI11Session session = aquireSession();
            // Find unWrapKey
            final List<Long> secretObjects = findSecretKeyObjectsByLabel(session, unwrapkey);

            final long unWrapKey;
            if (secretObjects.size() == 1) {
                unWrapKey = secretObjects.get(0);
            } else if (secretObjects.size() > 1) {
                throw new RuntimeException("More than one secret key found with alias: " + unwrapkey); // TODO
            } else {
                throw new RuntimeException("No such secret key found: " + unwrapkey); // TODO
            }

            CKA[] unwrappedPrivateKeyTemplate = new CKA[]{
                new CKA(CKA.CLASS, CKO.PRIVATE_KEY),
                new CKA(CKA.KEY_TYPE, CKK.RSA),
                new CKA(CKA.PRIVATE, true),
                new CKA(CKA.DECRYPT, true),
                new CKA(CKA.SIGN, true),
                new CKA(CKA.SENSITIVE, true),
                new CKA(CKA.EXTRACTABLE, true),
            };

            long privateKey = getUnwrappedPrivateKey(session, wrappingCipher, unWrapKey, wrappedPrivateKey, unwrappedPrivateKeyTemplate);
            if (LOG.isDebugEnabled()) {
                LOG.debug("Unwrapped key: " + privateKey + ", unwrap key: " + 
                          unWrapKey + ", session: " + session);
            }

            NJI11StaticSessionPrivateKey result = new NJI11StaticSessionPrivateKey(session, privateKey, this, true);
            return result;
        }
        
        public void releasePrivateKey(PrivateKey privateKey) {
            // TODO: Checks
            if (privateKey instanceof NJI11StaticSessionPrivateKey) {
                NJI11StaticSessionPrivateKey priv = (NJI11StaticSessionPrivateKey) privateKey;
                if (LOG.isDebugEnabled()) {
                    LOG.debug("Releasing private key: " + ((NJI11StaticSessionPrivateKey) privateKey).getObject() +
                              ", session: " + priv.getSession());
                }

                // Unwrapped keys should be removed
                if (priv.isRemovalOnRelease()) {
                    try {
                        cryptoki.destroyObject(priv.getSession().getId(), priv.getObject());
                    } catch (CKRException ex) {
                        throw new EJBException("Unwrapped key removal failed.", ex);
                    }
                }

                // Release the session
                releaseSession(priv.getSession());
            } else {
                LOG.warn("Not a closable PrivateKey: " + privateKey.getClass().getName());
            }
        }
        
        @Override
        public String toString() {
            return "Slot{" + "id=" + id + ", activeSessions=" + activeSessions + ", idleSessions=" + idleSessions + '}';
        }
        
        public SecretKey getSecretKey(String alias) {
            NJI11Session session = null;
            String keySpec = "n/a";
            try {
                session = aquireSession();

                // Searching by LABEL is sufficient but using SECRET_KEY also just to be extra safe
                final List<Long> secretObjects = cryptoki.findObjects(session.getId(), new CKA(CKA.TOKEN, true), new CKA(CKA.CLASS, CKO.SECRET_KEY), new CKA(CKA.LABEL, alias));
                if (LOG.isDebugEnabled()) {
                    LOG.debug("Secret Objects: " + secretObjects);
                }
                if (secretObjects.size() > 1) {
                    LOG.warn("More than one secret key with CKA_LABEL=" + alias);
                } else if (secretObjects.size() == 1) {
                    final CKA keyTypeObj = cryptoki.getAttributeValue(session.getId(), secretObjects.get(0), CKA.KEY_TYPE);
                    final String keyType = CKK.L2S(keyTypeObj.getValueLong());

                    final CKA keySpecObj = cryptoki.getAttributeValue(session.getId(), secretObjects.get(0), CKA.VALUE_LEN);
                    if (keySpecObj != null && keySpecObj.getValueLong() != null) { // This check is required as keySpecObj.getValueLong() may be null in case of DES keys for some HSMs like SOFT HSM
                        keySpec = String.valueOf(keySpecObj.getValueLong() * 8);
                    }

                    return new NJI11ReleasebleSessionSecretKey(secretObjects.get(0), keyType, keySpec, this);
                }
                return null;
            } catch (CKRException ex) {
                throw new EJBException("Failed to get secret key.", ex);
            } finally {
                if (session != null) {
                    releaseSession(session);   // XXX Shouldn't we use a static session instead, now the key can't be used!
                }
            }
        }
        
        /**
         * Get a PrivateKey instance including a dedicated session.
         *
         * Note: Caller must eventually call releasePrivateKey(PrivateKey)
         *
         * @param alias of key entry
         * @return  The PrivateKey reference or null if no such key exists
         * @throws CryptoTokenOfflineException
         */
        public PrivateKey aquirePrivateKey(String alias) throws CryptoTokenOfflineException {
            final NJI11Session session;
            try {
                session = aquireSession();
            } catch (CKRException ex) { // throw CryptoTokenOfflineException when device error
                throw new CryptoTokenOfflineException(ex);
            }
            try {
                final Long privateRef = getPrivateKeyRefByLabel(session, alias);
                if (privateRef != null) {
                    return new NJI11StaticSessionPrivateKey(session, privateRef, this, false);
                }
            } catch (CKRException e) {
                // If a CKRException happens here, it's likely someting wrong with the session. 
                // Close it so we can create a new session instead 
                closeSession(session);
                throw e;
            }
            // And if we ended up here...we could not get a private key...again something wrong with the session? 
            closeSession(session);
            return null;
        }
        
        /**
         * Get a PrivateKey instance that dynamically obtains a session when the Signature instance is being initialized and which is released 
         * automatically when the signing is finished.
         * 
         * Note: If Signature instance is being initialized but never carried out the session might remain.
         * @param alias of key entry
         * @return The PrivateKey object, usable with the P11NG provider, or null if no key with the specified alias exists
         */
        public PrivateKey getReleasableSessionPrivateKey(String alias) { 
            NJI11Session session = null;
            try {
                // A session needed just to get the private key, will be released before return of method
                session = aquireSession();
                final Long privateRef = getPrivateKeyRefByLabel(session, alias);
                if (privateRef != null) {
                    // PKCS#11 v2.40, section 2.9.1, RSA private key objects 
                    // The only attributes from Table 26 for which a Cryptoki implementation is required to be able to return values are 
                    // CKA_MODULUS, CKA_PRIVATE_EXPONENT, and CKA_PUBLIC_EXPONENT. 
                    final CKA modulus = getAttribute(session, privateRef, P11NGStoreConstants.CKA_MODULUS);
                    // If we have a modulus value, it's an RSA key. Otherwise, bravely assume it's EC.
                    final BigInteger mod;
                    final String keyAlg;
                    if (modulus.getValue() == null) {
                        mod = null;
                        keyAlg = "EC";
                    } else {
                        // We need special treatment for RSA private keys because OpenJDK make a bitLength check 
                        // on the RSA private key in the TLS implementation
                        // SignatureScheme.getSignerOfPreferableAlgorithm->KeyUtil.getKeySize
                        // hence we need to modulus also in the private key, not only in the public
                        final byte[] modulusBytes = modulus.getValue();
                        mod = new BigInteger(1, modulusBytes);
                        keyAlg = "RSA";
                    }
                    return NJI11ReleasebleSessionPrivateKey.getInstance(privateRef, keyAlg, this, mod);
                }
                return null;
            } catch (CKRException e) {
                // If a CKRException happens here, it's likely something wrong with the session. 
                // Close it so we can create a new session instead, don't release it to the idle pool. 
                closeSession(session);
                session = null;
                throw e;
            } finally {
                if (session != null) {
                    releaseSession(session);
                }
            }
        }

        /** Reads a public key from the HSM, from the public key object if it exists, or from a certificate object if no public key object exists
         * First tries to read from the cache to speed things up, but reverts back to checking the HSM is nothing exists in the cache (no public key and no certificate).
         * 
         * @param alias the alias of the public key object to read from PKCS#11 (or the cache)
         * @return null if no key can be found, otherwise a PublicKey which can be an ECPublicKey (BouncyCastle) using named parameters encoding (OID), an EdPublicKey (BouncyCastle), or an RSAPublicKey (BC as well)
         */
        public PublicKey getPublicKey(final String alias) {
            NJI11Session session = null;
            try {
                session = aquireSession();

                // We need to optimize so we don't make any unnecessary calls to the HSM, as latency for network HSMs
                // can easily destroy performance of unnecessary FindObject calls are made. So first we check in the
                // cache only, only if not in the cache will we fall back to look on the HSM, hopefully populating
                // the cache until next time we try to get the private key

                // Do we have a certificate already cached? In that case just return it's public key
                final List<Long> certs = findCertificateObjectsByLabelInCache(session, alias);
                if (certs.size() > 0) {
                    final Certificate cert = getCertificate(alias);
                    if (cert != null) {
                        return cert.getPublicKey();
                    }
                }
                // If no cert was found in the cache, try to find a public key, if that fails, finally try to find a cert in the HSM
                // If we have a publicKey it will then be cached for the next round, if we don't have a public key but a cert, it will be cached
                // and tried first in the next round
                if (LOG.isDebugEnabled()) {
                    LOG.debug("Looking for public key with alias '" + alias + "'.");
                }
                Long publicKeyRef;
                // First check in cache only, if not in cache go out to PKCS#11 api and look, adding to cache if it exists
                if ( ((publicKeyRef = getPublicKeyRefByLabel(session, alias, true)) != null) || ((publicKeyRef = getPublicKeyRefByLabel(session, alias, false)) != null)) {
                    if (LOG.isDebugEnabled()) {
                        LOG.debug("Fetching public key '" + alias + "' with publicKeyRef = " + publicKeyRef + ".");
                    }
                    return getPublicKeyFromRef(session, publicKeyRef, alias);
                } else {
                    // No public key object found, look for a cert in the HSM, this will then be cached and returned immediately next time method is called
                    if (LOG.isDebugEnabled()) {
                        LOG.debug("No public key with alias '" + alias + "' found, trying to fetch certificate with alias instead.");
                    }
                    final Certificate cert = getCertificate(alias);
                    if (cert != null) {
                        return cert.getPublicKey();
                    }
                    if (LOG.isDebugEnabled()) {
                        LOG.debug("No certificate with alias '" + alias + "' found.");
                    }
                }
                return null;
            } catch (NoSuchAlgorithmException | InvalidKeySpecException | NoSuchProviderException | IOException | CKRException ex) {
                throw new RuntimeException("Unable to fetch public key with alias '" + alias + "'.", ex);
            } finally {
                if (session != null) {
                    releaseSession(session);
                }
            }
        }

        /** From a public key reference, looks up the relevant attributes on the object (MODULUS, EC_POINT, EC_PARAMS)
         * and created the PublicKey object to be used for signature verification.
         *  
         * @param session the PKCS#11 session to use for GetAttributeValue calls
         * @param publicKeyRef the reference to the public key object
         * @param aliasForLogging the alias of the public key, just used for user friendly logging
         * @return PublicKey or null if no attributes found for the object
         * @throws IOException
         * @throws NoSuchAlgorithmException
         * @throws NoSuchProviderException
         * @throws InvalidKeySpecException
         */
        private PublicKey getPublicKeyFromRef(NJI11Session session, final Long publicKeyRef, final String aliasForLogging)
                throws IOException, NoSuchAlgorithmException, NoSuchProviderException, InvalidKeySpecException {
            
            final CKA modulus = getAttribute(session, publicKeyRef, P11NGStoreConstants.CKA_MODULUS);
            if (modulus.getValue() == null) {
                // No modulus, we will assume it is an EC key
                final CKA ckaQ = getAttribute(session, publicKeyRef, P11NGStoreConstants.CKA_EC_POINT);
                final CKA ckaParams = getAttribute(session, publicKeyRef, P11NGStoreConstants.CKA_EC_PARAMS);
                if (ckaQ.getValue() == null || ckaParams.getValue() == null) {
                    if (ckaQ.getValue() == null) {
                        LOG.warn("Mandatory attribute CKA_EC_POINT is missing for key with alias '" + aliasForLogging + "'.");
                    } else if (ckaParams.getValue() == null) {
                        LOG.warn("Mandatory attribute CKA_EC_PARAMS is missing for key with alias '" + aliasForLogging + "'.");
                    }
                    return null;
                }
                if (LOG.isDebugEnabled()) {
                    LOG.debug("Trying to decode public elliptic curve OID. The DER encoded parameters look like this: " 
                            + StringTools.hex(ckaParams.getValue()) + ".");
                }
                ASN1ObjectIdentifier oid = null;
                try (ASN1InputStream ain = new ASN1InputStream(ckaParams.getValue())) {
                    final ASN1Primitive primitive = ain.readObject();
                    // Here we have some specific things if the key is EdDSA, it can be either an OID or a String
                    // PKCS#11v3 section 2.3.10
                    // https://docs.oasis-open.org/pkcs11/pkcs11-curr/v3.0/pkcs11-curr-v3.0.html
                    // "These curves can only be specified in the CKA_EC_PARAMS attribute of the template for the 
                    // public key using the curveName or the oID methods"
                    // nCipher only supports the curveName, see Integration_Guide_nShield_Cryptographic_API_12.60.pdf section 3.9.16 (12)
                    // CKA_EC_PARAMS is a DER-encoded PrintableString curve25519
                    if (primitive instanceof ASN1String) {
                        final ASN1String string = (ASN1String) primitive;
                        if ("curve25519".equalsIgnoreCase(string.getString())) {
                            oid = EdECObjectIdentifiers.id_Ed25519;
                        } else if ("Ed25519".equalsIgnoreCase(string.getString())) {
                            oid = EdECObjectIdentifiers.id_Ed25519;
                        } else if ("curve448".equalsIgnoreCase(string.getString())) {
                            oid = EdECObjectIdentifiers.id_Ed448;
                        }
                    } else {
                        oid = ASN1ObjectIdentifier.getInstance(ckaParams.getValue());                            
                    }                            
                }
                if (oid == null) {
                    LOG.warn("Unable to reconstruct curve OID from DER encoded data: " + StringTools.hex(ckaParams.getValue()));
                    return null;
                }
                if (LOG.isDebugEnabled()) {
                    LOG.debug("Trying to decode public elliptic curve point Q using the curve with OID " + oid.getId() 
                        + ". The DER encoded point looks like this: " + StringTools.hex(ckaQ.getValue()));
                }

                // Construct the public key object (Bouncy Castle)
                // Always return a public key with OID form of parameters, which means we probably don't support EC keys with fully custom EC parameters using this code
                {
                    final org.bouncycastle.jce.spec.ECParameterSpec bcspec = ECNamedCurveTable.getParameterSpec(oid.getId());
                    try {
                        if (bcspec != null) {
                            final java.security.spec.EllipticCurve ellipticCurve = EC5Util.convertCurve(bcspec.getCurve(), bcspec.getSeed());
                            final java.security.spec.ECPoint ecPoint = ECPointUtil.decodePoint(ellipticCurve,
                                    ASN1OctetString.getInstance(ckaQ.getValue()).getOctets());
                            final org.bouncycastle.math.ec.ECPoint ecp = EC5Util.convertPoint(bcspec.getCurve(), ecPoint);
                            final ECPublicKeySpec pubKeySpec = new ECPublicKeySpec(ecp, bcspec);
                            final KeyFactory keyfact = KeyFactory.getInstance("ECDSA", BouncyCastleProvider.PROVIDER_NAME);
                            return keyfact.generatePublic(pubKeySpec);
                        } else if (EdECObjectIdentifiers.id_Ed25519.equals(oid) || EdECObjectIdentifiers.id_Ed448.equals(oid)) {
                            // It is an EdDSA key
                            final X509EncodedKeySpec edSpec = createEdDSAPublicKeySpec(ckaQ.getValue());
                            final KeyFactory keyfact = KeyFactory.getInstance(oid.getId(), BouncyCastleProvider.PROVIDER_NAME);
                            return keyfact.generatePublic(edSpec);
                        } 
                        // Not a known EC curve, and not a known EdDSA algorithm, it's something we can't handle
                        // (will end out returning null below)
                    } catch (IOException e) {
                        // If a point has some invalid encoding, you may end up with an error like
                        // java.io.IOException: DER length more than 4 bytes: 110
                        // Ignore these, this key will not be visible by EJBCA, but the log will show info
                        if (LOG.isDebugEnabled()) {
                            LOG.debug("Unable to parse EC point for public key with alias '" + aliasForLogging +"'.", e);
                        }
                    }
                    // If we get here, there was an error
                    LOG.warn("Could not find an elliptic curve with the specified OID " + oid.getId() + " and point " + StringTools.hex(ckaQ.getValue()) + ", not returning public key with alias '" + aliasForLogging +"'.");
                    return null;
                }
            } else {
                final byte[] modulusBytes = modulus.getValue();
                final CKA publicExponent = getAttribute(session, publicKeyRef, P11NGStoreConstants.CKA_PUBLIC_EXPONENT);
                final byte[] publicExponentBytes = publicExponent.getValue();

                if (LOG.isDebugEnabled()) {
                    LOG.debug("Trying to decode RSA modulus: " + StringTools.hex(modulusBytes) + " and public exponent: "
                            + StringTools.hex(publicExponentBytes));
                }
                if (publicExponentBytes == null) {
                    LOG.warn("Mandatory attribute CKA_PUBLIC_EXPONENT is missing for RSA key, not returning public key with alias '" + aliasForLogging +"'.");
                    return null;
                }

                final BigInteger n = new BigInteger(1, modulusBytes);
                final BigInteger e = new BigInteger(1, publicExponentBytes);
                return KeyFactory.getInstance("RSA", BouncyCastleProvider.PROVIDER_NAME).generatePublic(new RSAPublicKeySpec(n, e));
            }
        }
        
        /** Takes the EC point bytes from an EdDSA key and creates a keyspec that we can use to generate the public key object */ 
        private X509EncodedKeySpec createEdDSAPublicKeySpec(byte[] encPoint) throws IOException {
            final byte[] rawPoint;
            // Turns out that different HSMs store this field differently, guess because P11v3 is not fully implemented yet
            // SoftHSM2 uses OctetString, same as for ECDSA keys (I think this is what it should be in P11v3)
            // nCipher (12.60.x) used BitString
            ASN1Primitive asn1 = ASN1Primitive.fromByteArray(encPoint);
            if (asn1 instanceof DERBitString) {
                rawPoint = ((DERBitString) asn1).getOctets();
            } else {
                // If something else than ASN1OctetString we'll get an exception here, which will propagate well 
                // and give us an informative error message
                rawPoint = ((ASN1OctetString) asn1).getOctets();
            }
            AlgorithmIdentifier algId;
            if (rawPoint.length == 32) {
                algId = new AlgorithmIdentifier(EdECObjectIdentifiers.id_Ed25519);
            } else {
                algId = new AlgorithmIdentifier(EdECObjectIdentifiers.id_Ed448);
            }
            return new X509EncodedKeySpec(new SubjectPublicKeyInfo(algId, rawPoint).getEncoded());
        }


        public JackNJI11Provider getProvider() {
            return provider;
        }

        public GeneratedKeyData generateWrappedKey(String wrapKeyAlias, String keyAlgorithm, String keySpec, long wrappingCipher) {            
            if (!"RSA".equals(keyAlgorithm)) {
                throw new IllegalArgumentException("Only RSA supported as key algorithm");
            }
            final int keyLength = Integer.parseInt(keySpec);
            
            NJI11Session session = null;
            try {
                session = aquireSession();

                // Find wrapKey
                final List<Long> secretObjects = cryptoki.findObjects(session.getId(), new CKA(CKA.TOKEN, true),
                        new CKA(CKA.CLASS, CKO.SECRET_KEY), new CKA(CKA.LABEL, wrapKeyAlias));
                
                long wrapKey = -1;
                if (secretObjects.size() == 1) {
                    wrapKey = secretObjects.get(0);
                } else {
                    if (secretObjects.size() < 0) {
                        throw new RuntimeException("No such secret key found with alias: " + wrapKeyAlias); // TODO
                    }
                    if (secretObjects.size() > 1) {
                        throw new RuntimeException("More than one secret key found with alias: " + wrapKeyAlias); // TODO
                    }
                }                

                long[] mechanisms = c.GetMechanismList(id);
                if (LOG.isDebugEnabled()) {
                    LOG.debug("Mechanisms: " + toString(mechanisms));
                }

                CKA[] publicKeyTemplate = new CKA[] {
                    new CKA(CKA.ENCRYPT, true),
                    new CKA(CKA.VERIFY, true),
                    new CKA(CKA.WRAP, true),
                    new CKA(CKA.MODULUS_BITS, keyLength),
                    new CKA(CKA.PUBLIC_EXPONENT, new BigInteger("65537").toByteArray()),
                };

                CKA[] privateKeyTemplate = new CKA[] {
                    new CKA(CKA.PRIVATE, true),
                    new CKA(CKA.SENSITIVE, true),
                    new CKA(CKA.DECRYPT, true),
                    new CKA(CKA.SIGN, true),
                    new CKA(CKA.UNWRAP, true),
                    new CKA(CKA.EXTRACTABLE, true)
                };

                LongRef publicKeyRef = new LongRef();
                LongRef privateKeyRef = new LongRef();

                c.GenerateKeyPair(session.getId(), new CKM(CKM.RSA_PKCS_KEY_PAIR_GEN), publicKeyTemplate, privateKeyTemplate, publicKeyRef, privateKeyRef);

                if (LOG.isDebugEnabled()) {
                    LOG.debug("Generated public key: " + publicKeyRef.value + " and private key: " + privateKeyRef.value);
                }

                final CKA modulusValue = cryptoki.getAttributeValue(session.getId(), publicKeyRef.value, CKA.MODULUS);
                final byte[] modulusBytes = modulusValue.getValue();
                final CKA expValue = cryptoki.getAttributeValue(session.getId(), publicKeyRef.value, CKA.PUBLIC_EXPONENT);
                final byte[] publicExponentBytes = expValue.getValue();

                final BigInteger n = new BigInteger(1, modulusBytes);
                final BigInteger e = new BigInteger(1, publicExponentBytes);
                try {
                    RSAPublicKey publicKey = new RSAPublicKey(n, e);
                    
                    if (LOG.isDebugEnabled()) {
                        LOG.debug("Public key: " + Base64.toBase64String(publicKey.getEncoded()));
                    }

                    CKM cipherMechanism = new CKM(wrappingCipher); // OK with nCipher
//                    CKM cipherMechanism = new CKM(0x00001091); // SoftHSM2+patched-botan
                    
                    if (LOG.isDebugEnabled()) {
                        LOG.debug("Using mechanism: " + cipherMechanism);
                    }
                    
                    byte[] wrapped = c.WrapKey(session.getId(), cipherMechanism, wrapKey, privateKeyRef.value);       // TODO cipher
                    if (LOG.isDebugEnabled()) {
                        LOG.debug("Wrapped private key: " + Base64.toBase64String(wrapped));
                    }

                    KeyFactory keyFactory = KeyFactory.getInstance("RSA");
                    PublicKey pubKey = keyFactory.generatePublic(new X509EncodedKeySpec(new SubjectPublicKeyInfo(new AlgorithmIdentifier(PKCSObjectIdentifiers.rsaEncryption), publicKey.getEncoded()).getEncoded())); // TODO: Maybe not the shortest

                    return new GeneratedKeyData(wrapped, pubKey);
                } catch (IOException | InvalidKeySpecException | NoSuchAlgorithmException | CKRException ex) {
                    throw new RuntimeException("Failed to generate wrapped key.", ex);
                }
            } finally {
                if (session != null) {
                    releaseSession(session);
                }
            }
        }

        public void keyAuthorizeInit(String alias, KeyPair keyAuthorizationKey, String signProviderName, String selectedPaddingScheme) {
            final int KEY_AUTHORIZATION_ASSIGNED = 1;
            NJI11Session session = null;
            try {
                session = aquireSession();
                final PublicKey kakPublicKey = keyAuthorizationKey.getPublic();
                final PrivateKey kakPrivateKey = keyAuthorizationKey.getPrivate();
                final int kakLength = KeyTools.getKeyLength(kakPublicKey);

                CK_CP5_INITIALIZE_PARAMS params = new CK_CP5_INITIALIZE_PARAMS();
                params.authData = getAuthData(kakPublicKey, selectedPaddingScheme);
                params.bAssigned = KEY_AUTHORIZATION_ASSIGNED;
                params.write(); // Write data before passing structure to function
                CKM mechanism = new CKM(CP5Constants.CKM_CP5_INITIALIZE, params.getPointer(), params.size());
                
                final byte[] initSig = getSignatureByteArray(alias, signProviderName, selectedPaddingScheme, session, kakPrivateKey, kakLength, mechanism);

                long rvAuthorizeKey = c.authorizeKey(session.getId(), initSig, initSig.length);
                if (rvAuthorizeKey != CKR.OK) {
                    throw new EJBException("Failed to authorize key.");
                }
            } finally {
                if (session != null) {
                    releaseSession(session);
                }
            }
        }
        
        public void keyAuthorize(String alias, KeyPair keyAuthorizationKey, long authorizedoperationCount, String signProviderName, String selectedPaddingScheme) {
            NJI11Session session = null;
            try {
                session = aquireSession();
                final PrivateKey kakPrivateKey = keyAuthorizationKey.getPrivate();
                final PublicKey kakPublicKey = keyAuthorizationKey.getPublic();
                final int kakLength = KeyTools.getKeyLength(kakPublicKey);
                
                CK_CP5_AUTHORIZE_PARAMS params = new CK_CP5_AUTHORIZE_PARAMS();
                params.ulCount = authorizedoperationCount;
                params.write(); // Write data before passing structure to function
                CKM mechanism = new CKM(CP5Constants.CKM_CP5_AUTHORIZE, params.getPointer(), params.size());
                
                final byte[] authSig = getSignatureByteArray(alias, signProviderName, selectedPaddingScheme, session, kakPrivateKey, kakLength, mechanism);
                
                long rvAuthorizeKey = c.authorizeKey(session.getId(), authSig, authSig.length);
                if (rvAuthorizeKey != CKR.OK) {
                    throw new EJBException("Key authorization failed.");
                }
            } finally {
                if (session != null) {
                    releaseSession(session);
                }
            }
        }
        
        public void changeAuthData(String alias, KeyPair currentKeyAuthorizationKey, KeyPair newKeyAuthorizationKey, String signProviderName, String selectedPaddingScheme) {
            NJI11Session session = null;
            try {
                session = aquireSession();
                final PublicKey kakPublicKey = newKeyAuthorizationKey.getPublic();
                final PrivateKey kakPrivateKey = currentKeyAuthorizationKey.getPrivate();
                final int kakLength = KeyTools.getKeyLength(kakPublicKey);

                CK_CP5_CHANGEAUTHDATA_PARAMS params = new CK_CP5_CHANGEAUTHDATA_PARAMS();
                params.authData = getAuthData(kakPublicKey, selectedPaddingScheme);
                params.write(); // Write data before passing structure to function
                CKM mechanism = new CKM(CP5Constants.CKM_CP5_CHANGEAUTHDATA, params.getPointer(), params.size());
                
                final byte[] authSig = getSignatureByteArray(alias, signProviderName, selectedPaddingScheme, session, kakPrivateKey, kakLength, mechanism);
                
                long rvAuthorizeKey = c.authorizeKey(session.getId(), authSig, authSig.length);
                if (rvAuthorizeKey != CKR.OK) {
                    throw new EJBException("Failed to authorize key.");
                }
            } finally {
                if (session != null) {
                    releaseSession(session);
                }
            }
        }

        public void backupObject(final long objectHandle, final String backupFile) {
            NJI11Session session = null;
            try {
                session = aquireSession();
                
                PToPBackupObj ppBackupObj = new PToPBackupObj(null);
                LongByReference backupObjectLength = new LongByReference();
                
                try {
                    c.backupObject(session.getId(), objectHandle, ppBackupObj.getPointer(), backupObjectLength);
                } catch (CKRException ex) {
                    LOG.error("Error while backuping up key. ", ex);
                    throw new EJBException("Backup operation returned with error.");
                }
                int length = (int) backupObjectLength.getValue();
                byte[] resultBytes = ppBackupObj.getValue().getByteArray(0, length);
                
                write2File(resultBytes, backupFile);

            } finally {
                if (session != null) {
                    releaseSession(session);
                }
            }
        }
        
        public void restoreObject(final long objectHandle, final Path backupFilePath) {
            NJI11Session session = null;
            try {
                session = aquireSession();
                final byte[] bytes = Files.readAllBytes(backupFilePath);
                final long flags = 0; // alternative value here would be something called "CXI_KEY_FLAG_VOLATILE" but this causes 0x00000054: FUNCTION_NOT_SUPPORTED
                c.restoreObject(session.getId(), flags, bytes, objectHandle);
            
            } catch (IOException e) {
                LOG.error("Error while restoring key from backup file ", e);
            } catch (CKRException e) {
                throw new EJBException("Restore operation returned with error.");
            }
            finally {
                if (session != null) {
                    releaseSession(session);
                }
            }
        }
        
        public boolean isKeyAuthorized(String alias) {
            return false; // TODO: Call the actual check via native commands (if possible, waiting for reply from Utimaco Dev team)
        }
        
        public long maxOperationCount(String alias) {
            return 0; // TODO: Call the actual check via native commands (if possible, waiting for reply from Utimaco Dev team)
        }
        
        /**
         * Generate an ECC keypair in the HSM.
         * 
         * @param oid the OID of the curve to use for key generation, e.g. <code>new ASN1ObjectIdentifier("1.2.840.10045.3.1.7")</code>.
         * @param alias the CKA_LABEL of the key.
         * @throws IllegalStateException if a key with the specified alias already exists on the token.
         */
        public void generateEccKeyPair(final ASN1ObjectIdentifier oid, final String alias,
                final Map<Long, Object> overridePublic, final Map<Long, Object> overridePrivate) {
            NJI11Session session = null;
            try {
                session = aquireSession();
                if (isAliasUsed(session, alias)) {
                    throw new IllegalArgumentException("Key with CKA_LABEL " + alias + " already exists.");
                }

                final HashMap<Long, Object> publicKeyTemplate = new HashMap<>();
                // Attributes from PKCS #11 Cryptographic Token Interface Base Specification Version 2.40, section 4.8 - Public key objects
                /* CK_TRUE if key supports encryption. */
                publicKeyTemplate.put(CKA.ENCRYPT, false);
                /* CK_TRUE if key supports verification where the signature is an appendix to the data. */
                publicKeyTemplate.put(CKA.VERIFY, true);
                /* CK_TRUE if key supports verification where the data is recovered from the signature. */
                // *Comment* ECDSA does not support data recovery on signature verification, but some other ECC signature schemes such as Abe-Okamoto does.
                // Some HSMs (Cavium/Marvell) does not work when specifying this flag but will fail with TEMPLATE_INCONSISTENT, as this 
                // should be false by default on all sensible HSMs, leave it out completely
                //publicKeyTemplate.put(CKA.VERIFY_RECOVER, false);
                /* CK_TRUE if key supports wrapping (i.e., can be used to wrap other keys) */
                publicKeyTemplate.put(CKA.WRAP, false);

                // Attributes from PKCS #11 Cryptographic Token Interface Base Specification Version 2.40, section 4.4 - Storage objects
                /* CK_TRUE if object is a token object or CK_FALSE if object is a session object. */
                publicKeyTemplate.put(CKA.TOKEN, true);
                /* Description of the object (default empty). */
                publicKeyTemplate.put(CKA.LABEL, ("pub-" + alias).getBytes(StandardCharsets.UTF_8));

                // PKCS #11 Cryptographic Token Interface Base Specification Version 2.40, section 4.7 - Key objects
                /* Key identifier for key (default empty). The CKA_ID field is intended to distinguish among multiple keys. In the case of 
                 * public and private keys, this field assists in handling multiple keys held by the same subject; the key identifier for 
                 * a public key and its corresponding private key should be the same */
                publicKeyTemplate.put(CKA.ID, alias.getBytes(StandardCharsets.UTF_8));

                // Attributes from PKCS #11 Cryptographic Token Interface Current Mechanisms Specification Version 2.40 section 2.3.3 - ECDSA public key objects
                /* DER-encoding of an ANSI X9.62 Parameters, also known as "EC domain parameters". */
                // *Comment* See X9.62-1998 Public Key Cryptography For The Financial Services Industry: The Elliptic Curve Digital Signature Algorithm (ECDSA)
                // page 27.
                publicKeyTemplate.put(CKA.EC_PARAMS, oid.getEncoded());

                final HashMap<Long, Object> privateKeyTemplate = new HashMap<>();
                // Attributes from PKCS #11 Cryptographic Token Interface Base Specification Version 2.40, section 4.9 - Private key objects
                privateKeyTemplate.put(CKA.DERIVE, true);
                /* CK_TRUE if key supports decryption */
                privateKeyTemplate.put(CKA.DECRYPT, false);
                /* CK_TRUE if key supports signatures where the signature is an appendix to the data. */
                privateKeyTemplate.put(CKA.SIGN, true);
                /* CK_TRUE if key supports signatures where the data can be recovered from the signature. */
                // Some HSMs (Cavium/Marvell) does not work when specifying this flag but will fail with TEMPLATE_INCONSISTENT, as this 
                // should be false by default on all sensible HSMs, leave it out completely
                //privateKeyTemplate.put(CKA.SIGN_RECOVER, false);
                /* CK_TRUE if key supports unwrapping (i.e., can be used to unwrap other keys. */
                privateKeyTemplate.put(CKA.UNWRAP, false);

                /* CK_TRUE if key is sensitive. */
                privateKeyTemplate.put(CKA.SENSITIVE, true);
                /* CK_TRUE if key is extractable and can be wrapped. */
                privateKeyTemplate.put(CKA.EXTRACTABLE, false);
                // Attributes from PKCS #11 Cryptographic Token Interface Base Specification Version 2.40, section 4.4 - Storage objects
                /* CK_TRUE if object is a token object or CK_FALSE if object is a session object. */
                privateKeyTemplate.put(CKA.TOKEN, true);
                /* By default the private key can not be accessed until the user is authenticated */
                privateKeyTemplate.put(CKA.PRIVATE, true);
                /* Description of the object (default empty). */
                privateKeyTemplate.put(CKA.LABEL, ("priv-" + alias).getBytes(StandardCharsets.UTF_8));

                // PKCS #11 Cryptographic Token Interface Base Specification Version 2.40, section 4.7 - Key objects
                /* Key identifier for key (default empty). The CKA_ID field is intended to distinguish among multiple keys. In the case of 
                 * public and private keys, this field assists in handling multiple keys held by the same subject; the key identifier for 
                 * a public key and its corresponding private key should be the same */
                privateKeyTemplate.put(CKA.ID, alias.getBytes(StandardCharsets.UTF_8));
                
                // Override attributes, depending on what was chosen SIGN, ENCRYPT, SIGN/ENCRYPT
                publicKeyTemplate.putAll(overridePublic);
                privateKeyTemplate.putAll(overridePrivate);

                final LongRef publicKeyRef = new LongRef();
                final LongRef privateKeyRef = new LongRef();
                final CKM ckm;
                if (oid.equals(EdECObjectIdentifiers.id_Ed25519) || oid.equals(EdECObjectIdentifiers.id_Ed448)) {
                    // PKCS#11v3 section 2.3.10
                    // https://docs.oasis-open.org/pkcs11/pkcs11-curr/v3.0/pkcs11-curr-v3.0.html
                    // "These curves can only be specified in the CKA_EC_PARAMS attribute of the template for the 
                    // public key using the curveName or the oID methods"
                    // nCipher only supports the curveName, see Integration_Guide_nShield_Cryptographic_API_12.60.pdf section 3.9.16 (12)
                    // CKA_EC_PARAMS is a DER-encoded PrintableString curve25519
                    // Generating keys for SoftHSM however, the keys generate fine with PrintableString, but can not be used
                    final String curve = (oid.equals(EdECObjectIdentifiers.id_Ed25519) ? "curve25519" : "curve448");
                    if (StringUtils.contains(libName, "cknfast")) { // only use String for nCipher
                        if (LOG.isTraceEnabled()) {
                            LOG.trace("cknfast detected, using PrintableString CKA_EC_PARAMS: " + curve);
                        }
                        // actually only Ed25519 is supported (nCipher v12.60 nov2020)
                        final DERPrintableString str = new DERPrintableString(curve);
                        publicKeyTemplate.put(CKA.EC_PARAMS, str.getEncoded());
                    }
                    if (LOG.isTraceEnabled()) {
                        LOG.trace("EC_EDWARDS_KEY_PAIR_GEN with curve: " + curve);
                    }
                    if (StringUtils.contains(libName, "Cryptoki2")) { // vendor defined mechanism for Thales Luna
                        // Workaround for EdDSA where HSMs are not up to P11v3 yet
                        // In a future where PKCS#11v3 is ubiquitous, this need to be removed.
                        if (LOG.isTraceEnabled()) {
                            LOG.trace("Cryptoki2 detected, using CKM_VENDOR_DEFINED + 0xC01 instead of P11v3 for CKM_EC_EDWARDS_KEY_PAIR_GEN: " + curve);
                        }
                        // From cryptoki_v2.h in the lunaclient sample package
                        final long LUNA_CKM_EC_EDWARDS_KEY_PAIR_GEN = (0x80000000L + 0xC01L);
                        // Also using the OID is not good enough...just as for nCipher
                        // actually only Ed25519 is supported (Luna 7 nov2020)
                        final String lunacurve = (oid.equals(EdECObjectIdentifiers.id_Ed25519) ? "Ed25519" : "Ed448");
                        final DERPrintableString str = new DERPrintableString(lunacurve);
                        publicKeyTemplate.put(CKA.EC_PARAMS, str.getEncoded());
                        ckm = new CKM(LUNA_CKM_EC_EDWARDS_KEY_PAIR_GEN);          
                    } else {
                        ckm = new CKM(CKM.EC_EDWARDS_KEY_PAIR_GEN);                        
                    }
                } else {
                    LOG.trace("Using ECDSA_KEY_PAIR_GEN");
                    ckm = new CKM(CKM.ECDSA_KEY_PAIR_GEN);
                }
                cryptoki.generateKeyPair(session.getId(), ckm, toCkaArray(publicKeyTemplate), toCkaArray(privateKeyTemplate),
                        publicKeyRef, privateKeyRef);
                if (LOG.isDebugEnabled()) {
                    LOG.debug("Generated EC public key " + publicKeyRef.value + " and EC private key " + privateKeyRef.value + ".");
                }
            } catch (IOException e) {
                throw new IllegalStateException("Unable to encode OID.", e);
            } catch (CKRException e) {
                throw new EJBException("Key pair generation failed.", e);
            } finally {
                releaseSession(session);
            }
        }

        public void generateRsaKeyPair(final String keySpec, final String alias, final boolean publicKeyToken, final Map<Long, Object> overridePublic,
                final Map<Long, Object> overridePrivate, final CertificateGenerator certGenerator, final boolean storeCertificate)
                throws CertificateEncodingException, CertificateException, OperatorCreationException {
            NJI11Session session = null;
            try {
                session = aquireSession();

                // Check if any key with provided alias exists 
                if (isAliasUsed(session, alias)) {
                    throw new IllegalArgumentException("Key with ID or label " + alias + " already exists");
                }
                final String formatCheckedKeySpec = KeyGenParams.getKeySpecificationNumericIfRsa(keySpec);
                final int keyLength = Integer.parseInt(formatCheckedKeySpec);
                try {
                    long[] mechanisms = c.GetMechanismList(id);
                    if (LOG.isDebugEnabled()) {
                        LOG.debug("Mechanisms: " + toString(mechanisms));
                    }
                } catch (CKRException ex) {
                    throw new EJBException("Mechanism list retrieval failed.", ex);
                }
                
                final HashMap<Long, Object> publicTemplate = new HashMap<>();
                publicTemplate.put(CKA.TOKEN, publicKeyToken);
                publicTemplate.put(CKA.ENCRYPT, false);
                publicTemplate.put(CKA.VERIFY, true);
                publicTemplate.put(CKA.WRAP, false);
                publicTemplate.put(CKA.MODULUS_BITS, keyLength);
                publicTemplate.put(CKA.PUBLIC_EXPONENT, new BigInteger("65537").toByteArray());
                publicTemplate.put(CKA.LABEL, ("pub-" + alias).getBytes(StandardCharsets.UTF_8));
                publicTemplate.put(CKA.ID, alias.getBytes(StandardCharsets.UTF_8));

                final HashMap<Long, Object> privateTemplate = new HashMap<>();
                privateTemplate.put(CKA.DERIVE, false);
                privateTemplate.put(CKA.TOKEN, true);
                privateTemplate.put(CKA.PRIVATE, true);
                privateTemplate.put(CKA.SENSITIVE, true);
                privateTemplate.put(CKA.DECRYPT, false);
                privateTemplate.put(CKA.SIGN, true);
                privateTemplate.put(CKA.UNWRAP, false);
                privateTemplate.put(CKA.EXTRACTABLE, false);
                privateTemplate.put(CKA.LABEL, ("priv-" + alias).getBytes(StandardCharsets.UTF_8));
                privateTemplate.put(CKA.ID, alias.getBytes(StandardCharsets.UTF_8));

                // Override attributes
                publicTemplate.putAll(overridePublic);
                privateTemplate.putAll(overridePrivate);

                final CKA[] publicTemplateArray = toCkaArray(publicTemplate);
                final CKA[] privateTemplateArray = toCkaArray(privateTemplate);

                if (LOG.isDebugEnabled()) {
                    LOG.debug("Public Template:\n" + Arrays.toString(publicTemplateArray));
                    LOG.debug("Private Template:\n" + Arrays.toString(privateTemplateArray));
                }

                LongRef publicKeyRef = new LongRef();
                LongRef privateKeyRef = new LongRef();
                
                try {
                    cryptoki.generateKeyPair(session.getId(), new CKM(CKM.RSA_PKCS_KEY_PAIR_GEN), publicTemplateArray, privateTemplateArray, publicKeyRef, privateKeyRef);
                } catch (CKRException ex) {
                    throw new EJBException("Failed to generate RSA key pair.", ex);
                }
                
                if (LOG.isDebugEnabled()) {
                    LOG.debug("Generated public key: " + publicKeyRef.value + " and private key: " + privateKeyRef.value);
                }
                if (certGenerator != null) {
                    try {
                        CKA publicValue = c.GetAttributeValue(session.getId(), publicKeyRef.value, CKA.MODULUS);
        
                        final byte[] modulusBytes = publicValue.getValue();
        
                        publicValue = c.GetAttributeValue(session.getId(), publicKeyRef.value, CKA.PUBLIC_EXPONENT);
                        final byte[] publicExponentBytes = publicValue.getValue();
        
                        final BigInteger n = new BigInteger(1, modulusBytes);
                        final BigInteger e = new BigInteger(1, publicExponentBytes);

                        RSAPublicKey publicKey = new RSAPublicKey(n, e);
    
                        if (LOG.isDebugEnabled()) {
                            LOG.debug("Public key: " + Base64.toBase64String(publicKey.getEncoded()));
                        }
    
                        KeyFactory keyFactory = KeyFactory.getInstance("RSA");
                        PublicKey pubKey = keyFactory.generatePublic(new X509EncodedKeySpec(new SubjectPublicKeyInfo(new AlgorithmIdentifier(PKCSObjectIdentifiers.rsaEncryption), publicKey.getEncoded()).getEncoded())); // TODO: Maybe not the shortest
    
                        KeyPair keyPair = new KeyPair(pubKey, new NJI11StaticSessionPrivateKey(session, privateKeyRef.value, this, false));

                        X509Certificate cert = certGenerator.generateCertificate(keyPair, provider); // Note: Caller might want to store the certificate so we need to call this even if storeCertificate==false
                        
                        if (storeCertificate) {
                            CKA[] cert0Template = new CKA[] {
                                new CKA(CKA.CLASS, CKO.CERTIFICATE),
                                new CKA(CKA.CERTIFICATE_TYPE, CKC.CKC_X_509),
                                new CKA(CKA.TOKEN, true),
                                new CKA(CKA.LABEL, alias),
                                new CKA(CKA.SUBJECT, cert.getSubjectX500Principal().getEncoded()),
                                new CKA(CKA.ID, alias),
                                new CKA(CKA.VALUE, cert.getEncoded())
                            };
                            cryptoki.createObject(session.getId(), cert0Template);
                        }
                    } catch (IOException | InvalidKeySpecException | NoSuchAlgorithmException ex) {
                        throw new RuntimeException(ex); // TODO
                    } catch (CKRException ex) {
                        throw new EJBException("Failed to get public key during RSA key pair generation", ex);
                    }
                }
                
            } finally {
                if (session != null) {
                    releaseSession(session);
                }
            }
        }
        
        private CK_CP5_AUTH_DATA getAuthData(final PublicKey kakPublicKey, final String selectedPaddingScheme) {
            CK_CP5_AUTH_DATA authData = new CK_CP5_AUTH_DATA();
            RSAPublicKeySpec publicSpec = (RSAPublicKeySpec) generateKeySpec(kakPublicKey);
            BigInteger kakPublicExponent  = publicSpec.getPublicExponent();
            BigInteger kakModulus = publicSpec.getModulus();

            int kakModLen = kakModulus.toByteArray().length;
            int kakPubExpLen = kakPublicExponent.toByteArray().length;
            
            byte[] kakModBuf = new byte[kakModLen];
            byte[] kakPubExpBuf = new byte[kakPubExpLen];
            
            kakModBuf = kakModulus.toByteArray();
            kakPubExpBuf = kakPublicExponent.toByteArray();
            
            authData.ulModulusLen = new NativeLong(kakModLen);
            
            // Allocate sufficient native memory to hold the java array Pointer ptr = new Memory(arr.length);
            // Copy the java array's contents to the native memory ptr.write(0, arr, 0, arr.length);
            Pointer kakModulusPointer = new Memory(kakModLen);
            kakModulusPointer.write(0, kakModBuf, 0, kakModLen);
            authData.pModulus = kakModulusPointer;
            authData.ulPublicExponentLen = new NativeLong(kakPubExpLen);
            
            Pointer kakPublicKeyExponentPointer = new Memory(kakPubExpLen);
            kakPublicKeyExponentPointer.write(0, kakPubExpBuf, 0, kakPubExpLen);
            authData.pPublicExponent = kakPublicKeyExponentPointer;

            if ("PSS".equals(selectedPaddingScheme)) {
                authData.protocol = (byte) CP5Constants.CP5_KEY_AUTH_PROT_RSA_PSS_SHA256;
            } else {
                authData.protocol = (byte) CP5Constants.CP5_KEY_AUTH_PROT_RSA_PKCS1_5_SHA256;
            }
            return authData;
        }
        
        private byte[] getSignatureByteArray(final String alias, final String signProviderName, final String selectedPaddingScheme, 
                final NJI11Session session, final PrivateKey kakPrivateKey, final int kakLength, CKM mechanism) {
            byte[] hash = new byte[SIGN_HASH_SIZE];
            long hashLen = hash.length;
            // Getting the key to initialize and associate with KAK if it exist on the HSM slot with the provided alias.
            final List<Long> privateKeyObjects = findPrivateKeyObjectsByID(session,
                    new CKA(CKA.ID, alias.getBytes(StandardCharsets.UTF_8)).getValue());
            if (privateKeyObjects.size() == 0) {
                throw new IllegalStateException("No private key for signing found for alias '" + alias + "'");
            }
            if (LOG.isDebugEnabled()) {
                LOG.debug("Private key  with Id: '" + privateKeyObjects.get(0) + "' found for key alias '" + alias + "'");
            }   
            long rvAuthorizeKeyInit = c.authorizeKeyInit(session.getId(), mechanism, privateKeyObjects.get(0), hash, new LongRef(hashLen));
            if (rvAuthorizeKeyInit != CKR.OK) {
                throw new EJBException("Failed to initialize key.");
            }
   
            byte[] initSig = new byte[bitsToBytes(kakLength)];
            if ("PSS".equals(selectedPaddingScheme)) {
                try {
                    initSig = signHashPss(hash, hashLen, initSig.length, kakPrivateKey, signProviderName);
                } catch (InvalidKeyException | NoSuchAlgorithmException | NoSuchProviderException 
                        | InvalidAlgorithmParameterException | SignatureException e) {
                    LOG.error("Error occurred while signing the hash!", e);
                    throw new EJBException("An error occurred while signing the hash using the PSS padding scheme.");
                }                    
            } else {
                try {
                    initSig = signHashPkcs1(hash, kakPrivateKey, signProviderName);
                } catch (InvalidKeyException | NoSuchAlgorithmException | SignatureException | DigestException | NoSuchProviderException e) {
                    LOG.error("Error occurred while signing the hash!", e);
                    throw new EJBException("An error occurred while signing the hash using the PKCS#1 padding scheme.");
                }
            }
            return initSig;
        }
        
        private void write2File(byte[] bytes, String filePath) {
            try (OutputStream os = new FileOutputStream(new File(filePath))) {
                os.write(bytes);
            } catch (Exception e) {
                LOG.error("Error happened while writing key to file!", e);
            }
        }
        
        private KeySpec generateKeySpec(final Key key) {
            KeyFactory kf = null;
            KeySpec spec = null;
            try {
                kf = KeyFactory.getInstance("RSA");
                spec = kf.getKeySpec(key, KeySpec.class);
            } catch (InvalidKeySpecException | NoSuchAlgorithmException e) {
                LOG.error("Error occurred while getting the key spec!", e);
            }
            return spec;
        }
        
        private int bitsToBytes(final int kakSize) {
            int result = (((kakSize) + 7)/8);
            return result;
        }
        
        private byte[] signHashPss(byte[] hash, long hashLen, int length, Key privateKey, String signProviderName) 
                throws NoSuchAlgorithmException, NoSuchProviderException, InvalidAlgorithmParameterException, InvalidKeyException, SignatureException {
            final int KEY_AUTHORIZATION_INIT_SIGN_SALT_SIZE = 32;
            // Due to requirements at the HSM side we have to use RAW signer
            Signature signature = Signature.getInstance("RawRSASSA-PSS", signProviderName);
            PSSParameterSpec pssParameterSpec = new PSSParameterSpec("SHA-256", "MGF1", MGF1ParameterSpec.SHA256, KEY_AUTHORIZATION_INIT_SIGN_SALT_SIZE, 
                    PSSParameterSpec.DEFAULT.getTrailerField());
            signature.setParameter(pssParameterSpec);
            signature.initSign((PrivateKey) privateKey, new SecureRandom());
            signature.update(hash);
            byte[] signBytes = signature.sign();
            return signBytes;
        }
        
        private byte[] signHashPkcs1(byte[] hash, Key privateKey, String signProviderName) 
                throws InvalidKeyException, NoSuchAlgorithmException, SignatureException, DigestException, NoSuchProviderException {
            Signature signer = Signature.getInstance("NONEwithRSA", signProviderName);
            signer.initSign((PrivateKey) privateKey);
            signer.update(wrapForRsaSign(hash, "SHA-256"));
            byte[] signed = signer.sign();
            return signed;
        }
        
        private byte[] wrapForRsaSign(byte[] dig, String hashAlgo) throws DigestException {
            // PKCS#1 [RFC3447] requires that the padding used for RSA signatures (EMSA-PKCS1-v1_5) MUST use SHA2 AlgorithmIdentifiers with NULL parameters
            final DigestInfo di = new DigestInfo(new AlgorithmIdentifier(new DefaultDigestAlgorithmIdentifierFinder().find(hashAlgo).getAlgorithm(), 
                    DERNull.INSTANCE), dig);
            try {
                return di.getEncoded();
            } catch (IOException e) {
                throw new DigestException(e);
            }
        }
        
        private CKA[] toCkaArray(HashMap<Long, Object> map) {
            final List<CKA> result = new ArrayList<>(map.size());
            for (Map.Entry<Long, Object> entry: map.entrySet()) {
                result.add(new CKA(entry.getKey(), entry.getValue()));
            }
            return result.toArray(new CKA[0]);
        }

        public void generateKey(long keyAlgorithm, int keySpec, String alias) {
            NJI11Session session = null;
            try {
                session = aquireSession();

                // Check if any key with provided alias exists 
                long[] objs = c.FindObjects(session.getId(), new CKA(CKA.TOKEN, true), new CKA(CKA.LABEL, alias));
                if (objs.length != 0) {
                    throw new IllegalArgumentException("Key with label " + alias + " already exists");
                }
                objs = c.FindObjects(session.getId(), new CKA(CKA.TOKEN, true), new CKA(CKA.ID, alias.getBytes(StandardCharsets.UTF_8)));
                if (objs.length != 0) {
                    throw new IllegalArgumentException("Key with ID " + alias + " already exists");
                }
                
                final CKA[] secretKeyTemplate;
                
                if (keyAlgorithm == CKM.DES_KEY_GEN || keyAlgorithm == CKM.DES2_KEY_GEN || keyAlgorithm == CKM.DES3_KEY_GEN) {
                    long newMechanism = getMechanismForDESKey(keyAlgorithm, keySpec);
                    keyAlgorithm = newMechanism;
                    // Don't set CKA.VALUE_LEN for DES key as length is fixed
                    secretKeyTemplate = new CKA[]{
                        new CKA(CKA.TOKEN, true),
                        new CKA(CKA.ID, alias.getBytes(StandardCharsets.UTF_8)),
                        new CKA(CKA.WRAP, true),
                        new CKA(CKA.UNWRAP, true),
                        new CKA(CKA.SENSITIVE, true),
                        new CKA(CKA.EXTRACTABLE, false),
                        new CKA(CKA.LABEL, alias.getBytes(StandardCharsets.UTF_8))};
                } else {
                    secretKeyTemplate = new CKA[]{
                        new CKA(CKA.TOKEN, true),
                        new CKA(CKA.ID, alias.getBytes(StandardCharsets.UTF_8)),
                        new CKA(CKA.WRAP, true),
                        new CKA(CKA.UNWRAP, true),
                        new CKA(CKA.SENSITIVE, true),
                        new CKA(CKA.EXTRACTABLE, false),
                        new CKA(CKA.VALUE_LEN, keySpec/8),
                        new CKA(CKA.LABEL, alias.getBytes(StandardCharsets.UTF_8))};
                }                

                long newObject = c.GenerateKey(session.getId(), new CKM(keyAlgorithm), secretKeyTemplate);
                if (LOG.isDebugEnabled()) {
                    LOG.debug("Generated secret key: " + newObject + " with alias " + alias);
                }
                
            } catch (CKRException ex) {
                throw new EJBException("Key generation failed.", ex);
            } finally {
                if (session != null) {
                    releaseSession(session);
                }
            }
        }       
                
        private long getMechanismForDESKey(long keyAlgorithm, int keySpec) {
            Long mechanism = null;
            switch ((int) keyAlgorithm) {
                case (int) CKM.DES_KEY_GEN:
                    if ((keySpec != 64) && (keySpec != 56)) {
                        throw new IllegalArgumentException("DES key length is invalid");
                    }
                    mechanism = CKM.DES_KEY_GEN;
                    break;
                case (int) CKM.DES2_KEY_GEN:
                case (int) CKM.DES3_KEY_GEN:
                    if ((keySpec == 112) || (keySpec == 128)) {
                        mechanism = CKM.DES2_KEY_GEN;
                    } else if ((keySpec == 168) || (keySpec == 192)) {
                        mechanism = CKM.DES3_KEY_GEN;
                    } else {
                        throw new IllegalArgumentException("DESede key length is invalid");
                    }
                    break;
            }
            return mechanism;
        }
        
        public boolean removeKey(String alias) {
            NJI11Session session = null;
            try {
                session = aquireSession();

                // 1. Search for a certificate
                final List<Long> certificateRefs = cryptoki.findObjects(session.getId(), new CKA(CKA.TOKEN, true), new CKA(CKA.CLASS, CKO.CERTIFICATE), new CKA(CKA.LABEL, alias));
                if (LOG.isDebugEnabled()) {
                    LOG.debug("removeKey: Found Certificate Objects: " + certificateRefs);
                }
                
                if (certificateRefs.size() > 0) {
                    boolean allDeleted = true;
                    // Find those that have matching private keys
                    for (long certRef : certificateRefs) {
                        CKA ckaId = cryptoki.getAttributeValue(session.getId(), certRef, CKA.ID);
                        if (ckaId == null) {
                            allDeleted = false;
                        } else {
                            final List<Long> privRefs = cryptoki.findObjects(session.getId(), new CKA(CKA.TOKEN, true), new CKA(CKA.CLASS, CKO.PRIVATE_KEY), new CKA(CKA.ID, ckaId.getValue()));
                            if (privRefs.size() > 1) {
                                LOG.warn("More than one private key object sharing CKA_ID=0x" + Hex.toHexString(ckaId.getValue()));
                                allDeleted = false;
                            } else if (privRefs.size() == 1) {
                                // Remove private key
                                cryptoki.destroyObject(session.getId(), privRefs.get(0));
                                if (LOG.isDebugEnabled()) {
                                    LOG.debug("Destroyed private key: " + privRefs.get(0) + " for alias " + alias);
                                }
                                
                                // Now find and remove the certificate and its CA certificates if they are not used
                                removeCertificateAndChain(session, certRef, new HashSet<String>());
                                // Since we search with some other criteria in the above method, make sure this specific cert is removed
                                cryptoki.destroyObject(session.getId(), certRef);
                                // If the private key is not there anymore, let's call it a success
                                final List<Long> objectsAfterDeletion = cryptoki.findObjects(session.getId(), new CKA(CKA.TOKEN, true), new CKA(CKA.CLASS, CKO.PRIVATE_KEY), new CKA(CKA.ID, ckaId.getValue()));
                                allDeleted = allDeleted && objectsAfterDeletion.size() == 0;
                            }
                        }
                    }
                    return allDeleted;
                } else {
                    // No certificate found. Find and remove keys directly by label and ID
                    removeKeysByType(session, CKO.SECRET_KEY, alias);
                    removeKeysByType(session, CKO.PRIVATE_KEY, alias);
                    removeKeysByType(session, CKO.PUBLIC_KEY, alias);

                    // Check whether key exists after deletion 
                    final List<Long> objectsAfterDeletion = cryptoki.findObjects(session.getId(), new CKA(CKA.TOKEN, true), new CKA(CKA.LABEL, alias));
                    return objectsAfterDeletion.size() == 0;
                }
            } catch (CKRException ex) {
                throw new EJBException("Key removal failed.", ex);
            } finally {
                if (session != null) {
                    releaseSession(session);
                }
            }
        }
        
        private void removeKeysByType(final NJI11Session session, final long objectTypeCko, final String alias) {
            final byte[] encodedAlias = alias.getBytes(StandardCharsets.UTF_8);
            removeKeysByType(session, objectTypeCko, CKA.LABEL, encodedAlias);
            removeKeysByType(session, objectTypeCko, CKA.ID, encodedAlias);
        }

        private void removeKeysByType(final NJI11Session session, final long objectTypeCko, final long searchTypeCka, final byte[] alias) {
            try {
                final List<Long> objs = cryptoki.findObjects(session.getId(), new CKA(CKA.TOKEN, true), new CKA(CKA.CLASS, objectTypeCko), new CKA(searchTypeCka, alias));
                if (LOG.isDebugEnabled()) {
                    LOG.debug("removeKeysByType: Found objects of type " + CKO.L2S(objectTypeCko) + " by " + CKA.L2S(searchTypeCka) + ": " +  objs);
                }
                for (long object : objs) {
                    // Destroy secret key
                    cryptoki.destroyObject(session.getId(), object);
                    if (LOG.isDebugEnabled()) {
                        LOG.debug("Destroyed Key: " + object + " with alias " + Arrays.toString(alias));
                    }
                }
            } catch (CKRException ex) {
                throw new EJBException("Failed to remove keys.", ex);
            }
        }
                
        private String toString(long[] mechanisms) {
            final StringBuilder results = new StringBuilder();
            for (long l : mechanisms) {
                results.append(CKM.L2S(l));
                results.append(" ");
            }
            return results.toString();
        }
        
        private void removeCertificateAndChain(NJI11Session session, long certRef, final Set<String> keptSubjects) {
            // Remove old certificate objects
             //keptSubjects: Subject DN of certificates that was not deleted
            try {
                List<Long> certificateRefs;
                int i = 0;
                for (; i < MAX_CHAIN_LENGTH; i++) {
                    CKA ckaSubject = cryptoki.getAttributeValue(session.getId(), certRef, CKA.SUBJECT);
                    CKA ckaIssuer = cryptoki.getAttributeValue(session.getId(), certRef, CKA.ISSUER);
    
                    // 4. Find any certificate objects having this object as issuer, if no found delete the object
                    certificateRefs = cryptoki.findObjects(session.getId(), new CKA(CKA.TOKEN, true), new CKA(CKA.CLASS, CKO.CERTIFICATE), new CKA(CKA.ISSUER, ckaSubject.getValue()));
                    if (certificateRefs.size() == 0 || (certificateRefs.size() == 1 && certificateRefs.get(0) == certRef)) {
                        cryptoki.destroyObject(session.getId(), certRef);
                    } else {
                        keptSubjects.add(StringTools.hex(ckaSubject.getValue()));
                    }
    
                    // 5. Unless the certificate is self-signed, find the issuer certificate object or if no found skip to 7
                    if (Arrays.equals(ckaSubject.getValue(), ckaIssuer.getValue())) {
                        break;
                    } else {
                        certificateRefs = cryptoki.findObjects(session.getId(), new CKA(CKA.TOKEN, true), new CKA(CKA.CLASS, CKO.CERTIFICATE), new CKA(CKA.SUBJECT, ckaIssuer.getValue()));
    
                        if (certificateRefs.size() == 0) {
                            break;
                        } else if (certificateRefs.size() > 1) {
                            LOG.warn("Multiple certificate objects sharing the same CKA_SUBJECT: " + StringTools.hex(ckaIssuer.getValue()));
                        }
                        // 6. Do step 4 for that object
                        certRef = certificateRefs.get(0);
                    }
                }
                // Either there was more than 100 certificates in the chain or there was some object having an issuer pointing to an earlier object,
                // so lets bail out instead of looping forever if this happens.
                if (i == MAX_CHAIN_LENGTH) {
                    LOG.warn("More than " + MAX_CHAIN_LENGTH + " certificates in chain (or circular subject/issuer chain). All certificates might not have been removed."); 
                }
            } catch (CKRException ex) {
                throw new EJBException("Failed to remove certificate chain.", ex);
            }
        }
        
        /**
         * Import a certificate chain for a private key to the token.
         *
         * Known limitations:
         * - It is not supported to have multiple different CA certificates with the same DN. The existing certificate will be replaced.
         * 
         * Operations that needs to be performed:
         * - Remove previous certificates unless they (i.e. CA certificates) are used by any other key entry
         * - Add the new certificates
         *
         * Algorithm:
         * 1. Find certificate object with provided CKA_LABEL=alias
         * 2. Get the CKA_ID
         * 3. Find the matching private key (just as sanity check)
         *
         * 4. Find any certificate objects having this object as issuer, if no found delete the object otherwise store the name of the subject
         * 5. Unless the certificate is self-signed, find the issuer certificate object or if no found skip to 7
         * 6. Do step 4 for that object
         *
         * 7. Add the new certificate objects, excluding those subjects that was not deleted in step 4
         *
         * @param certChain
         * @param alias 
         */
        public void importCertificateChain(List<Certificate> certChain, String alias) {
            NJI11Session session = null;
            try {
                // TODO: Make some sanity checks on the certificates
                
                session = aquireSession();
                
                // 1. Find certificate object
                final List<Long> certificateRefs = cryptoki.findObjects(session.getId(), new CKA(CKA.TOKEN, true), new CKA(CKA.CLASS, CKO.CERTIFICATE), new CKA(CKA.LABEL, alias));
                if (LOG.isDebugEnabled()) {
                    LOG.debug("Certificate Objects for alias '" + alias + "' : " +  certificateRefs);
                }
                if (certificateRefs.size() < 1) {
                    throw new IllegalArgumentException("No such key");
                }

                // 2. Get the CKA_ID
                CKA ckaId = c.GetAttributeValue(session.getId(), certificateRefs.get(0), CKA.ID);

                // 3. Find the matching private key (just as sanity check)
                final List<Long> privateRefs = cryptoki.findObjects(session.getId(), new CKA(CKA.TOKEN, true), new CKA(CKA.CLASS, CKO.PRIVATE_KEY), new CKA(CKA.ID, ckaId.getValue()));
                if (LOG.isDebugEnabled()) {
                    LOG.debug("Private Objects for alias '" + alias + "': " +  privateRefs);
                }
                if (privateRefs.size() < 1) {
                    throw new IllegalArgumentException("No such key '" + alias +"'");
                }
                if (privateRefs.size() > 1) {
                    LOG.warn("Warning: More than one private key objects available with CKA_ID: 0x" + Hex.toHexString(ckaId.getValue()) + " for alias '" + alias +"'.");
                }

                // 4. 5. 6. Remove old certificate objects
                final Set<String> keptSubjects = new HashSet<>(); // Subject DN of certificates that was not deleted
                removeCertificateAndChain(session, certificateRefs.get(0), keptSubjects);

                // 7. Add the new certificate objects, excluding those subjects that was not deleted in step 4.
                // Following the convention used by Oracle Java PKCS#11 Reference Guide
                if (!certChain.isEmpty()) {
                    final Iterator<Certificate> iterator = certChain.iterator();
                    X509Certificate cert = (X509Certificate) iterator.next();

                    byte[] subject = cert.getSubjectX500Principal().getEncoded();
                    
                    CKA[] cert0Template = new CKA[] {           // TODO: Add support for specifying attributes like for keygen
                        new CKA(CKA.CLASS, CKO.CERTIFICATE),
                        new CKA(CKA.CERTIFICATE_TYPE, CKC.CKC_X_509),
                        new CKA(CKA.TOKEN, true),
                        new CKA(CKA.LABEL, alias),
                        new CKA(CKA.SUBJECT, subject),
                        new CKA(CKA.ISSUER, cert.getIssuerX500Principal().getEncoded()),
                        new CKA(CKA.SERIAL_NUMBER, cert.getSerialNumber().toByteArray()),
                        new CKA(CKA.ID, alias),
                        new CKA(CKA.VALUE, cert.getEncoded())
                    };
                    long newCertRef = c.CreateObject(session.getId(), cert0Template);
                    if (LOG.isDebugEnabled()) {
                        LOG.debug("Stored signer certificate object: " + newCertRef);
                    }
                    
                    while (iterator.hasNext()) {
                        cert = (X509Certificate) iterator.next();
                        subject = cert.getSubjectX500Principal().getEncoded();
                        
                        // Note: For now we assume CA certificate subject DN:s are unique
                        final List<Long> existingRefs = cryptoki.findObjects(session.getId(), new CKA(CKA.TOKEN, true), new CKA(CKA.CLASS, CKO.CERTIFICATE), new CKA(CKA.SUBJECT, subject));
                        
                        // Remove existing certificate that we will be replacing now
                        for (long existing : existingRefs) {
                            cryptoki.destroyObject(session.getId(), existing);
                            if (LOG.isDebugEnabled()) {
                                LOG.debug("Destroyed certificate : " + existing + " for alias " + alias);
                            }
                        }

                        CKA[] certTemplate = new CKA[] {
                            new CKA(CKA.CLASS, CKO.CERTIFICATE),
                            new CKA(CKA.CERTIFICATE_TYPE, CKC.CKC_X_509),
                            new CKA(CKA.TOKEN, true),
                            new CKA(CKA.SUBJECT, subject),
                            new CKA(CKA.ISSUER, cert.getIssuerX500Principal().getEncoded()),
                            new CKA(CKA.SERIAL_NUMBER, cert.getSerialNumber().toByteArray()),
                            new CKA(CKA.VALUE, cert.getEncoded()),
                            new CKA(CKA.ID, getCertID(cert))
                        };
                        newCertRef = c.CreateObject(session.getId(), certTemplate);
                        if (LOG.isDebugEnabled()) {
                            LOG.debug("Stored CA certificate object: " + newCertRef);
                        }
                    }
                }
            } catch (CertificateEncodingException ex) {
                throw new IllegalArgumentException(ex);
            } catch (CKRException ex) {
                throw new EJBException("Failed to import certificate chain.", ex);
            } finally {
                if (session != null) {
                    releaseSession(session);
                }
            }
        }

        public Certificate getCertificate(String alias) { // TODO: Support for alias that are hexadecimal of label or Id
            NJI11Session session = null;
            try {
                session = aquireSession();

                // Search for all certificate objects on token
                final List<Long> certificateRefs = findCertificateObjectsByLabel(session, alias);
                if (LOG.isDebugEnabled()) {
                    LOG.debug("Certificate Objects: " +  certificateRefs);
                }

                if (certificateRefs.size() < 1) {
                    if (LOG.isDebugEnabled()) {
                        LOG.debug("Certificate with this alias does not exist: " + alias);
                    }
                    return null;
                }
                final CKA ckaValue = getAttribute(session, certificateRefs.get(0), P11NGStoreConstants.CKA_VALUE);
                final CertificateFactory cf = CertificateFactory.getInstance("X.509", BouncyCastleProvider.PROVIDER_NAME);
                final Certificate cert = cf.generateCertificate(new ByteArrayInputStream(ckaValue.getValue()));
                return cert;
            } catch (CertificateException | NoSuchProviderException ex) {
                throw new IllegalArgumentException(ex);
            } catch (CKRException ex) {
                throw new EJBException("Failed to get certificate", ex);
            } finally {
                if (session != null) {
                    releaseSession(session);
                }
            }
        }
        
        public List<Certificate> getCertificateChain(String alias) { // TODO: Support for finding aliases that are hexadecimal label or Id
            final LinkedList<Certificate> result = new LinkedList<>();
            NJI11Session session = null;
            try {
                session = aquireSession();

                // Search for all certificate objects on token
                List<Long> certificateRefs = findCertificateObjectsByLabel(session, alias);
                if (LOG.isDebugEnabled()) {
                    LOG.debug("Certificate Objects: " +  certificateRefs);
                }

                if (certificateRefs.size() > 0) {
                    CKA ckaValue = getAttribute(session, certificateRefs.get(0), P11NGStoreConstants.CKA_VALUE);
                    final CertificateFactory cf = CertificateFactory.getInstance("X.509", "BC");
                    Certificate cert = cf.generateCertificate(new ByteArrayInputStream(ckaValue.getValue()));
                    result.add(cert);
                    
                    X509Certificate xcert = (X509Certificate) cert;
                    // Don't continue if we found a self-signed cert
                    if (!xcert.getSubjectX500Principal().equals(xcert.getIssuerX500Principal())) {
                        certificateRefs = findCertificateObjectsBySubject(session, ((X509Certificate) cert).getIssuerX500Principal().getEncoded());
                        while (certificateRefs.size() > 0) { // TODO: We might loop forever for incorrect subject/issuer attributes in a circle
                            ckaValue = getAttribute(session, certificateRefs.get(0), P11NGStoreConstants.CKA_VALUE);
                            cert = cf.generateCertificate(new ByteArrayInputStream(ckaValue.getValue()));
                            result.add(cert);
                            xcert = (X509Certificate) cert;

                            // Don't continue if we found a self-signed cert
                            if (xcert.getSubjectX500Principal().equals(xcert.getIssuerX500Principal())) {
                                certificateRefs = new ArrayList<>();
                            } else {
                                certificateRefs = findCertificateObjectsBySubject(session, xcert.getIssuerX500Principal().getEncoded());
                            }
                        }
                    }
                }
                return result;
            } catch (CertificateEncodingException ex) {
                throw new IllegalArgumentException(ex);
            } catch (CertificateException | NoSuchProviderException ex) {
                throw new IllegalArgumentException(ex);
            } finally {
                if (session != null) {
                    releaseSession(session);
                }
            }
        }

        /**
         * Compute an alias from the CKA_LABEL and CKA_ID of a key.
         * 
         * @param ckaId the CKA_ID of the key whose alias should be computed.
         * @param ckaLabel the CKA_LABEL of the key whose alias should be computed.
         * @return an alias derived from CKA_LABEL if it exists, or CKA_ID if CKA_LABEL does not exist, or null if neither CKA_LABEL nor CKA_ID exists.
         */
        private String toAlias(final CKA ckaId, final CKA ckaLabel) {
            // TODO: It could also happen that label or ID is not UTF-8 in which case we should use hex
            if (ckaLabel == null || ckaLabel.getValue() == null || ckaLabel.getValue().length == 0) {
                if (ckaId == null || ckaId.getValue() == null || ckaId.getValue().length == 0) {
                    return null;
                } else {
                    return new String(ckaId.getValue(), StandardCharsets.UTF_8);
                }
            } else {
                return new String(ckaLabel.getValue(), StandardCharsets.UTF_8);
            }
        }
        
        public Enumeration<SlotEntry> aliases() throws CryptoTokenOfflineException { // TODO: For now we just read all aliases but we should only read chunks and load the next one on demand to scale, see FindObjectsInit
            final LinkedList<SlotEntry> result = new LinkedList<>();            
            NJI11Session session = null;
            try {
                session = aquireSession();
                
                // Map private keys to certificate labels, or use the CKA_ID if not found
                final List<Long> privkeyRefs = cryptoki.findObjects(session.getId(), new CKA(CKA.TOKEN, true), new CKA(CKA.CLASS, CKO.PRIVATE_KEY));
                if (LOG.isDebugEnabled()) {
                    LOG.debug("Private key objects for aliases: " + privkeyRefs);
                }
                for (long privkeyRef : privkeyRefs) {
                    CKA ckaId = getAttribute(session, privkeyRef, P11NGStoreConstants.CKA_ID);
                    if (ckaId != null && ckaId.getValue() != null && ckaId.getValue().length > 0) {
                        final List<Long> certificateRefs = cryptoki.findObjects(session.getId(), new CKA(CKA.TOKEN, true), new CKA(CKA.ID, ckaId.getValue()), new CKA(CKA.CLASS, CKO.CERTIFICATE));
                        CKA ckaLabel = null;
                        if (certificateRefs != null && certificateRefs.size() >= 1) {
                            // If a Certificate object exists, use its label. Otherwise, use the ID
                            ckaLabel = getAttribute(session, certificateRefs.get(0), P11NGStoreConstants.CKA_LABEL);
                        } else if (LOG.isTraceEnabled()) {
                            LOG.trace("Private key does not have a corresponding certificate, CKA_ID will be used for Label: " + Hex.toHexString(ckaId.getValue()));
                        }
                        result.add(new SlotEntry(toAlias(ckaId, ckaLabel), TokenEntry.TYPE_PRIVATEKEY_ENTRY));
                    }
                }

                // Add all secret keys
                final List<Long> secretRefs = cryptoki.findObjects(session.getId(), new CKA(CKA.TOKEN, true), new CKA(CKA.CLASS, CKO.SECRET_KEY));
                if (LOG.isDebugEnabled()) {
                    LOG.debug("Secret Key Objects for aliases: " + secretRefs);
                }
                for (long secretRef : secretRefs) {
                    CKA ckaId = getAttribute(session, secretRef, P11NGStoreConstants.CKA_ID);
                    if (ckaId != null) {
                        CKA ckaLabel = getAttribute(session, secretRef, P11NGStoreConstants.CKA_LABEL);
                        if (ckaLabel != null) {
                            result.add(new SlotEntry(toAlias(ckaId, ckaLabel), TokenEntry.TYPE_SECRETKEY_ENTRY));
                        }
                    }
                }
                return new Enumeration<SlotEntry>() { // XXX
                    int pos = 0;
                    @Override
                    public boolean hasMoreElements() {
                        return pos < result.size();
                    }
                    @Override
                    public SlotEntry nextElement() {
                        return result.get(pos++);
                    }
                };
            } catch (CKRException ex) {
                throw new CryptoTokenOfflineException(ex);
            } finally {
                if (session != null) {
                    releaseSession(session);
                }
            }
        }
        
       /**
        * Same as CESeCoreUtils#securityInfo.
        * Writes info about security related attributes.
        * @param alias The alias of the private key to get info about.
        * @param sb Buffer to write to, or 'No private key object with alias' if no key with the specified alias can be found
        */
        public void securityInfo(String alias, final StringBuilder sb) {
            NJI11Session session = null;
            try {
                session = aquireSession();

                final Long privateKeyRef = getPrivateKeyRefByLabel(session, alias);
                if (privateKeyRef == null ) {
                    sb.append("No private key object with alias '" + alias + "'");
                } else {
                    final CKA attrs[] = c.GetAttributeValue(session.getId(), privateKeyRef, 
                            CKA.SENSITIVE, 
                            CKA.ALWAYS_SENSITIVE,
                            CKA.EXTRACTABLE,
                            CKA.NEVER_EXTRACTABLE,
                            CKA.PRIVATE,
                            CKA.DERIVE,
                            CKA.MODIFIABLE);

                    for ( final CKA attr : attrs ) {
                        sb.append("  ");
                        sb.append(CKA.L2S(attr.type));
                        sb.append("=");
                        try {
                            sb.append(attr.getValueBool());
                        } catch (IllegalStateException ignored) { // NOPMD
                            sb.append("0x").append(Hex.toHexString(attr.getValue()));
                        }
                    }
                }
            } finally {
                if (session != null) {
                    releaseSession(session);
                }
            }
        }

        /**
         * Note: format from SunPKCS11's P11KeyStore.
         * @param cert
         * @return 
         */
        private String getCertID(X509Certificate cert) {
            return cert.getSubjectX500Principal().getName(X500Principal.CANONICAL) +
                "/" +
                cert.getIssuerX500Principal().getName(X500Principal.CANONICAL) +
                "/" +
                cert.getSerialNumber().toString();
        }

        /**
        * Fetches certificate objects with given label, returning cached object if cache is enabled and object is present in the cache, going out to fetch it otherwise.
        * If the Slot global setting 'usecache' is false, the method will always go out to the HSM with a c.FindObjects.
        *
        * @param session session in HSM slot used to fetch objects
        * @param alias label of certificate
        * @return found certificate objects or an empty list (Collections.emptyList) if no certificate objects found
        */
        List<Long> findCertificateObjectsByLabel(NJI11Session session, String alias) {
            return findCertificateObjectsInternal(session, alias, false);
        }
        /**
        * Fetches certificate objects with given label, returning cached object if cache is enabled and object is present in the cache, not returning enything otherwise.
        *
        * @param session session in HSM slot used to fetch objects
        * @param alias label of certificate
        * @return found certificate objects or an empty list (Collections.emptyList) if no certificate objects found
        */
        List<Long> findCertificateObjectsByLabelInCache(NJI11Session session, String alias) {
            return findCertificateObjectsInternal(session, alias, true);
        }
        /**
         * @param onlyCache Only look into the cache, and return empty list if there is nothing in the cache, ignoring calling the underlying PKCS#11 api
         */
        private List<Long> findCertificateObjectsInternal(NJI11Session session, String alias, boolean onlyCache) {
            try {
                List<Long> certificateRefs = null;
                if (onlyCache) {
                    Optional<List<Long>> cacheret  = cryptoki.findObjectsInCache(session.getId(), new CKA(CKA.TOKEN, true), new CKA(CKA.CLASS, CKO.CERTIFICATE), new CKA(CKA.LABEL, alias));
                    if (cacheret.isPresent()) {
                        certificateRefs = cacheret.get(); 
                    }
                } else {
                    certificateRefs = cryptoki.findObjects(session.getId(), new CKA(CKA.TOKEN, true), new CKA(CKA.CLASS, CKO.CERTIFICATE), new CKA(CKA.LABEL, alias));                    
                }
                if (certificateRefs != null && certificateRefs.size() > 1) {
                    LOG.warn("More than one certificate object with label " + alias);
                }
                return (certificateRefs == null ? Collections.emptyList() : certificateRefs);
            } catch (CKRException ex) {
                throw new EJBException("Failed to find certificate objects.", ex);
            }
        }

        /**
        * Fetches certificate objects with given subject, returning cached object if cache is enabled and object is present in the cache, going out to fetch it otherwise.
        *
        * @param session session in HSM slot used to fetch objects 
        * @param ckaSubjectValue CKA_SUBJECT of certificate
        * @return found certificate objects, which can be an empty array if no objects are found
        */
        List<Long> findCertificateObjectsBySubject(NJI11Session session, byte[] ckaSubjectValue) {
            try {
                return cryptoki.findObjects(session.getId(), new CKA(CKA.TOKEN, true),
                        new CKA(CKA.CLASS, CKO.CERTIFICATE), new CKA(CKA.SUBJECT, ckaSubjectValue));
            } catch (CKRException ex) {
                throw new EJBException("Failed to find certificate objects.", ex);
            }
        }
        
        /**
         * Fetches public key objects with given ID, returning cached object if cache is enabled and object is present in the cache, going out to fetch it otherwise.
         * If the Slot global setting 'usecache' is false, the method will always go out to the HSM with a c.FindObjects.
         *
         * @param session session in HSM slot used to fetch objects 
         * @param ckaIdValue CKA_ID of public key
         * @return found public key objects, which can be an empty list ((Collections.emptyList)) if no objects are found
         */
        List<Long> findPublicKeyObjectsByID(NJI11Session session, byte[] ckaIdValue) {
            return findKeyObjectsByIDInternal(session, ckaIdValue, CKO.PUBLIC_KEY, false);
        }
        /**
         * Fetches public key objects with given ID, only returning cached object if cache is enabled and object is present in the cache, not returning anything otherwise.
         * 
         * @param session session in HSM slot used to fetch objects 
         * @param ckaIdValue CKA_ID of public key
         * @return found public key objects, which can be an empty list ((Collections.emptyList)) if no objects are found
         */
        List<Long> findPublicKeyObjectsByIDInCache(NJI11Session session, byte[] ckaIdValue) {
            return findKeyObjectsByIDInternal(session, ckaIdValue, CKO.PUBLIC_KEY, true);
        }
        /**
         * @param onlyCache Only look into the cache, and return empty list if there is nothing in the cache, ignoring calling the underlying PKCS#11 api
         * @param type CKO.PUBLIC_KEY or CKO.PRIVATE_KEY 
         */
        private List<Long> findKeyObjectsByIDInternal(NJI11Session session, byte[] ckaIdValue, long type, boolean onlyCache) {
             try {
                 List<Long> pubkeyRefs = null;
                 if (onlyCache) {
                     Optional<List<Long>> cacheret = cryptoki.findObjectsInCache(session.getId(), new CKA(CKA.TOKEN, true), new CKA(CKA.CLASS, type), new CKA(CKA.ID, ckaIdValue));
                     if (cacheret.isPresent()) {
                         pubkeyRefs = cacheret.get(); 
                     }
                 } else {
                     pubkeyRefs = cryptoki.findObjects(session.getId(), new CKA(CKA.TOKEN, true), new CKA(CKA.CLASS, type), new CKA(CKA.ID, ckaIdValue));                     
                 }
                 return (pubkeyRefs == null ? Collections.emptyList() : pubkeyRefs);
             } catch (CKRException ex) {
                 throw new EJBException("Failed to find key objects of type (2=pub, 3=priv) " + type, ex);
             }
         }

        /**
         * Fetches private key objects with given ID, returning cached object if cache is enabled and object is present in the cache, going out to fetch it otherwise.
         * You can prevent falling back to looking in the HSM without cache by setting onlyCache=true.
         * if the Slot global setting 'usecache' is false, the method will always go out to the HSM with a c.FindObjects.
         *
         * @param session session in HSM slot used to fetch objects 
         * @param ckaIdValue CKA_ID of a private key
         * @return found private key object references, which can be an empty array if no objects are found
         */
        public List<Long> findPrivateKeyObjectsByID(NJI11Session session, byte[] ckaIdValue) {
            return findKeyObjectsByIDInternal(session, ckaIdValue, CKO.PRIVATE_KEY, false);
        }

        /**
         * Fetches private key objects with given ID, only returning cached object if cache is enabled and object is present in the cache, not returning anything otherwise.
         * 
         * @param session session in HSM slot used to fetch objects 
         * @param ckaIdValue CKA_ID of public key
         * @return found private key object references, which can be an empty list ((Collections.emptyList)) if no objects are found
         */
        List<Long> findPrivateKeyObjectsByIDInCache(NJI11Session session, byte[] ckaIdValue) {
            return findKeyObjectsByIDInternal(session, ckaIdValue, CKO.PRIVATE_KEY, true);
        }

        /**
         * Finds all private key objects (both token and session keys).
         * @return list of private key object handles, which can be an empty array if no objects are found
         */
        long[] findAllPrivateKeyObjects() {
            final long[] results;
            NJI11Session session = null;
            try {
                session = aquireSession();
                results = c.FindObjects(session.getId(), new CKA(CKA.CLASS, CKO.PRIVATE_KEY));
            } catch (CKRException ex) {
                throw new EJBException("Failed to find private key objects.", ex);
            } finally {
                if (session != null) {
                    releaseSession(session);
                }
            }
            return results;
        }

        /**
        * Fetches secret key objects with given label, returning cached object if cache is enabled and object is present in the cache, going out to fetch it otherwise.
        *
        * @param session session in HSM slot used to fetch objects 
        * @param alias label of secret key
        * @return found secret key objects, which can be an empty array if no objects are found
        */
        List<Long> findSecretKeyObjectsByLabel(NJI11Session session, String alias) {
            try {
                return cryptoki.findObjects(session.getId(), new CKA(CKA.TOKEN, true), new CKA(CKA.CLASS, CKO.SECRET_KEY), new CKA(CKA.LABEL, alias));
            } catch (CKRException ex) {
                throw new EJBException("Failed to find secret key objects.", ex);
            }
        }
        
        /**
         * Fetches the requested attribute of a given object, returning cached object if cache is enabled and object is present in the cache, going out to fetch it otherwise.
         *
         * @param session session in HSM slot used to fetch attribute value 
         * @param object the object reference to fetch attribute for
         * @param paramName the attribute to fetch, for example P11NGStoreConstants.CKA_ID
         * @return attribute value, which can be an empty value (CKA.getValue() == null) if attribute does not exist
         */
        CKA getAttribute(NJI11Session session, Long object, String paramName) {
            CKA ckaVal;
            try {
                ckaVal = cryptoki.getAttributeValue(session.getId(), object, P11NGStoreConstants.nameToID(paramName));
            } catch (CKRException ex) {
                throw new EJBException("Failed to get ID of certificate object.", ex);
            }

            return ckaVal;
        }

        /**
         * <p>Fetches the requested attribute of a private key object with the specified alias.
         *
         * @param alias the <code>CKA_LABEL</code> of certificate or private key. If a certificate is found the private
         *              key is matched from <code>CKA_ID</code> of the certificate.
         * @param cka the ID of the attribute to fetch, for example <code>CKA.ALLOWED_MECHANISMS</code>
         *            or <code>CKA.MODULUS</code> (288/0x120).
         * @return an attribute value, which can be an empty value (<code>CKA.getValue() == null</code>) if the attribute
         * does not exist, or <code>null</code> if no private key exists with the specified alias.
         */
        public CKA getPrivateKeyAttribute(final String alias, final long cka) {
            NJI11Session session = null;
            try {
                session = aquireSession();
                final Long privateKeyRef = getPrivateKeyRefByLabel(session, alias);
                if (privateKeyRef == null ) {
                    LOG.warn("No private key object with label: " + label);
                } else {
                    return cryptoki.getAttributeValue(session.getId(), privateKeyRef, cka);
                }
                return null;
            } finally {
                if (session != null) {
                    releaseSession(session);
                }
            }
        }
        
        /**
        * fetches private key object in unwrapped form.
        *
        * @param session session in HSM slot used to fetch attribute value 
        * @param wrappingCipher cipher mechanism to be used for unwrapping the wrappedPrivateKey
        * @param unWrapKey secret key object used to unwrap wrapped private key
        * @param wrappedPrivateKey private key in wrapped form
        * @param unwrappedPrivateKeyTemplate unwrapped private key template
        * @return private key object
        */
        long getUnwrappedPrivateKey(NJI11Session session, long wrappingCipher, long unWrapKey, byte[] wrappedPrivateKey, CKA[] unwrappedPrivateKeyTemplate) {
            long privateKey;

            CKM cipherMechanism = getCKMForWrappingCipher(wrappingCipher);

            if (LOG.isTraceEnabled()) {
                LOG.trace("c.UnwrapKey(" + session + ", " + cipherMechanism + ", " + unWrapKey + ", privLength:" + wrappedPrivateKey.length + ", templLength:" + unwrappedPrivateKeyTemplate.length);
            }
            try {
                privateKey = c.UnwrapKey(session.getId(), cipherMechanism, unWrapKey, wrappedPrivateKey, unwrappedPrivateKeyTemplate);
            } catch (CKRException ex) {
                // As there are sporadic failures with thie method returning 0x00000070: MECHANISM_INVALID, try again after a while:
                LOG.error("First error during c.unwrapKey call: " + ex.getMessage(), ex);
                try {
                    Thread.sleep(100);
                } catch (InterruptedException ex1) {
                    LOG.error("Interrupted: " + ex1.getMessage(), ex1);
                }
                privateKey = c.UnwrapKey(session.getId(), cipherMechanism, unWrapKey, wrappedPrivateKey, unwrappedPrivateKeyTemplate);
                LOG.error("C.UnwrapKey call worked after first error");
            }

            // As there is 0x00000060: KEY_HANDLE_INVALID failure during engineInitSign, check if unwrapped private key 
            // actually exists. Try again if not.
            if (!unwrappedPrivateKeyExists(privateKey)) {
                LOG.error("Unwrapped private key does not exist actually, going to try again");
                privateKey = c.UnwrapKey(session.getId(), cipherMechanism, unWrapKey, wrappedPrivateKey, unwrappedPrivateKeyTemplate);
            }
            if (LOG.isTraceEnabled()) {
                LOG.trace("All private keys after c.UnwrapKey call: " + Arrays.toString(findAllPrivateKeyObjects()));
            }

            return privateKey;
        }

        private CKM getCKMForWrappingCipher(long wrappingCipher) {
            CKM cipherMechanism = new CKM(wrappingCipher); // OK with nCipher
            // CKM cipherMechanism = new CKM(0x00001091); // SoftHSM2
            if (LOG.isDebugEnabled()) {
                LOG.debug("Using mechanism: " + cipherMechanism);
            }
            return cipherMechanism;
        }
        
        private boolean unwrappedPrivateKeyExists(long unwrappedPrivateKey) {
            Long[] privateKeyObjectsBoxed = ArrayUtils.toObject(findAllPrivateKeyObjects());
            return Arrays.asList(privateKeyObjectsBoxed).contains(unwrappedPrivateKey);
        }

        private boolean isAliasUsed(final NJI11Session session, final String alias) {
            try {
                // Don't use cache when checking if it's used or not on the HSM
                long[] objs = c.FindObjects(session.getId(), new CKA(CKA.TOKEN, true), new CKA(CKA.LABEL, alias));
                if (objs.length != 0) {
                    return true;
                }
                objs = c.FindObjects(session.getId(), new CKA(CKA.TOKEN, true), new CKA(CKA.ID, alias.getBytes(StandardCharsets.UTF_8)));
                if (objs.length != 0) {
                    return true;
                }
            } catch (CKRException ex) {
                throw new EJBException("Error retrieving objects to determine whether alias is used.", ex);
            }
            return false;
        }

        /** Returns true if an alias is used as a label or ID */
        public boolean isAliasUsed(final String alias) {
            NJI11Session session = null;
            try {
                session = aquireSession();
                return isAliasUsed(session, alias);
            } finally {
                if (session != null) {
                    releaseSession(session);
                }
            }
        }

    }

    public JackNJI11Provider getProvider() {
        return provider;
    }
    
    public interface CertificateGenerator {
        X509Certificate generateCertificate(KeyPair keyPair, Provider provider) throws OperatorCreationException, CertificateException;
    }
}<|MERGE_RESOLUTION|>--- conflicted
+++ resolved
@@ -119,10 +119,7 @@
 import com.sun.jna.NativeLong;
 import com.sun.jna.Pointer;
 import com.sun.jna.ptr.LongByReference;
-<<<<<<< HEAD
-=======
-
->>>>>>> 1f954282
+
 /**
  * Instance managing the cryptoki library and allowing access to its slots.
  */
