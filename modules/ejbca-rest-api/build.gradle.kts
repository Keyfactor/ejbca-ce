plugins {
    java
    war
}

dependencies {
    compileOnly(project(":modules:cesecore-common"))
    compileOnly(project(":modules:cesecore-ejb-interface"))
    compileOnly(project(":modules:ejbca-common"))
    compileOnly(project(":modules:ejbca-ejb-interface"))
    compileOnly(libs.cert.cvc)
    compileOnly(libs.bcpkix)
    compileOnly(libs.bcprov)
    compileOnly(libs.bctls)
    compileOnly(libs.bcutil)
    compileOnly(libs.commons.fileupload2)
    compileOnly(libs.log4j.v12.api)
    compileOnly(libs.jakartaee.api)
    compileOnly(libs.x509.common.util)
    implementation(project(path = ":modules:ejbca-rest-common", configuration = "archives"))
    implementation(project(path = ":modules:ejbca-rest-ca", configuration = "archives"))
    implementation(project(path = ":modules:ejbca-rest-certificate", configuration = "archives"))
    implementation(project(path = ":modules:ejbca-rest-system", configuration = "archives"))
    if (project.extra["edition"] == "ee") {
        implementation(project(path = ":modules:ejbca-rest-configdump", configuration = "archives"))
        implementation(project(path = ":modules:ejbca-rest-endentity", configuration = "archives"))
        implementation(project(path = ":modules:ejbca-rest-ssh", configuration = "archives"))
        implementation(project(path = ":modules:ejbca-rest-coap", configuration = "archives"))
        implementation(project(path = ":modules:ejbca-rest-cryptotoken", configuration = "archives"))
        implementation(project(path = ":modules:ejbca-rest-camanagement", configuration = "archives"))
    }
    implementation(libs.commons.lang3.old)
    implementation(libs.reflections)
    implementation(libs.swagger.annotations)
    implementation(libs.swagger.core)
    implementation(libs.swagger.jaxrs)
    implementation(libs.swagger.models)
<<<<<<< HEAD
    testCompileOnly(libs.bundles.cryptotokens)
    testCompileOnly(project(":modules:ejbca-common-web"))
    testCompileOnly(project(":modules:systemtests:common"))
    testImplementation(project(":modules:cesecore-entity"))
    testImplementation(project(":modules:systemtests").dependencyProject.sourceSets["test"].output)
    testImplementation(project(":modules:systemtests:interface"))
    testImplementation(libs.bundles.jackson)
    testImplementation(libs.bundles.resteasy.jaxrs)
    testImplementation(libs.jakarta.xml.bind.api)
    testImplementation(libs.json.simple)
    testRuntimeOnly(project(":modules:ejbca-ws:common"))
    testRuntimeOnly(libs.bundles.hibernate.validator)
    testRuntimeOnly(libs.classmate)
    testRuntimeOnly(libs.jboss.logging)
=======
    runtimeOnly(libs.swagger.integration)
    runtimeOnly(libs.classgraph)
    runtimeOnly(libs.javassist)
>>>>>>> cde7ddea
}

sourceSets {
    main {
        java {
            setSrcDirs(listOf("src"))
        }
    }
}

tasks.war {
    webXml = file("resources/WEB-INF/web.xml")
    from("resources/META-INF") {
        into("META-INF")
    }
    from("resources/WEB-INF/ValidationMessages.properties") {
        into("WEB-INF/classes")
    }
}

tasks.processTestResources {
    from("resources/WEB-INF") {
        include("ValidationMessages.properties")
    }
    into("build/resources/test/")
}<|MERGE_RESOLUTION|>--- conflicted
+++ resolved
@@ -35,7 +35,9 @@
     implementation(libs.swagger.core)
     implementation(libs.swagger.jaxrs)
     implementation(libs.swagger.models)
-<<<<<<< HEAD
+    runtimeOnly(libs.swagger.integration)
+    runtimeOnly(libs.classgraph)
+    runtimeOnly(libs.javassist)
     testCompileOnly(libs.bundles.cryptotokens)
     testCompileOnly(project(":modules:ejbca-common-web"))
     testCompileOnly(project(":modules:systemtests:common"))
@@ -50,11 +52,6 @@
     testRuntimeOnly(libs.bundles.hibernate.validator)
     testRuntimeOnly(libs.classmate)
     testRuntimeOnly(libs.jboss.logging)
-=======
-    runtimeOnly(libs.swagger.integration)
-    runtimeOnly(libs.classgraph)
-    runtimeOnly(libs.javassist)
->>>>>>> cde7ddea
 }
 
 sourceSets {
