--- conflicted
+++ resolved
@@ -64,6 +64,33 @@
         }
       }
     },
+    "/v1/ca_management/{ca_name}/deactivate": {
+      "put": {
+        "tags": [
+          "v1/ca_management"
+        ],
+        "summary": "Deactivate a CA",
+        "description": "Deactivates CA with given name",
+        "operationId": "deactivate",
+        "produces": [
+          "application/json"
+        ],
+        "parameters": [
+          {
+            "name": "ca_name",
+            "in": "path",
+            "description": "Name of the CA to deactivate",
+            "required": true,
+            "type": "string"
+          }
+        ],
+        "responses": {
+          "200": {
+            "description": "CA deactivated"
+          }
+        }
+      }
+    },
     "/v1/ca_management/{ca_name}/activate": {
       "put": {
         "tags": [
@@ -91,33 +118,6 @@
         }
       }
     },
-    "/v1/ca_management/{ca_name}/deactivate": {
-      "put": {
-        "tags": [
-          "v1/ca_management"
-        ],
-        "summary": "Deactivate a CA",
-        "description": "Deactivates CA with given name",
-        "operationId": "deactivate",
-        "produces": [
-          "application/json"
-        ],
-        "parameters": [
-          {
-            "name": "ca_name",
-            "in": "path",
-            "description": "Name of the CA to deactivate",
-            "required": true,
-            "type": "string"
-          }
-        ],
-        "responses": {
-          "200": {
-            "description": "CA deactivated"
-          }
-        }
-      }
-    },
     "/v1/ca/status": {
       "get": {
         "tags": [
@@ -136,6 +136,33 @@
             "schema": {
               "$ref": "#/definitions/RestResourceStatusRestResponse"
             }
+          }
+        }
+      }
+    },
+    "/v1/ca/{subject_dn}/certificate/download": {
+      "get": {
+        "tags": [
+          "v1/ca"
+        ],
+        "summary": "Get PEM file with the active CA certificate chain",
+        "description": "",
+        "operationId": "getCertificateAsPem",
+        "produces": [
+          "*/*"
+        ],
+        "parameters": [
+          {
+            "name": "subject_dn",
+            "in": "path",
+            "description": "CAs subject DN",
+            "required": true,
+            "type": "string"
+          }
+        ],
+        "responses": {
+          "default": {
+            "description": "successful operation"
           }
         }
       }
@@ -187,35 +214,6 @@
         }
       }
     },
-    "/v1/ca/{subject_dn}/certificate/download": {
-      "get": {
-        "tags": [
-          "v1/ca"
-        ],
-        "summary": "Get PEM file with the active CA certificate chain",
-        "description": "",
-        "operationId": "getCertificateAsPem",
-        "produces": [
-          "*/*"
-        ],
-        "parameters": [
-          {
-            "name": "subject_dn",
-            "in": "path",
-            "description": "CAs subject DN",
-            "required": true,
-            "type": "string"
-          }
-        ],
-        "responses": {
-          "default": {
-            "description": "successful operation"
-          }
-        }
-      }
-    },
-<<<<<<< HEAD
-=======
     "/v1/ca": {
       "get": {
         "tags": [
@@ -255,10 +253,10 @@
         "summary": "Create CRL(main, partition and delta) issued by this CA",
         "description": "",
         "operationId": "createCrl",
-        "produces": [
-          "application/json"
-        ],
         "consumes": [
+          "application/json"
+        ],
+        "produces": [
           "application/json"
         ],
         "parameters": [
@@ -288,7 +286,6 @@
         }
       }
     },
->>>>>>> a8c66c52
     "/v1/ca/{issuer_dn}/importcrl": {
       "post": {
         "tags": [
@@ -338,78 +335,6 @@
         }
       }
     },
-    "/v1/ca": {
-      "get": {
-        "tags": [
-          "v1/ca"
-        ],
-        "summary": "Returns the Response containing the list of CAs with general information per CA as Json",
-        "description": "Returns the Response containing the list of CAs with general information per CA as Json",
-        "operationId": "listCas",
-        "produces": [
-          "application/json"
-        ],
-        "parameters": [
-          {
-            "name": "includeExternal",
-            "in": "query",
-            "description": "true to get external (i.e. imported) cartificates, false to not get external (i.e. imported) certificates",
-            "required": false,
-            "type": "boolean",
-            "default": false
-          }
-        ],
-        "responses": {
-          "200": {
-            "description": "successful operation",
-            "schema": {
-              "$ref": "#/definitions/CaInfosRestResponse"
-            }
-          }
-        }
-      }
-    },
-    "/v1/ca/{issuer_dn}/createcrl": {
-      "post": {
-        "tags": [
-          "v1/ca"
-        ],
-        "summary": "Create CRL(main, partition and delta) issued by this CA",
-        "description": "",
-        "operationId": "createCrl",
-        "consumes": [
-          "application/json"
-        ],
-        "produces": [
-          "application/json"
-        ],
-        "parameters": [
-          {
-            "name": "issuer_dn",
-            "in": "path",
-            "description": "the CRL issuers DN (CAs subject DN)",
-            "required": true,
-            "type": "string"
-          },
-          {
-            "name": "deltacrl",
-            "in": "query",
-            "description": "true to create the deltaCRL, false to create the base CRL",
-            "required": false,
-            "type": "boolean",
-            "default": false
-          }
-        ],
-        "responses": {
-          "200": {
-            "description": "successful operation",
-            "schema": {
-              "$ref": "#/definitions/CreateCrlRestResponse"
-            }
-          }
-        }
-      }
-    },
     "/v1/certificate/status": {
       "get": {
         "tags": [
@@ -427,6 +352,53 @@
             "description": "successful operation",
             "schema": {
               "$ref": "#/definitions/RestResourceStatusRestResponse"
+            }
+          }
+        }
+      }
+    },
+    "/v1/certificate/expire": {
+      "get": {
+        "tags": [
+          "v1/certificate"
+        ],
+        "summary": "Get a list of certificates that are about to expire",
+        "description": "List of certificates expiring within specified number of days",
+        "operationId": "getCertificatesAboutToExpire",
+        "produces": [
+          "application/json"
+        ],
+        "parameters": [
+          {
+            "name": "days",
+            "in": "query",
+            "description": "Request certificates expiring within this number of days",
+            "required": false,
+            "type": "integer",
+            "format": "int64"
+          },
+          {
+            "name": "offset",
+            "in": "query",
+            "description": "Next offset to display results of, if maxNumberOfResults is exceeded. Starts from 0.",
+            "required": false,
+            "type": "integer",
+            "format": "int32"
+          },
+          {
+            "name": "maxNumberOfResults",
+            "in": "query",
+            "description": "Maximum number of certificates to display. If result exceeds this value. Modify 'offset' to retrieve more results",
+            "required": false,
+            "type": "integer",
+            "format": "int32"
+          }
+        ],
+        "responses": {
+          "200": {
+            "description": "successful operation",
+            "schema": {
+              "$ref": "#/definitions/ExpiringCertificatesRestResponse"
             }
           }
         }
@@ -490,40 +462,6 @@
         }
       }
     },
-    "/v1/certificate/certificaterequest": {
-      "post": {
-        "tags": [
-          "v1/certificate"
-        ],
-        "summary": "Enrollment with client generated keys for an existing End Entity",
-        "description": "Enroll for a certificate given a PEM encoded PKCS#10 CSR.",
-        "operationId": "certificateRequest",
-        "consumes": [
-          "application/json"
-        ],
-        "produces": [
-          "application/json"
-        ],
-        "parameters": [
-          {
-            "in": "body",
-            "name": "body",
-            "required": false,
-            "schema": {
-              "$ref": "#/definitions/CertificateRequestRestRequest"
-            }
-          }
-        ],
-        "responses": {
-          "201": {
-            "description": "successful operation",
-            "schema": {
-              "$ref": "#/definitions/CertificateEnrollmentRestResponse"
-            }
-          }
-        }
-      }
-    },
     "/v1/certificate/search": {
       "post": {
         "tags": [
@@ -564,8 +502,8 @@
         "tags": [
           "v1/certificate"
         ],
-        "summary": "Enrollment with client generated keys, using CSR subject",
-        "description": "Enroll for a certificate given a PEM encoded PKCS#10 CSR.",
+        "summary": "Enrollment with client generated keys, using CSR subject.",
+        "description": "Enroll for a certificate given a PEM encoded PKCS#10 CSR. \nResponse Format is 'DER' (default when excluded) or 'PKCS7' in base64 encoded PEM format",
         "operationId": "enrollPkcs10Certificate",
         "consumes": [
           "application/json"
@@ -593,91 +531,14 @@
         }
       }
     },
-    "/v1/certificate/enrollkeystore": {
-      "post": {
-        "tags": [
-          "v1/certificate"
-        ],
-        "summary": "Keystore enrollment",
-        "description": "Creates a keystore for the specified end entity",
-        "operationId": "enrollKeystore",
-        "consumes": [
-          "application/json"
-        ],
-        "produces": [
-          "application/json"
-        ],
-        "parameters": [
-          {
-            "in": "body",
-            "name": "body",
-            "required": false,
-            "schema": {
-              "$ref": "#/definitions/KeyStoreRestRequest"
-            }
-          }
-        ],
-        "responses": {
-          "201": {
-            "description": "successful operation",
-            "schema": {
-              "$ref": "#/definitions/CertificateEnrollmentRestResponse"
-            }
-          }
-        }
-      }
-    },
-    "/v1/certificate/{issuer_dn}/{certificate_serial_number}/revocationstatus": {
-      "get": {
-        "tags": [
-          "v1/certificate"
-        ],
-        "summary": "Checks revocation status of the specified certificate",
-        "description": "Checks revocation status of the specified certificate",
-        "operationId": "revocationStatus",
-        "produces": [
-          "application/json"
-        ],
-        "parameters": [
-          {
-            "name": "issuer_dn",
-            "in": "path",
-            "description": "Subject DN of the issuing CA",
-            "required": true,
-            "type": "string"
-          },
-          {
-            "name": "certificate_serial_number",
-            "in": "path",
-            "description": "hex serial number (without prefix, e.g. '00')",
-            "required": true,
-            "type": "string"
-          }
-        ],
-        "responses": {
-          "200": {
-            "description": "successful operation",
-            "schema": {
-              "$ref": "#/definitions/RevokeStatusRestResponse"
-            }
-          }
-        }
-      }
-    },
     "/v1/certificate/{request_id}/finalize": {
       "post": {
         "tags": [
           "v1/certificate"
         ],
-<<<<<<< HEAD
         "summary": "Finalize enrollment",
         "description": "Finalizes enrollment after administrator approval using request Id",
         "operationId": "finalizeEnrollment",
-=======
-        "summary": "Enrollment with client generated keys, using CSR subject.",
-        "description": "Enroll for a certificate given a PEM encoded PKCS#10 CSR. \nResponse Format is 'DER' (default when excluded) or 'PKCS7' in base64 encoded PEM format",
-        "operationId": "enrollPkcs10Certificate",
->>>>>>> a8c66c52
         "consumes": [
           "application/json"
         ],
@@ -713,48 +574,106 @@
         }
       }
     },
-    "/v1/certificate/expire": {
+    "/v1/certificate/enrollkeystore": {
+      "post": {
+        "tags": [
+          "v1/certificate"
+        ],
+        "summary": "Keystore enrollment",
+        "description": "Creates a keystore for the specified end entity",
+        "operationId": "enrollKeystore",
+        "consumes": [
+          "application/json"
+        ],
+        "produces": [
+          "application/json"
+        ],
+        "parameters": [
+          {
+            "in": "body",
+            "name": "body",
+            "required": false,
+            "schema": {
+              "$ref": "#/definitions/KeyStoreRestRequest"
+            }
+          }
+        ],
+        "responses": {
+          "201": {
+            "description": "successful operation",
+            "schema": {
+              "$ref": "#/definitions/CertificateEnrollmentRestResponse"
+            }
+          }
+        }
+      }
+    },
+    "/v1/certificate/{issuer_dn}/{certificate_serial_number}/revocationstatus": {
       "get": {
         "tags": [
           "v1/certificate"
         ],
-        "summary": "Get a list of certificates that are about to expire",
-        "description": "List of certificates expiring within specified number of days",
-        "operationId": "getCertificatesAboutToExpire",
-        "produces": [
-          "application/json"
-        ],
-        "parameters": [
-          {
-            "name": "days",
-            "in": "query",
-            "description": "Request certificates expiring within this number of days",
-            "required": false,
-            "type": "integer",
-            "format": "int64"
-          },
-          {
-            "name": "offset",
-            "in": "query",
-            "description": "Next offset to display results of, if maxNumberOfResults is exceeded. Starts from 0.",
-            "required": false,
-            "type": "integer",
-            "format": "int32"
-          },
-          {
-            "name": "maxNumberOfResults",
-            "in": "query",
-            "description": "Maximum number of certificates to display. If result exceeds this value. Modify 'offset' to retrieve more results",
-            "required": false,
-            "type": "integer",
-            "format": "int32"
-          }
-        ],
-        "responses": {
-          "200": {
-            "description": "successful operation",
-            "schema": {
-              "$ref": "#/definitions/ExpiringCertificatesRestResponse"
+        "summary": "Checks revocation status of the specified certificate",
+        "description": "Checks revocation status of the specified certificate",
+        "operationId": "revocationStatus",
+        "produces": [
+          "application/json"
+        ],
+        "parameters": [
+          {
+            "name": "issuer_dn",
+            "in": "path",
+            "description": "Subject DN of the issuing CA",
+            "required": true,
+            "type": "string"
+          },
+          {
+            "name": "certificate_serial_number",
+            "in": "path",
+            "description": "hex serial number (without prefix, e.g. '00')",
+            "required": true,
+            "type": "string"
+          }
+        ],
+        "responses": {
+          "200": {
+            "description": "successful operation",
+            "schema": {
+              "$ref": "#/definitions/RevokeStatusRestResponse"
+            }
+          }
+        }
+      }
+    },
+    "/v1/certificate/certificaterequest": {
+      "post": {
+        "tags": [
+          "v1/certificate"
+        ],
+        "summary": "Enrollment with client generated keys for an existing End Entity",
+        "description": "Enroll for a certificate given a PEM encoded PKCS#10 CSR.",
+        "operationId": "certificateRequest",
+        "consumes": [
+          "application/json"
+        ],
+        "produces": [
+          "application/json"
+        ],
+        "parameters": [
+          {
+            "in": "body",
+            "name": "body",
+            "required": false,
+            "schema": {
+              "$ref": "#/definitions/CertificateRequestRestRequest"
+            }
+          }
+        ],
+        "responses": {
+          "201": {
+            "description": "successful operation",
+            "schema": {
+              "$ref": "#/definitions/CertificateEnrollmentRestResponse"
             }
           }
         }
@@ -778,6 +697,43 @@
             "schema": {
               "$ref": "#/definitions/RestResourceStatusRestResponse"
             }
+          }
+        }
+      }
+    },
+    "/v2/certificate/{issuer_dn}/{certificate_serial_number}/keyrecover": {
+      "put": {
+        "tags": [
+          "v2/certificate"
+        ],
+        "summary": "Marks certificate for  key recovery.",
+        "description": "",
+        "operationId": "markCertificateForKeyRecovery",
+        "produces": [
+          "application/json"
+        ],
+        "parameters": [
+          {
+            "name": "issuer_dn",
+            "in": "path",
+            "description": "Subject DN of the issuing CA",
+            "required": true,
+            "type": "string"
+          },
+          {
+            "name": "certificate_serial_number",
+            "in": "path",
+            "description": "Hex serial number (without prefix, e.g. '00')",
+            "required": true,
+            "type": "string"
+          }
+        ],
+        "responses": {
+          "200": {
+            "description": "Certificate marked for key recovery successfully"
+          },
+          "500": {
+            "description": "General error, while trying to mark the certificate for key recovery"
           }
         }
       }
@@ -876,43 +832,6 @@
         }
       }
     },
-    "/v2/certificate/{issuer_dn}/{certificate_serial_number}/keyrecover": {
-      "put": {
-        "tags": [
-          "v2/certificate"
-        ],
-        "summary": "Marks certificate for  key recovery.",
-        "description": "",
-        "operationId": "markCertificateForKeyRecovery",
-        "produces": [
-          "application/json"
-        ],
-        "parameters": [
-          {
-            "name": "issuer_dn",
-            "in": "path",
-            "description": "Subject DN of the issuing CA",
-            "required": true,
-            "type": "string"
-          },
-          {
-            "name": "certificate_serial_number",
-            "in": "path",
-            "description": "Hex serial number (without prefix, e.g. '00')",
-            "required": true,
-            "type": "string"
-          }
-        ],
-        "responses": {
-          "200": {
-            "description": "Certificate marked for key recovery successfully"
-          },
-          "500": {
-            "description": "General error, while trying to mark the certificate for key recovery"
-          }
-        }
-      }
-    },
     "/v1/configdump/status": {
       "get": {
         "tags": [
@@ -935,16 +854,73 @@
         }
       }
     },
-    "/v1/configdump": {
+    "/v1/configdump/{type}/{setting}": {
       "get": {
         "tags": [
           "v1/configdump"
         ],
-        "summary": "Get the configuration in JSON.",
+        "summary": "Get the configuration for a type and setting in JSON.",
         "description": "Returns the configdump data in JSON.",
-        "operationId": "getJsonConfigdump",
-        "produces": [
-          "application/json"
+        "operationId": "getJsonConfigdumpForTypeAndSetting",
+        "produces": [
+          "application/json"
+        ],
+        "parameters": [
+          {
+            "name": "type",
+            "in": "path",
+            "description": "Configuration type to export.\n\nSupported types are: ACMECONFIG/acme-config, AUTOENROLLMENTCONFIG/autoenrollment-config, CA/certification-authorities,  CRYPTOTOKEN/crypto-tokens, PUBLISHER/publishers, APPROVALPROFILE/approval-profiles, CERTPROFILE/certificate-profiles, EEPROFILE/end-entity-profiles, SERVICE/services, ROLE/admin-roles, KEYBINDING/internal-key-bindings, ADMINPREFS/admin-preferences, OCSPCONFIG/ocsp-configuration, PEERCONNECTOR/peer-connectors, SCEPCONFIG/scep-config, CMPCONFIG/cmp-config, ESTCONFIG/est-config, VALIDATOR/validators, CTLOG/ct-logs, EXTENDEDKEYUSAGE/extended-key-usage, CERTEXTENSION/custom-certificate-extensions,  OAUTHKEY/trusted-oauth-providers, AVAILABLEPROTOCOLS/available-protocols",
+            "required": true,
+            "type": "string"
+          },
+          {
+            "name": "setting",
+            "in": "path",
+            "description": "Individual configuration name to export",
+            "required": true,
+            "type": "string"
+          },
+          {
+            "name": "ignoreerrors",
+            "in": "query",
+            "description": "Print a warning instead of aborting and throwing an exception on errors.",
+            "required": false,
+            "type": "boolean",
+            "default": false
+          },
+          {
+            "name": "defaults",
+            "in": "query",
+            "description": "Also include fields having the default value.",
+            "required": false,
+            "type": "boolean",
+            "default": false
+          }
+        ],
+        "responses": {
+          "200": {
+            "description": "successful operation",
+            "schema": {
+              "type": "array",
+              "items": {
+                "type": "string",
+                "format": "byte"
+              }
+            }
+          }
+        }
+      }
+    },
+    "/v1/configdump/configdump.zip": {
+      "get": {
+        "tags": [
+          "v1/configdump"
+        ],
+        "summary": "Get the configuration as a ZIP file.",
+        "description": "Returns a zip archive of YAML files.",
+        "operationId": "getZipExport",
+        "produces": [
+          "application/zip"
         ],
         "parameters": [
           {
@@ -985,7 +961,7 @@
           {
             "name": "exclude",
             "in": "query",
-            "description": "Names of items/types to exclude in the export, separated by semicolon. Type and name is separated by a colon, and wildcards \"\\*\" are allowed. Both are case-insensitive. E.g. exclude=\"\\*:Example CA;cryptotoken:Example\\*;systemconfiguration:\\*\".\n\nSupported types are: ACMECONFIG/acme-config, AUTOENROLLMENTCONFIG/autoenrollment-config, CA/certification-authorities, CRYPTOTOKEN/crypto-tokens, PUBLISHER/publishers, APPROVALPROFILE/approval-profiles, CERTPROFILE/certificate-profiles, EEPROFILE/end-entity-profiles, SERVICE/services, ROLE/admin-roles, KEYBINDING/internal-key-bindings, ADMINPREFS/admin-preferences, OCSPCONFIG/ocsp-configuration, PEERCONNECTOR/peer-connectors, SCEPCONFIG/scep-config, CMPCONFIG/cmp-config, ESTCONFIG/est-config, VALIDATOR/validators, CTLOG/ct-logs, EXTENDEDKEYUSAGE/extended-key-usage, CERTEXTENSION/custom-certificate-extensions,  OAUTHKEY/trusted-oauth-providers, AVAILABLEPROTOCOLS/available-protocols",
+            "description": "Names of items/types to exclude in the export, separated by semicolon. Type and name is separated by a colon, and wildcards \"\\*\" are allowed. Both are case-insensitive. E.g. exclude=\"\\*:Example CA;cryptotoken:Example\\*;systemconfiguration:\\*\".\n\nSupported types are: ACMECONFIG/acme-config, AUTOENROLLMENTCONFIG/autoenrollment-config, CA/certification-authorities,  CRYPTOTOKEN/crypto-tokens, PUBLISHER/publishers, APPROVALPROFILE/approval-profiles, CERTPROFILE/certificate-profiles, EEPROFILE/end-entity-profiles, SERVICE/services, ROLE/admin-roles, KEYBINDING/internal-key-bindings, ADMINPREFS/admin-preferences, OCSPCONFIG/ocsp-configuration, PEERCONNECTOR/peer-connectors, SCEPCONFIG/scep-config, CMPCONFIG/cmp-config, ESTCONFIG/est-config, VALIDATOR/validators, CTLOG/ct-logs, EXTENDEDKEYUSAGE/extended-key-usage, CERTEXTENSION/custom-certificate-extensions,  OAUTHKEY/trusted-oauth-providers, AVAILABLEPROTOCOLS/available-protocols",
             "required": false,
             "type": "array",
             "items": {
@@ -1011,19 +987,26 @@
         "tags": [
           "v1/configdump"
         ],
-        "summary": "Put the configuration in JSON.",
+        "summary": "Put the configuration as a ZIP file.",
         "description": "",
-        "operationId": "postJsonImport",
+        "operationId": "postZipImport",
         "consumes": [
-          "application/json"
-        ],
-        "produces": [
-          "application/json"
-        ],
-        "parameters": [
+          "multipart/form-data"
+        ],
+        "produces": [
+          "application/json"
+        ],
+        "parameters": [
+          {
+            "name": "zipfile",
+            "in": "formData",
+            "description": "A zipfile containing directories of YAML files.",
+            "required": false,
+            "type": "file"
+          },
           {
             "name": "ignoreerrors",
-            "in": "query",
+            "in": "formData",
             "description": "Add to warnings instead of aborting on errors.",
             "required": false,
             "type": "boolean",
@@ -1031,7 +1014,7 @@
           },
           {
             "name": "initialize",
-            "in": "query",
+            "in": "formData",
             "description": "Generate initial certificate for CAs on import",
             "required": false,
             "type": "boolean",
@@ -1039,7 +1022,7 @@
           },
           {
             "name": "continue",
-            "in": "query",
+            "in": "formData",
             "description": "Continue on errors. Default is to abort.",
             "required": false,
             "type": "boolean",
@@ -1047,7 +1030,7 @@
           },
           {
             "name": "overwrite",
-            "in": "query",
+            "in": "formData",
             "description": "How to handle already existing configuration. Options are abort,skip,yes",
             "required": false,
             "type": "string",
@@ -1060,7 +1043,7 @@
           },
           {
             "name": "resolve",
-            "in": "query",
+            "in": "formData",
             "description": "How to resolve missing references. Options are abort,skip,default",
             "required": false,
             "type": "string",
@@ -1078,15 +1061,6 @@
             "required": false,
             "type": "boolean",
             "default": false
-          },
-          {
-            "in": "body",
-            "name": "body",
-            "description": "JSON data in configdump format",
-            "required": false,
-            "schema": {
-              "type": "string"
-            }
           }
         ],
         "responses": {
@@ -1099,25 +1073,18 @@
         }
       }
     },
-    "/v1/configdump/{type}": {
+    "/v1/configdump": {
       "get": {
         "tags": [
           "v1/configdump"
         ],
-        "summary": "Get the configuration for type in JSON.",
+        "summary": "Get the configuration in JSON.",
         "description": "Returns the configdump data in JSON.",
-        "operationId": "getJsonConfigdumpForType",
-        "produces": [
-          "application/json"
-        ],
-        "parameters": [
-          {
-            "name": "type",
-            "in": "path",
-            "description": "Configuration type to export.\n\nSupported types are: ACMECONFIG/acme-config, AUTOENROLLMENTCONFIG/autoenrollment-config, CA/certification-authorities,  CRYPTOTOKEN/crypto-tokens, PUBLISHER/publishers, APPROVALPROFILE/approval-profiles, CERTPROFILE/certificate-profiles, EEPROFILE/end-entity-profiles, SERVICE/services, ROLE/admin-roles, KEYBINDING/internal-key-bindings, ADMINPREFS/admin-preferences, OCSPCONFIG/ocsp-configuration, PEERCONNECTOR/peer-connectors, SCEPCONFIG/scep-config, CMPCONFIG/cmp-config, ESTCONFIG/est-config, VALIDATOR/validators, CTLOG/ct-logs, EXTENDEDKEYUSAGE/extended-key-usage, CERTEXTENSION/custom-certificate-extensions,  OAUTHKEY/trusted-oauth-providers, AVAILABLEPROTOCOLS/available-protocols",
-            "required": true,
-            "type": "string"
-          },
+        "operationId": "getJsonConfigdump",
+        "produces": [
+          "application/json"
+        ],
+        "parameters": [
           {
             "name": "ignoreerrors",
             "in": "query",
@@ -1141,6 +1108,28 @@
             "required": false,
             "type": "boolean",
             "default": false
+          },
+          {
+            "name": "include",
+            "in": "query",
+            "description": "Names of items/types to include in the export. The syntax is identical to that of exclude. For items of types that aren't listed, everything is included.",
+            "required": false,
+            "type": "array",
+            "items": {
+              "type": "string"
+            },
+            "collectionFormat": "multi"
+          },
+          {
+            "name": "exclude",
+            "in": "query",
+            "description": "Names of items/types to exclude in the export, separated by semicolon. Type and name is separated by a colon, and wildcards \"\\*\" are allowed. Both are case-insensitive. E.g. exclude=\"\\*:Example CA;cryptotoken:Example\\*;systemconfiguration:\\*\".\n\nSupported types are: ACMECONFIG/acme-config, AUTOENROLLMENTCONFIG/autoenrollment-config, CA/certification-authorities, CRYPTOTOKEN/crypto-tokens, PUBLISHER/publishers, APPROVALPROFILE/approval-profiles, CERTPROFILE/certificate-profiles, EEPROFILE/end-entity-profiles, SERVICE/services, ROLE/admin-roles, KEYBINDING/internal-key-bindings, ADMINPREFS/admin-preferences, OCSPCONFIG/ocsp-configuration, PEERCONNECTOR/peer-connectors, SCEPCONFIG/scep-config, CMPCONFIG/cmp-config, ESTCONFIG/est-config, VALIDATOR/validators, CTLOG/ct-logs, EXTENDEDKEYUSAGE/extended-key-usage, CERTEXTENSION/custom-certificate-extensions,  OAUTHKEY/trusted-oauth-providers, AVAILABLEPROTOCOLS/available-protocols",
+            "required": false,
+            "type": "array",
+            "items": {
+              "type": "string"
+            },
+            "collectionFormat": "multi"
           }
         ],
         "responses": {
@@ -1155,128 +1144,48 @@
             }
           }
         }
-      }
-    },
-    "/v1/configdump/configdump.zip": {
-      "get": {
+      },
+      "post": {
         "tags": [
           "v1/configdump"
         ],
-        "summary": "Get the configuration as a ZIP file.",
-        "description": "Returns a zip archive of YAML files.",
-        "operationId": "getZipExport",
-        "produces": [
-          "application/zip"
+        "summary": "Put the configuration in JSON.",
+        "description": "",
+        "operationId": "postJsonImport",
+        "consumes": [
+          "application/json"
+        ],
+        "produces": [
+          "application/json"
         ],
         "parameters": [
           {
             "name": "ignoreerrors",
             "in": "query",
-            "description": "Print a warning instead of aborting and throwing an exception on errors.",
+            "description": "Add to warnings instead of aborting on errors.",
             "required": false,
             "type": "boolean",
             "default": false
           },
           {
-            "name": "defaults",
+            "name": "initialize",
             "in": "query",
-            "description": "Also include fields having the default value.",
+            "description": "Generate initial certificate for CAs on import",
             "required": false,
             "type": "boolean",
             "default": false
           },
           {
-            "name": "externalcas",
+            "name": "continue",
             "in": "query",
-            "description": "Enables export of external CAs (i.e. CAs where there's only a certificate and nothing else)",
+            "description": "Continue on errors. Default is to abort.",
             "required": false,
             "type": "boolean",
             "default": false
           },
           {
-            "name": "include",
+            "name": "overwrite",
             "in": "query",
-            "description": "Names of items/types to include in the export. The syntax is identical to that of exclude. For items of types that aren't listed, everything is included.",
-            "required": false,
-            "type": "array",
-            "items": {
-              "type": "string"
-            },
-            "collectionFormat": "multi"
-          },
-          {
-            "name": "exclude",
-            "in": "query",
-            "description": "Names of items/types to exclude in the export, separated by semicolon. Type and name is separated by a colon, and wildcards \"\\*\" are allowed. Both are case-insensitive. E.g. exclude=\"\\*:Example CA;cryptotoken:Example\\*;systemconfiguration:\\*\".\n\nSupported types are: ACMECONFIG/acme-config, AUTOENROLLMENTCONFIG/autoenrollment-config, CA/certification-authorities,  CRYPTOTOKEN/crypto-tokens, PUBLISHER/publishers, APPROVALPROFILE/approval-profiles, CERTPROFILE/certificate-profiles, EEPROFILE/end-entity-profiles, SERVICE/services, ROLE/admin-roles, KEYBINDING/internal-key-bindings, ADMINPREFS/admin-preferences, OCSPCONFIG/ocsp-configuration, PEERCONNECTOR/peer-connectors, SCEPCONFIG/scep-config, CMPCONFIG/cmp-config, ESTCONFIG/est-config, VALIDATOR/validators, CTLOG/ct-logs, EXTENDEDKEYUSAGE/extended-key-usage, CERTEXTENSION/custom-certificate-extensions,  OAUTHKEY/trusted-oauth-providers, AVAILABLEPROTOCOLS/available-protocols",
-            "required": false,
-            "type": "array",
-            "items": {
-              "type": "string"
-            },
-            "collectionFormat": "multi"
-          }
-        ],
-        "responses": {
-          "200": {
-            "description": "successful operation",
-            "schema": {
-              "type": "array",
-              "items": {
-                "type": "string",
-                "format": "byte"
-              }
-            }
-          }
-        }
-      },
-      "post": {
-        "tags": [
-          "v1/configdump"
-        ],
-        "summary": "Put the configuration as a ZIP file.",
-        "description": "",
-        "operationId": "postZipImport",
-        "consumes": [
-          "multipart/form-data"
-        ],
-        "produces": [
-          "application/json"
-        ],
-        "parameters": [
-          {
-            "name": "zipfile",
-            "in": "formData",
-            "description": "A zipfile containing directories of YAML files.",
-            "required": false,
-            "type": "file"
-          },
-          {
-            "name": "ignoreerrors",
-            "in": "formData",
-            "description": "Add to warnings instead of aborting on errors.",
-            "required": false,
-            "type": "boolean",
-            "default": false
-          },
-          {
-            "name": "initialize",
-            "in": "formData",
-            "description": "Generate initial certificate for CAs on import",
-            "required": false,
-            "type": "boolean",
-            "default": false
-          },
-          {
-            "name": "continue",
-            "in": "formData",
-            "description": "Continue on errors. Default is to abort.",
-            "required": false,
-            "type": "boolean",
-            "default": false
-          },
-          {
-            "name": "overwrite",
-            "in": "formData",
             "description": "How to handle already existing configuration. Options are abort,skip,yes",
             "required": false,
             "type": "string",
@@ -1289,7 +1198,7 @@
           },
           {
             "name": "resolve",
-            "in": "formData",
+            "in": "query",
             "description": "How to resolve missing references. Options are abort,skip,default",
             "required": false,
             "type": "string",
@@ -1307,6 +1216,15 @@
             "required": false,
             "type": "boolean",
             "default": false
+          },
+          {
+            "in": "body",
+            "name": "body",
+            "description": "JSON data in configdump format",
+            "required": false,
+            "schema": {
+              "type": "string"
+            }
           }
         ],
         "responses": {
@@ -1319,14 +1237,14 @@
         }
       }
     },
-    "/v1/configdump/{type}/{setting}": {
+    "/v1/configdump/{type}": {
       "get": {
         "tags": [
           "v1/configdump"
         ],
-        "summary": "Get the configuration for a type and setting in JSON.",
+        "summary": "Get the configuration for type in JSON.",
         "description": "Returns the configdump data in JSON.",
-        "operationId": "getJsonConfigdumpForTypeAndSetting",
+        "operationId": "getJsonConfigdumpForType",
         "produces": [
           "application/json"
         ],
@@ -1339,13 +1257,6 @@
             "type": "string"
           },
           {
-            "name": "setting",
-            "in": "path",
-            "description": "Individual configuration name to export",
-            "required": true,
-            "type": "string"
-          },
-          {
             "name": "ignoreerrors",
             "in": "query",
             "description": "Print a warning instead of aborting and throwing an exception on errors.",
@@ -1357,6 +1268,14 @@
             "name": "defaults",
             "in": "query",
             "description": "Also include fields having the default value.",
+            "required": false,
+            "type": "boolean",
+            "default": false
+          },
+          {
+            "name": "externalcas",
+            "in": "query",
+            "description": "Enables export of external CAs (i.e. CAs where there's only a certificate and nothing else)",
             "required": false,
             "type": "boolean",
             "default": false
@@ -1398,6 +1317,33 @@
         }
       }
     },
+    "/v1/cryptotoken/{cryptotoken_name}/deactivate": {
+      "put": {
+        "tags": [
+          "v1/cryptotoken"
+        ],
+        "summary": "Deactivate a Crypto Token",
+        "description": "Deactivates Crypto Token given name",
+        "operationId": "deactivate_1",
+        "produces": [
+          "application/json"
+        ],
+        "parameters": [
+          {
+            "name": "cryptotoken_name",
+            "in": "path",
+            "description": "Name of the token to deactivate",
+            "required": true,
+            "type": "string"
+          }
+        ],
+        "responses": {
+          "default": {
+            "description": "successful operation"
+          }
+        }
+      }
+    },
     "/v1/cryptotoken/{cryptotoken_name}/activate": {
       "put": {
         "tags": [
@@ -1434,33 +1380,6 @@
         }
       }
     },
-    "/v1/cryptotoken/{cryptotoken_name}/deactivate": {
-      "put": {
-        "tags": [
-          "v1/cryptotoken"
-        ],
-        "summary": "Deactivate a Crypto Token",
-        "description": "Deactivates Crypto Token given name",
-        "operationId": "deactivate_1",
-        "produces": [
-          "application/json"
-        ],
-        "parameters": [
-          {
-            "name": "cryptotoken_name",
-            "in": "path",
-            "description": "Name of the token to deactivate",
-            "required": true,
-            "type": "string"
-          }
-        ],
-        "responses": {
-          "default": {
-            "description": "successful operation"
-          }
-        }
-      }
-    },
     "/v1/cryptotoken/{cryptotoken_name}/generatekeys": {
       "post": {
         "tags": [
@@ -1652,6 +1571,45 @@
         }
       }
     },
+    "/v1/endentity/{endentity_name}/setstatus": {
+      "post": {
+        "tags": [
+          "v1/endentity"
+        ],
+        "summary": "Edits end entity setting new status",
+        "description": "Edit status, password and token type of related end entity",
+        "operationId": "setstatus",
+        "consumes": [
+          "application/json"
+        ],
+        "produces": [
+          "application/json"
+        ],
+        "parameters": [
+          {
+            "name": "endentity_name",
+            "in": "path",
+            "description": "Name of the end entity to edit status for",
+            "required": true,
+            "type": "string"
+          },
+          {
+            "in": "body",
+            "name": "body",
+            "description": "request",
+            "required": false,
+            "schema": {
+              "$ref": "#/definitions/SetEndEntityStatusRestRequest"
+            }
+          }
+        ],
+        "responses": {
+          "default": {
+            "description": "successful operation"
+          }
+        }
+      }
+    },
     "/v1/endentity/{endentity_name}/revoke": {
       "put": {
         "tags": [
@@ -1691,45 +1649,6 @@
         }
       }
     },
-    "/v1/endentity/{endentity_name}/setstatus": {
-      "post": {
-        "tags": [
-          "v1/endentity"
-        ],
-        "summary": "Edits end entity setting new status",
-        "description": "Edit status, password and token type of related end entity",
-        "operationId": "setstatus",
-        "consumes": [
-          "application/json"
-        ],
-        "produces": [
-          "application/json"
-        ],
-        "parameters": [
-          {
-            "name": "endentity_name",
-            "in": "path",
-            "description": "Name of the end entity to edit status for",
-            "required": true,
-            "type": "string"
-          },
-          {
-            "in": "body",
-            "name": "body",
-            "description": "request",
-            "required": false,
-            "schema": {
-              "$ref": "#/definitions/SetEndEntityStatusRestRequest"
-            }
-          }
-        ],
-        "responses": {
-          "default": {
-            "description": "successful operation"
-          }
-        }
-      }
-    },
     "/v2/endentity/profile/{endentity_profile_name}": {
       "get": {
         "tags": [
@@ -1784,6 +1703,28 @@
         }
       }
     },
+    "/v2/endentity/profiles/authorized": {
+      "get": {
+        "tags": [
+          "v2/endentity"
+        ],
+        "summary": "List of authorized end entity profiles for the current admin.",
+        "description": "Returns list of all authorized end entity profiles for the current admin token",
+        "operationId": "getAuthorizedEndEntityProfiles",
+        "produces": [
+          "application/json"
+        ],
+        "parameters": [],
+        "responses": {
+          "200": {
+            "description": "successful operation",
+            "schema": {
+              "$ref": "#/definitions/AuthorizedEEPsRestResponse"
+            }
+          }
+        }
+      }
+    },
     "/v2/endentity/search": {
       "post": {
         "tags": [
@@ -1814,28 +1755,6 @@
             "description": "successful operation",
             "schema": {
               "$ref": "#/definitions/SearchEndEntitiesRestResponse"
-            }
-          }
-        }
-      }
-    },
-    "/v2/endentity/profiles/authorized": {
-      "get": {
-        "tags": [
-          "v2/endentity"
-        ],
-        "summary": "List of authorized end entity profiles for the current admin.",
-        "description": "Returns list of all authorized end entity profiles for the current admin token",
-        "operationId": "getAuthorizedEndEntityProfiles",
-        "produces": [
-          "application/json"
-        ],
-        "parameters": [],
-        "responses": {
-          "200": {
-            "description": "successful operation",
-            "schema": {
-              "$ref": "#/definitions/AuthorizedEEPsRestResponse"
             }
           }
         }
@@ -2031,26 +1950,9 @@
           "description": "Expiration date"
         },
         "external": {
-<<<<<<< HEAD
           "type": "boolean",
           "example": true,
           "description": "Is external (whether CA certificate was imported)"
-=======
-           "description": "Is external (whether CA certificate was imported)",
-           "example": true,
-           "type": "boolean"
-        }
-      }
-    },
-    "CertificateCountResponse": {
-      "type": "object",
-      "properties": {
-        "count": {
-          "type": "integer",
-          "format": "int64",
-          "example": 1054,
-          "description": "The quantity of issued or active certificates"
->>>>>>> a8c66c52
         }
       }
     },
@@ -2101,110 +2003,6 @@
         },
         "all_success": {
           "type": "boolean"
-        }
-      }
-    },
-    "RevokeStatusRestResponse": {
-      "type": "object",
-      "properties": {
-        "issuer_dn": {
-          "type": "string",
-          "example": "CN=ExampleCA",
-          "description": "Issuer Distinguished Name"
-        },
-        "serial_number": {
-          "type": "string",
-          "example": "1234567890ABCDEF",
-          "description": "Hex Serial Number"
-        },
-        "revocation_reason": {
-          "type": "string",
-          "example": "KEY_COMPROMISE",
-          "description": "RFC5280 revokation reason"
-        },
-        "revocation_date": {
-          "type": "string",
-          "format": "date-time",
-          "example": "1970-01-01T00:00:00Z",
-          "description": "Revokation date"
-        },
-        "invalidity_date": {
-          "type": "string",
-          "format": "date-time",
-          "example": "1970-01-01T00:00:00Z",
-          "description": "Invalidity date"
-        },
-        "message": {
-          "type": "string",
-          "example": "Successfully revoked",
-          "description": "Message"
-        },
-        "revoked": {
-          "type": "boolean"
-        }
-      }
-    },
-    "CertificateEnrollmentRestResponse": {
-      "type": "object",
-      "properties": {
-        "certificate": {
-          "type": "array",
-          "example": "MIIDXzCCA...eW1Zro0=",
-          "description": "Certificate",
-          "items": {
-            "type": "string",
-            "format": "byte"
-          }
-        },
-        "serial_number": {
-          "type": "string",
-          "example": "1234567890ABCDEF",
-          "description": "Hex Serial Number"
-        },
-        "response_format": {
-          "type": "string",
-          "example": "DER",
-          "description": "Response format"
-        },
-        "certificate_chain": {
-          "type": "array",
-          "example": "[\"MII123efg...345xyz0=\"]",
-          "description": "CA Certificate chain",
-          "items": {
-            "type": "array",
-            "items": {
-              "type": "string",
-              "format": "byte"
-            }
-          }
-        }
-      }
-    },
-    "CertificateRequestRestRequest": {
-      "type": "object",
-      "properties": {
-        "certificate_request": {
-          "type": "string",
-          "example": "MIICh...V8shQ== OR -----BEGIN CERTIFICATE REQUEST-----\nMIICh...V8shQ==\n-----END CERTIFICATE REQUEST-----",
-          "description": "Certificate request"
-        },
-        "username": {
-          "type": "string",
-          "example": "JohnDoe",
-          "description": "Username"
-        },
-        "password": {
-          "type": "string",
-          "example": "foo123",
-          "description": "Password"
-        },
-        "include_chain": {
-          "type": "boolean"
-        },
-        "certificate_authority_name": {
-          "type": "string",
-          "example": "ExampleCA",
-          "description": "Certificate Authority (CA) name"
         }
       }
     },
@@ -2251,6 +2049,84 @@
           "type": "string",
           "example": "ExampleEEP",
           "description": "End Entity profile name"
+        }
+      }
+    },
+    "CertificatesRestResponse": {
+      "type": "object",
+      "properties": {
+        "certificates": {
+          "type": "array",
+          "items": {
+            "$ref": "#/definitions/CertificateRestResponse"
+          }
+        }
+      }
+    },
+    "ExpiringCertificatesRestResponse": {
+      "type": "object",
+      "properties": {
+        "pagination_rest_response_component": {
+          "$ref": "#/definitions/PaginationRestResponseComponent"
+        },
+        "certificates_rest_response": {
+          "$ref": "#/definitions/CertificatesRestResponse"
+        }
+      }
+    },
+    "PaginationRestResponseComponent": {
+      "type": "object",
+      "properties": {
+        "more_results": {
+          "type": "boolean"
+        },
+        "next_offset": {
+          "type": "integer",
+          "format": "int32"
+        },
+        "number_of_results": {
+          "type": "integer",
+          "format": "int32"
+        }
+      }
+    },
+    "RevokeStatusRestResponse": {
+      "type": "object",
+      "properties": {
+        "issuer_dn": {
+          "type": "string",
+          "example": "CN=ExampleCA",
+          "description": "Issuer Distinguished Name"
+        },
+        "serial_number": {
+          "type": "string",
+          "example": "1234567890ABCDEF",
+          "description": "Hex Serial Number"
+        },
+        "revocation_reason": {
+          "type": "string",
+          "example": "KEY_COMPROMISE",
+          "description": "RFC5280 revokation reason"
+        },
+        "revocation_date": {
+          "type": "string",
+          "format": "date-time",
+          "example": "1970-01-01T00:00:00Z",
+          "description": "Revokation date"
+        },
+        "invalidity_date": {
+          "type": "string",
+          "format": "date-time",
+          "example": "1970-01-01T00:00:00Z",
+          "description": "Invalidity date"
+        },
+        "message": {
+          "type": "string",
+          "example": "Successfully revoked",
+          "description": "Message"
+        },
+        "revoked": {
+          "type": "boolean"
         }
       }
     },
@@ -2330,6 +2206,42 @@
         }
       }
     },
+    "CertificateEnrollmentRestResponse": {
+      "type": "object",
+      "properties": {
+        "certificate": {
+          "type": "array",
+          "example": "MIIDXzCCA...eW1Zro0=",
+          "description": "Certificate",
+          "items": {
+            "type": "string",
+            "format": "byte"
+          }
+        },
+        "serial_number": {
+          "type": "string",
+          "example": "1234567890ABCDEF",
+          "description": "Hex Serial Number"
+        },
+        "response_format": {
+          "type": "string",
+          "example": "DER",
+          "description": "Response format"
+        },
+        "certificate_chain": {
+          "type": "array",
+          "example": "[\"MII123efg...345xyz0=\"]",
+          "description": "CA Certificate chain",
+          "items": {
+            "type": "array",
+            "items": {
+              "type": "string",
+              "format": "byte"
+            }
+          }
+        }
+      }
+    },
     "EnrollCertificateRestRequest": {
       "type": "object",
       "properties": {
@@ -2375,31 +2287,11 @@
           "type": "string",
           "example": "john.doe@example.com",
           "description": "Email"
-        }
-      }
-    },
-    "KeyStoreRestRequest": {
-      "type": "object",
-      "properties": {
-        "username": {
-          "type": "string",
-          "example": "JohnDoe",
-          "description": "Username"
-        },
-        "password": {
-          "type": "string",
-          "example": "foo123",
-          "description": "Password"
-        },
-        "key_alg": {
-          "type": "string",
-          "example": "RSA",
-          "description": "Key algorithm used for enrollment"
-        },
-        "key_spec": {
-          "type": "string",
-          "example": "4096",
-          "description": "Key specification to use"
+        },
+        "response_format": {
+          "type": "string",
+          "example": "DER",
+          "description": "Response Format (DER format is default)"
         }
       }
     },
@@ -2434,53 +2326,56 @@
         }
       }
     },
-    "CertificatesRestResponse": {
-      "type": "object",
-      "properties": {
-        "certificates": {
-          "type": "array",
-          "items": {
-            "$ref": "#/definitions/CertificateRestResponse"
-          }
-        }
-      }
-    },
-    "ExpiringCertificatesRestResponse": {
-      "type": "object",
-      "properties": {
-        "pagination_rest_response_component": {
-          "$ref": "#/definitions/PaginationRestResponseComponent"
-        },
-        "certificates_rest_response": {
-          "$ref": "#/definitions/CertificatesRestResponse"
-        }
-      }
-    },
-    "PaginationRestResponseComponent": {
-      "type": "object",
-      "properties": {
-        "more_results": {
+    "KeyStoreRestRequest": {
+      "type": "object",
+      "properties": {
+        "username": {
+          "type": "string",
+          "example": "JohnDoe",
+          "description": "Username"
+        },
+        "password": {
+          "type": "string",
+          "example": "foo123",
+          "description": "Password"
+        },
+        "key_alg": {
+          "type": "string",
+          "example": "RSA",
+          "description": "Key algorithm used for enrollment"
+        },
+        "key_spec": {
+          "type": "string",
+          "example": "4096",
+          "description": "Key specification to use"
+        }
+      }
+    },
+    "CertificateRequestRestRequest": {
+      "type": "object",
+      "properties": {
+        "certificate_request": {
+          "type": "string",
+          "example": "MIICh...V8shQ== OR -----BEGIN CERTIFICATE REQUEST-----\nMIICh...V8shQ==\n-----END CERTIFICATE REQUEST-----",
+          "description": "Certificate request"
+        },
+        "username": {
+          "type": "string",
+          "example": "JohnDoe",
+          "description": "Username"
+        },
+        "password": {
+          "type": "string",
+          "example": "foo123",
+          "description": "Password"
+        },
+        "include_chain": {
           "type": "boolean"
         },
-<<<<<<< HEAD
-        "next_offset": {
-          "type": "integer",
-          "format": "int32"
-        },
-        "number_of_results": {
-          "type": "integer",
-          "format": "int32"
-=======
-        "email": {
-          "type": "string",
-          "example": "john.doe@example.com",
-          "description": "Email"
-        },
-        "response_format": {
-          "type": "string",
-          "example": "DER",
-          "description": "Response Format (DER format is default)"
->>>>>>> a8c66c52
+        "certificate_authority_name": {
+          "type": "string",
+          "example": "ExampleCA",
+          "description": "Certificate Authority (CA) name"
         }
       }
     },
@@ -2498,13 +2393,6 @@
           }
         },
         "available_bit_lenghts": {
-          "type": "array",
-          "items": {
-            "type": "integer",
-            "format": "int32"
-          }
-        },
-        "available_security_levels": {
           "type": "array",
           "items": {
             "type": "integer",
@@ -3102,6 +2990,45 @@
       },
       "description": "Use one of allowed values as property(see enum values below).\nQUERY - multiplicity [0, 1] - is used to search by SubjectDn, SubjectAn, Username; \nAvailable STATUS - multiplicity [0, 9] - values are: NEW, FAILED, INITIALIZED, INPROCESS, GENERATED, REVOKED, HISTORICAL, KEYRECOVERY, WAITINGFORADDAPPROVAL;\n\nEND_ENTITY_PROFILE, CERTIFICATE_PROFILE, CA - multiplicity [0, *) - exact match of the name for referencing End Entity Profile, Certificate Profile or CA; \n"
     },
+    "SetEndEntityStatusRestRequest": {
+      "type": "object",
+      "properties": {
+        "password": {
+          "type": "string",
+          "example": "foo123",
+          "description": "Password"
+        },
+        "token": {
+          "type": "string",
+          "example": "USERGENERATED",
+          "description": "Token type property",
+          "enum": [
+            "USERGENERATED",
+            "P12",
+            "BCFKS",
+            "JKS",
+            "PEM"
+          ]
+        },
+        "status": {
+          "type": "string",
+          "example": "NEW",
+          "description": "End entity status property",
+          "enum": [
+            "NEW",
+            "FAILED",
+            "INITIALIZED",
+            "INPROCESS",
+            "GENERATED",
+            "REVOKED",
+            "HISTORICAL",
+            "KEYRECOVERY",
+            "WAITINGFORADDAPPROVAL"
+          ]
+        }
+      },
+      "description": "Use one of allowed values as property(see enum values below).\nAvailable TOKEN - USERGENERATED, P12, BCFKS, JKS, PEM; \nAvailable STATUS - NEW, FAILED, INITIALIZED, INPROCESS, GENERATED, REVOKED, HISTORICAL, KEYRECOVERY, WAITINGFORADDAPPROVAL;\n"
+    },
     "EndEntityRevocationRestRequest": {
       "type": "object",
       "properties": {
@@ -3135,45 +3062,6 @@
       },
       "description": "End Entity revocation request. Available reason codes: \n 0 - Unspecified,\n 1 - Key Compromise,\n 2 - CA Compromise,\n 3 - Affiliation Changed,\n 4 - Superseded,\n 5 - Cessation of Operation,\n 6 - Certificate Hold,\n 8 - Remove from CRL,\n 9 - Privileges Withdrawn,\n 10 - AA Compromise"
     },
-    "SetEndEntityStatusRestRequest": {
-      "type": "object",
-      "properties": {
-        "password": {
-          "type": "string",
-          "example": "foo123",
-          "description": "Password"
-        },
-        "token": {
-          "type": "string",
-          "example": "USERGENERATED",
-          "description": "Token type property",
-          "enum": [
-            "USERGENERATED",
-            "P12",
-            "BCFKS",
-            "JKS",
-            "PEM"
-          ]
-        },
-        "status": {
-          "type": "string",
-          "example": "NEW",
-          "description": "End entity status property",
-          "enum": [
-            "NEW",
-            "FAILED",
-            "INITIALIZED",
-            "INPROCESS",
-            "GENERATED",
-            "REVOKED",
-            "HISTORICAL",
-            "KEYRECOVERY",
-            "WAITINGFORADDAPPROVAL"
-          ]
-        }
-      },
-      "description": "Use one of allowed values as property(see enum values below).\nAvailable TOKEN - USERGENERATED, P12, BCFKS, JKS, PEM; \nAvailable STATUS - NEW, FAILED, INITIALIZED, INPROCESS, GENERATED, REVOKED, HISTORICAL, KEYRECOVERY, WAITINGFORADDAPPROVAL;\n"
-    },
     "EndEntityProfileResponse": {
       "type": "object",
       "properties": {
@@ -3213,6 +3101,38 @@
           "items": {
             "type": "string"
           }
+        }
+      }
+    },
+    "AuthorizedEEPsRestResponse": {
+      "type": "object",
+      "properties": {
+        "end_entitie_profiles": {
+          "type": "array",
+          "items": {
+            "$ref": "#/definitions/EndEntityProfileRestResponse"
+          }
+        }
+      }
+    },
+    "EndEntityProfileRestResponse": {
+      "type": "object",
+      "properties": {
+        "name": {
+          "type": "string",
+          "example": "ExampleEEP",
+          "description": "End Entity profile name"
+        },
+        "id": {
+          "type": "integer",
+          "format": "int64",
+          "example": 1234567890,
+          "description": "End Entity profile ID"
+        },
+        "description": {
+          "type": "string",
+          "example": "Example End Entity profile",
+          "description": "Description"
         }
       }
     },
@@ -3272,38 +3192,6 @@
       },
       "description": "Use one of allowed values as property and operation.\nAvailable propertiesUSERNAME \nSUBJECT_DN \nSUBJECT_ALT_NAME \nEND_ENTITY_PROFILE(by databse identifier, not user-given name) \nCERTIFICATE_PROFILE(by identifier) \nCA(by identifier) \nSTATUS \nUPDATE_TIME \nCREATED_DATE \n\nAvailable operationsASC \nDESC \n"
     },
-    "AuthorizedEEPsRestResponse": {
-      "type": "object",
-      "properties": {
-        "end_entitie_profiles": {
-          "type": "array",
-          "items": {
-            "$ref": "#/definitions/EndEntityProfileRestResponse"
-          }
-        }
-      }
-    },
-    "EndEntityProfileRestResponse": {
-      "type": "object",
-      "properties": {
-        "name": {
-          "type": "string",
-          "example": "ExampleEEP",
-          "description": "End Entity profile name"
-        },
-        "id": {
-          "type": "integer",
-          "format": "int64",
-          "example": 1234567890,
-          "description": "End Entity profile ID"
-        },
-        "description": {
-          "type": "string",
-          "example": "Example End Entity profile",
-          "description": "Description"
-        }
-      }
-    },
     "SshCertificateRestResponse": {
       "type": "object",
       "properties": {
