{
<<<<<<< HEAD
    "swagger": "2.0",
    "info": {
        "description": "API reference documentation.",
        "version": "1.0",
        "title": "EJBCA REST Interface"
    },
    "basePath": "/ejbca/ejbca-rest-api",
    "tags": [{
            "name": "v1/ca_management"
        }, {
            "name": "v1/ca"
        }, {
            "name": "v1/certificate"
        }, {
            "name": "v2/certificate"
        }, {
            "name": "v1/cryptotoken"
        }, {
            "name": "v1/endentity"
        }, {
            "name": "v1/ssh"
        }
    ],
    "schemes": ["https"],
    "paths": {
        "/v1/ca_management/status": {
            "get": {
                "tags": ["v1/ca_management"],
                "summary": "Get the status of this REST Resource",
                "description": "Returns status, API version and EJBCA version.",
                "operationId": "status",
                "produces": ["application/json"],
                "parameters": [],
                "responses": {
                    "200": {
                        "description": "successful operation",
                        "schema": {
                            "$ref": "#/definitions/RestResourceStatusRestResponse"
                        }
                    }
                }
=======
  "swagger": "2.0",
  "info": {
    "description": "API reference documentation.",
    "version": "1.0",
    "title": "EJBCA REST Interface"
  },
  "basePath": "/ejbca/ejbca-rest-api",
  "tags": [
    {
      "name": "v1/ca_management"
    },
    {
      "name": "v1/ca"
    },
    {
      "name": "v1/certificate"
    },
    {
      "name": "v2/certificate"
    },
    {
      "name": "v1/configdump"
    },
    {
      "name": "v1/cryptotoken"
    },
    {
      "name": "v1/endentity"
    },
    {
      "name": "v2/endentity"
    }
  ],
  "schemes": [
    "https"
  ],
  "paths": {
    "/v1/ca_management/status": {
      "get": {
        "tags": [
          "v1/ca_management"
        ],
        "summary": "Get the status of this REST Resource",
        "description": "Returns status, API version and EJBCA version.",
        "operationId": "status",
        "produces": [
          "application/json"
        ],
        "parameters": [],
        "responses": {
          "200": {
            "description": "successful operation",
            "schema": {
              "$ref": "#/definitions/RestResourceStatusRestResponse"
>>>>>>> 507e281a
            }
          }
        }
      }
    },
    "/v1/ca_management/{ca_name}/activate": {
      "put": {
        "tags": [
          "v1/ca_management"
        ],
        "summary": "Activate a CA",
        "description": "Activates CA with given name",
        "operationId": "activate",
        "produces": [
          "application/json"
        ],
        "parameters": [
          {
            "name": "ca_name",
            "in": "path",
            "description": "Name of the CA to activate",
            "required": true,
            "type": "string"
          }
        ],
        "responses": {
          "200": {
            "description": "CA activated"
          }
        }
      }
    },
    "/v1/ca_management/{ca_name}/deactivate": {
      "put": {
        "tags": [
          "v1/ca_management"
        ],
        "summary": "Deactivate a CA",
        "description": "Deactivates CA with given name",
        "operationId": "deactivate",
        "produces": [
          "application/json"
        ],
        "parameters": [
          {
            "name": "ca_name",
            "in": "path",
            "description": "Name of the CA to deactivate",
            "required": true,
            "type": "string"
          }
        ],
        "responses": {
          "200": {
            "description": "CA deactivated"
          }
        }
      }
    },
    "/v1/ca/status": {
      "get": {
        "tags": [
          "v1/ca"
        ],
        "summary": "Get the status of this REST Resource",
        "description": "Returns status, API version and EJBCA version.",
        "operationId": "status_1",
        "produces": [
          "application/json"
        ],
        "parameters": [],
        "responses": {
          "200": {
            "description": "successful operation",
            "schema": {
              "$ref": "#/definitions/RestResourceStatusRestResponse"
            }
          }
        }
      }
    },
    "/v1/ca/{subject_dn}/certificate/download": {
      "get": {
        "tags": [
          "v1/ca"
        ],
        "summary": "Get PEM file with the active CA certificate chain",
        "description": "",
        "operationId": "getCertificateAsPem",
        "produces": [
          "*/*"
        ],
        "parameters": [
          {
            "name": "subject_dn",
            "in": "path",
            "description": "CAs subject DN",
            "required": true,
            "type": "string"
          }
        ],
        "responses": {
          "default": {
            "description": "successful operation"
          }
        }
      }
    },
    "/v1/ca": {
      "get": {
        "tags": [
          "v1/ca"
        ],
        "summary": "Returns the Response containing the list of CAs with general information per CA as Json",
        "description": "Returns the Response containing the list of CAs with general information per CA as Json",
        "operationId": "listCas",
        "produces": [
          "application/json"
        ],
        "parameters": [],
        "responses": {
          "200": {
            "description": "successful operation",
            "schema": {
              "$ref": "#/definitions/CaInfosRestResponse"
            }
          }
        }
      }
    },
    "/v1/ca/{issuer_dn}/createcrl": {
      "post": {
        "tags": [
          "v1/ca"
        ],
        "summary": "Create CRL(main, partition and delta) issued by this CA",
        "description": "",
        "operationId": "createCrl",
        "produces": [
          "application/json"
        ],
        "parameters": [
          {
            "name": "issuer_dn",
            "in": "path",
            "description": "the CRL issuers DN (CAs subject DN)",
            "required": true,
            "type": "string"
          },
          {
            "name": "deltacrl",
            "in": "query",
            "description": "true to also create the deltaCRL, false to only create the base CRL",
            "required": false,
            "type": "boolean",
            "default": false
          }
        ],
        "responses": {
          "200": {
            "description": "successful operation",
            "schema": {
              "$ref": "#/definitions/CreateCrlRestResponse"
            }
          }
        }
      }
    },
    "/v1/ca/{issuer_dn}/getLatestCrl": {
      "get": {
        "tags": [
          "v1/ca"
        ],
        "summary": "Returns the latest CRL issued by this CA",
        "description": "",
        "operationId": "getLatestCrl",
        "produces": [
          "application/json"
        ],
        "parameters": [
          {
            "name": "issuer_dn",
            "in": "path",
            "description": "the CRL issuers DN (CAs subject DN)",
            "required": true,
            "type": "string"
          },
          {
            "name": "deltaCrl",
            "in": "query",
            "description": "true to get the latest deltaCRL, false to get the latest complete CRL",
            "required": false,
            "type": "boolean",
            "default": false
          },
          {
            "name": "crlPartitionIndex",
            "in": "query",
            "description": "the CRL partition index",
            "required": false,
            "type": "integer",
            "default": 0,
            "format": "int32"
          }
        ],
        "responses": {
          "200": {
            "description": "successful operation",
            "schema": {
              "$ref": "#/definitions/CrlRestResponse"
            }
          }
        }
      }
    },
    "/v1/ca/{issuer_dn}/importcrl": {
      "post": {
        "tags": [
          "v1/ca"
        ],
        "summary": "Import a certificate revocation list (CRL) for a CA",
        "description": "",
        "operationId": "importCrl",
        "consumes": [
          "multipart/form-data"
        ],
        "produces": [
          "application/json"
        ],
        "parameters": [
          {
            "name": "issuer_dn",
            "in": "path",
            "description": "the CRL issuers DN (CAs subject DN)",
            "required": true,
            "type": "string"
          },
          {
            "name": "crlFile",
            "in": "formData",
            "description": "CRL file in DER format",
            "required": false,
            "type": "file"
          },
          {
            "name": "crlPartitionIndex",
            "in": "formData",
            "description": "CRL partition index",
            "required": false,
            "type": "integer",
            "default": 0,
            "format": "int32"
          }
        ],
        "responses": {
          "200": {
            "description": "CRL file was imported successfully"
          },
          "400": {
            "description": "Error while importing CRL file"
          }
        }
      }
    },
    "/v1/certificate/status": {
      "get": {
        "tags": [
          "v1/certificate"
        ],
        "summary": "Get the status of this REST Resource",
        "description": "Returns status, API version and EJBCA version.",
        "operationId": "status_2",
        "produces": [
          "application/json"
        ],
        "parameters": [],
        "responses": {
          "200": {
            "description": "successful operation",
            "schema": {
              "$ref": "#/definitions/RestResourceStatusRestResponse"
            }
          }
        }
      }
    },
    "/v1/certificate/{issuer_dn}/{certificate_serial_number}/revoke": {
      "put": {
        "tags": [
          "v1/certificate"
        ],
        "summary": "Revokes the specified certificate",
        "description": "Revokes the specified certificate",
        "operationId": "revokeCertificate",
        "produces": [
          "application/json"
        ],
        "parameters": [
          {
            "name": "issuer_dn",
            "in": "path",
            "description": "Subject DN of the issuing CA",
            "required": true,
            "type": "string"
          },
          {
            "name": "certificate_serial_number",
            "in": "path",
            "description": "hex serial number (without prefix, e.g. '00')",
            "required": true,
            "type": "string"
          },
          {
            "name": "reason",
            "in": "query",
            "description": "Must be valid RFC5280 reason. One of\n NOT_REVOKED, UNSPECIFIED ,KEY_COMPROMISE,\n CA_COMPROMISE, AFFILIATION_CHANGED, SUPERSEDED, CESSATION_OF_OPERATION,\n CERTIFICATE_HOLD, REMOVE_FROM_CRL, PRIVILEGES_WITHDRAWN, AA_COMPROMISE",
            "required": false,
            "type": "string"
          },
          {
            "name": "date",
            "in": "query",
            "description": "ISO 8601 Date string, eg. '2018-06-15T14:07:09Z'",
            "required": false,
            "type": "string"
          }
        ],
        "responses": {
          "200": {
            "description": "successful operation",
            "schema": {
              "$ref": "#/definitions/RevokeStatusRestResponse"
            }
          }
        }
      }
    },
    "/v1/certificate/search": {
      "post": {
        "tags": [
          "v1/certificate"
        ],
        "summary": "Searches for certificates confirming given criteria.",
        "description": "Insert as many search criteria as needed. A reference about allowed values for criteria could be found below, under SearchCertificateCriteriaRestRequest model.",
        "operationId": "searchCertificates",
        "consumes": [
          "application/json"
        ],
        "produces": [
          "application/json"
        ],
        "parameters": [
          {
            "in": "body",
            "name": "body",
            "description": "Maximum number of results and collection of search criterias.",
            "required": false,
            "schema": {
              "$ref": "#/definitions/SearchCertificatesRestRequest"
            }
          }
        ],
        "responses": {
          "200": {
            "description": "successful operation",
            "schema": {
              "$ref": "#/definitions/SearchCertificatesRestResponse"
            }
          }
        }
      }
    },
    "/v1/certificate/pkcs10enroll": {
      "post": {
        "tags": [
          "v1/certificate"
        ],
        "summary": "Enrollment with client generated keys, using CSR subject",
        "description": "Enroll for a certificate given a PEM encoded PKCS#10 CSR.",
        "operationId": "enrollPkcs10Certificate",
        "consumes": [
          "application/json"
        ],
        "produces": [
          "application/json"
        ],
        "parameters": [
          {
            "in": "body",
            "name": "body",
            "required": false,
            "schema": {
              "$ref": "#/definitions/EnrollCertificateRestRequest"
            }
          }
        ],
        "responses": {
          "201": {
            "description": "successful operation",
            "schema": {
              "$ref": "#/definitions/CertificateRestResponse"
            }
          }
        }
      }
    },
    "/v1/certificate/enrollkeystore": {
      "post": {
        "tags": [
          "v1/certificate"
        ],
        "summary": "Keystore enrollment",
        "description": "Creates a keystore for the specified end entity",
        "operationId": "enrollKeystore",
        "consumes": [
          "application/json"
        ],
        "produces": [
          "application/json"
        ],
        "parameters": [
          {
            "in": "body",
            "name": "body",
            "required": false,
            "schema": {
              "$ref": "#/definitions/KeyStoreRestRequest"
            }
          }
        ],
        "responses": {
          "201": {
            "description": "successful operation",
            "schema": {
              "$ref": "#/definitions/CertificateRestResponse"
            }
          }
        }
      }
    },
    "/v1/certificate/{issuer_dn}/{certificate_serial_number}/revocationstatus": {
      "get": {
        "tags": [
          "v1/certificate"
        ],
        "summary": "Checks revocation status of the specified certificate",
        "description": "Checks revocation status of the specified certificate",
        "operationId": "revocationStatus",
        "produces": [
          "application/json"
        ],
        "parameters": [
          {
            "name": "issuer_dn",
            "in": "path",
            "description": "Subject DN of the issuing CA",
            "required": true,
            "type": "string"
          },
          {
            "name": "certificate_serial_number",
            "in": "path",
            "description": "hex serial number (without prefix, e.g. '00')",
            "required": true,
            "type": "string"
          }
        ],
        "responses": {
          "200": {
            "description": "successful operation",
            "schema": {
              "$ref": "#/definitions/RevokeStatusRestResponse"
            }
          }
        }
      }
    },
    "/v1/certificate/expire": {
      "get": {
        "tags": [
          "v1/certificate"
        ],
        "summary": "Get a list of certificates that are about to expire",
        "description": "List of certificates expiring within specified number of days",
        "operationId": "getCertificatesAboutToExpire",
        "produces": [
          "application/json"
        ],
        "parameters": [
          {
            "name": "days",
            "in": "query",
            "description": "Request certificates expiring within this number of days",
            "required": false,
            "type": "integer",
            "format": "int64"
          },
          {
            "name": "offset",
            "in": "query",
            "description": "Next offset to display results of, if maxNumberOfResults is exceeded. Starts from 0.",
            "required": false,
            "type": "integer",
            "format": "int32"
          },
          {
            "name": "maxNumberOfResults",
            "in": "query",
            "description": "Maximum number of certificates to display. If result exceeds this value. Modify 'offset' to retrieve more results",
            "required": false,
            "type": "integer",
            "format": "int32"
          }
        ],
        "responses": {
          "200": {
            "description": "successful operation",
            "schema": {
              "$ref": "#/definitions/ExpiringCertificatesRestResponse"
            }
          }
        }
      }
    },
    "/v1/certificate/{request_id}/finalize": {
      "post": {
        "tags": [
          "v1/certificate"
        ],
        "summary": "Finalize enrollment",
        "description": "Finalizes enrollment after administrator approval using request Id",
        "operationId": "finalizeEnrollment",
        "produces": [
          "application/json"
        ],
        "parameters": [
          {
            "name": "request_id",
            "in": "path",
            "description": "Approval request id",
            "required": true,
            "type": "integer",
            "format": "int32"
          },
          {
            "in": "body",
            "name": "body",
            "description": "responseFormat must be one of 'P12', 'BCFKS', 'JKS', 'DER'",
            "required": false,
            "schema": {
              "$ref": "#/definitions/FinalizeRestRequest"
            }
          }
        ],
        "responses": {
          "201": {
            "description": "successful operation",
            "schema": {
              "$ref": "#/definitions/CertificateRestResponse"
            }
          }
        }
      }
    },
    "/v1/certificate/certificaterequest": {
      "post": {
        "tags": [
          "v1/certificate"
        ],
        "summary": "Enrollment with client generated keys for an existing End Entity",
        "description": "Enroll for a certificate given a PEM encoded PKCS#10 CSR.",
        "operationId": "certificateRequest",
        "consumes": [
          "application/json"
        ],
        "produces": [
          "application/json"
        ],
        "parameters": [
          {
            "in": "body",
            "name": "body",
            "required": false,
            "schema": {
              "$ref": "#/definitions/CertificateRequestRestRequest"
            }
          }
        ],
        "responses": {
          "201": {
            "description": "successful operation",
            "schema": {
              "$ref": "#/definitions/CertificateRestResponse"
            }
          }
        }
      }
    },
    "/v2/certificate/status": {
      "get": {
        "tags": [
          "v2/certificate"
        ],
        "summary": "Get the status of this REST Resource",
        "description": "Returns status, API version and EJBCA version.",
        "operationId": "status_3",
        "produces": [
          "application/json"
        ],
        "parameters": [],
        "responses": {
          "200": {
            "description": "successful operation",
            "schema": {
              "$ref": "#/definitions/RestResourceStatusRestResponse"
            }
          }
        }
      }
    },
    "/v2/certificate/search": {
      "post": {
        "tags": [
          "v2/certificate"
        ],
        "summary": "Searches for certificates confirming given criteria and pagination.",
        "description": "Insert as many search criteria as needed. A reference about allowed values for criteria could be found below, under SearchCertificateCriteriaRestRequestV2 model.",
        "operationId": "searchCertificates_1",
        "consumes": [
          "application/json"
        ],
        "produces": [
          "application/json"
        ],
        "parameters": [
          {
            "in": "body",
            "name": "body",
            "description": "Collection of search criterias and pagination information.",
            "required": false,
            "schema": {
              "$ref": "#/definitions/SearchCertificatesRestRequestV2"
            }
          }
        ],
        "responses": {
          "200": {
            "description": "successful operation",
            "schema": {
              "$ref": "#/definitions/SearchCertificatesRestResponseV2"
            }
          }
        }
      }
    },
    "/v1/configdump/status": {
      "get": {
        "tags": [
          "v1/configdump"
        ],
        "summary": "Get the status of this REST Resource",
        "description": "Returns status, API version and EJBCA version.",
        "operationId": "status_4",
        "produces": [
          "application/json"
        ],
        "parameters": [],
        "responses": {
          "200": {
            "description": "successful operation",
            "schema": {
              "$ref": "#/definitions/RestResourceStatusRestResponse"
            }
          }
        }
      }
    },
    "/v1/configdump/{type}/{setting}": {
      "get": {
        "tags": [
          "v1/configdump"
        ],
        "summary": "Get the configuration for a type and setting in JSON.",
        "description": "Returns the configdump data in JSON.",
        "operationId": "getJsonConfigdumpForTypeAndSetting",
        "produces": [
          "application/json"
        ],
        "parameters": [
          {
            "name": "type",
            "in": "path",
            "description": "Configuration type to export.\n\nSupported types are: ACMECONFIG/acme-config, CA/certification-authorities,  CRYPTOTOKEN/crypto-tokens, PUBLISHER/publishers, APPROVALPROFILE/approval-profiles, CERTPROFILE/certificate-profiles, EEPROFILE/end-entity-profiles, SERVICE/services, ROLE/admin-roles, KEYBINDING/internal-key-bindings, ADMINPREFS/admin-preferences, OCSPCONFIG/ocsp-configuration, PEERCONNECTOR/peer-connectors, SCEPCONFIG/scep-config, CMPCONFIG/cmp-config, ESTCONFIG/est-config, VALIDATOR/validators, CTLOG/ct-logs, EXTENDEDKEYUSAGE/extended-key-usage, CERTEXTENSION/custom-certificate-extensions,  OAUTHKEY/trusted-oauth-providers",
            "required": true,
            "type": "string"
          },
          {
            "name": "setting",
            "in": "path",
            "description": "Individual configuration name to export",
            "required": true,
            "type": "string"
          },
          {
            "name": "ignoreerrors",
            "in": "query",
            "description": "Print a warning instead of aborting and throwing an exception on errors.",
            "required": false,
            "type": "boolean",
            "default": false
          },
          {
            "name": "defaults",
            "in": "query",
            "description": "Also include fields having the default value.",
            "required": false,
            "type": "boolean",
            "default": false
          }
        ],
        "responses": {
          "200": {
            "description": "successful operation",
            "schema": {
              "type": "array",
              "items": {
                "type": "string",
                "format": "byte"
              }
            }
          }
        }
      }
    },
    "/v1/configdump/configdump.zip": {
      "get": {
        "tags": [
          "v1/configdump"
        ],
        "summary": "Get the configuration as a ZIP file.",
        "description": "Returns a zip archive of YAML files.",
        "operationId": "getZipExport",
        "produces": [
          "application/zip"
        ],
        "parameters": [
          {
            "name": "ignoreerrors",
            "in": "query",
            "description": "Print a warning instead of aborting and throwing an exception on errors.",
            "required": false,
            "type": "boolean",
            "default": false
          },
          {
            "name": "defaults",
            "in": "query",
            "description": "Also include fields having the default value.",
            "required": false,
            "type": "boolean",
            "default": false
          },
          {
            "name": "externalcas",
            "in": "query",
            "description": "Enables export of external CAs (i.e. CAs where there's only a certificate and nothing else)",
            "required": false,
            "type": "boolean",
            "default": false
          },
          {
            "name": "include",
            "in": "query",
            "description": "Names of items/types to include in the export. The syntax is identical to that of exclude. For items of types that aren't listed, everything is included.",
            "required": false,
            "type": "array",
            "items": {
              "type": "string"
            },
            "collectionFormat": "multi"
          },
          {
            "name": "exclude",
            "in": "query",
            "description": "Names of items/types to exclude in the export, separated by semicolon. Type and name is separated by a colon, and wildcards \"\\*\" are allowed. Both are case-insensitive. E.g. exclude=\"\\*:Example CA;cryptotoken:Example\\*;systemconfiguration:\\*\".\n\nSupported types are: ACMECONFIG/acme-config, CA/certification-authorities,  CRYPTOTOKEN/crypto-tokens, PUBLISHER/publishers, APPROVALPROFILE/approval-profiles, CERTPROFILE/certificate-profiles, EEPROFILE/end-entity-profiles, SERVICE/services, ROLE/admin-roles, KEYBINDING/internal-key-bindings, ADMINPREFS/admin-preferences, OCSPCONFIG/ocsp-configuration, PEERCONNECTOR/peer-connectors, SCEPCONFIG/scep-config, CMPCONFIG/cmp-config, ESTCONFIG/est-config, VALIDATOR/validators, CTLOG/ct-logs, EXTENDEDKEYUSAGE/extended-key-usage, CERTEXTENSION/custom-certificate-extensions,  OAUTHKEY/trusted-oauth-providers",
            "required": false,
            "type": "array",
            "items": {
              "type": "string"
            },
            "collectionFormat": "multi"
          }
        ],
        "responses": {
          "200": {
            "description": "successful operation",
            "schema": {
              "type": "array",
              "items": {
                "type": "string",
                "format": "byte"
              }
            }
          }
        }
      },
      "post": {
        "tags": [
          "v1/configdump"
        ],
        "summary": "Put the configuration as a ZIP file.",
        "description": "",
        "operationId": "postZipImport",
        "consumes": [
          "multipart/form-data"
        ],
        "produces": [
          "application/json"
        ],
        "parameters": [
          {
            "name": "zipfile",
            "in": "formData",
            "description": "A zipfile containing directories of YAML files.",
            "required": false,
            "type": "file"
          },
          {
            "name": "ignoreerrors",
            "in": "formData",
            "description": "Add to warnings instead of aborting on errors.",
            "required": false,
            "type": "boolean",
            "default": false
          },
          {
            "name": "initialize",
            "in": "formData",
            "description": "Generate initial certificate for CAs on import",
            "required": false,
            "type": "boolean",
            "default": false
          },
          {
            "name": "continue",
            "in": "formData",
            "description": "Continue on errors. Default is to abort.",
            "required": false,
            "type": "boolean",
            "default": false
          },
          {
            "name": "overwrite",
            "in": "formData",
            "description": "How to handle already existing configuration. Options are abort,skip,yes",
            "required": false,
            "type": "string",
            "default": "abort",
            "enum": [
              "yes",
              "skip",
              "abort"
            ]
          },
          {
            "name": "resolve",
            "in": "formData",
            "description": "How to resolve missing references. Options are abort,skip,default",
            "required": false,
            "type": "string",
            "default": "abort",
            "enum": [
              "abort",
              "skip",
              "useDefault"
            ]
          }
        ],
        "responses": {
          "200": {
            "description": "successful operation",
            "schema": {
              "$ref": "#/definitions/ConfigdumpResults"
            }
          }
        }
      }
    },
    "/v1/configdump/{type}": {
      "get": {
        "tags": [
          "v1/configdump"
        ],
        "summary": "Get the configuration for type in JSON.",
        "description": "Returns the configdump data in JSON.",
        "operationId": "getJsonConfigdumpForType",
        "produces": [
          "application/json"
        ],
        "parameters": [
          {
            "name": "type",
            "in": "path",
            "description": "Configuration type to export.\n\nSupported types are: ACMECONFIG/acme-config, CA/certification-authorities,  CRYPTOTOKEN/crypto-tokens, PUBLISHER/publishers, APPROVALPROFILE/approval-profiles, CERTPROFILE/certificate-profiles, EEPROFILE/end-entity-profiles, SERVICE/services, ROLE/admin-roles, KEYBINDING/internal-key-bindings, ADMINPREFS/admin-preferences, OCSPCONFIG/ocsp-configuration, PEERCONNECTOR/peer-connectors, SCEPCONFIG/scep-config, CMPCONFIG/cmp-config, ESTCONFIG/est-config, VALIDATOR/validators, CTLOG/ct-logs, EXTENDEDKEYUSAGE/extended-key-usage, CERTEXTENSION/custom-certificate-extensions,  OAUTHKEY/trusted-oauth-providers",
            "required": true,
            "type": "string"
          },
          {
            "name": "ignoreerrors",
            "in": "query",
            "description": "Print a warning instead of aborting and throwing an exception on errors.",
            "required": false,
            "type": "boolean",
            "default": false
          },
          {
            "name": "defaults",
            "in": "query",
            "description": "Also include fields having the default value.",
            "required": false,
            "type": "boolean",
            "default": false
          },
          {
            "name": "externalcas",
            "in": "query",
            "description": "Enables export of external CAs (i.e. CAs where there's only a certificate and nothing else)",
            "required": false,
            "type": "boolean",
            "default": false
          }
        ],
        "responses": {
          "200": {
            "description": "successful operation",
            "schema": {
              "type": "array",
              "items": {
                "type": "string",
                "format": "byte"
              }
            }
          }
        }
      }
    },
    "/v1/configdump": {
      "get": {
        "tags": [
          "v1/configdump"
        ],
        "summary": "Get the configuration in JSON.",
        "description": "Returns the configdump data in JSON.",
        "operationId": "getJsonConfigdump",
        "produces": [
          "application/json"
        ],
        "parameters": [
          {
            "name": "ignoreerrors",
            "in": "query",
            "description": "Print a warning instead of aborting and throwing an exception on errors.",
            "required": false,
            "type": "boolean",
            "default": false
          },
          {
            "name": "defaults",
            "in": "query",
            "description": "Also include fields having the default value.",
            "required": false,
            "type": "boolean",
            "default": false
          },
          {
            "name": "externalcas",
            "in": "query",
            "description": "Enables export of external CAs (i.e. CAs where there's only a certificate and nothing else)",
            "required": false,
            "type": "boolean",
            "default": false
          },
          {
            "name": "include",
            "in": "query",
            "description": "Names of items/types to include in the export. The syntax is identical to that of exclude. For items of types that aren't listed, everything is included.",
            "required": false,
            "type": "array",
            "items": {
              "type": "string"
            },
            "collectionFormat": "multi"
          },
          {
            "name": "exclude",
            "in": "query",
            "description": "Names of items/types to exclude in the export, separated by semicolon. Type and name is separated by a colon, and wildcards \"\\*\" are allowed. Both are case-insensitive. E.g. exclude=\"\\*:Example CA;cryptotoken:Example\\*;systemconfiguration:\\*\".\n\nSupported types are: ACMECONFIG/acme-config, CA/certification-authorities,  CRYPTOTOKEN/crypto-tokens, PUBLISHER/publishers, APPROVALPROFILE/approval-profiles, CERTPROFILE/certificate-profiles, EEPROFILE/end-entity-profiles, SERVICE/services, ROLE/admin-roles, KEYBINDING/internal-key-bindings, ADMINPREFS/admin-preferences, OCSPCONFIG/ocsp-configuration, PEERCONNECTOR/peer-connectors, SCEPCONFIG/scep-config, CMPCONFIG/cmp-config, ESTCONFIG/est-config, VALIDATOR/validators, CTLOG/ct-logs, EXTENDEDKEYUSAGE/extended-key-usage, CERTEXTENSION/custom-certificate-extensions,  OAUTHKEY/trusted-oauth-providers",
            "required": false,
            "type": "array",
            "items": {
              "type": "string"
            },
            "collectionFormat": "multi"
          }
        ],
        "responses": {
          "200": {
            "description": "successful operation",
            "schema": {
              "type": "array",
              "items": {
                "type": "string",
                "format": "byte"
              }
            }
          }
        }
      },
      "post": {
        "tags": [
          "v1/configdump"
        ],
        "summary": "Put the configuration in JSON.",
        "description": "",
        "operationId": "postJsonImport",
        "consumes": [
          "application/json"
        ],
        "produces": [
          "application/json"
        ],
        "parameters": [
          {
            "name": "ignoreerrors",
            "in": "query",
            "description": "Add to warnings instead of aborting on errors.",
            "required": false,
            "type": "boolean",
            "default": false
          },
          {
            "name": "initialize",
            "in": "query",
            "description": "Generate initial certificate for CAs on import",
            "required": false,
            "type": "boolean",
            "default": false
          },
          {
            "name": "continue",
            "in": "query",
            "description": "Continue on errors. Default is to abort.",
            "required": false,
            "type": "boolean",
            "default": false
          },
          {
            "name": "overwrite",
            "in": "query",
            "description": "How to handle already existing configuration. Options are abort,skip,yes",
            "required": false,
            "type": "string",
            "default": "abort",
            "enum": [
              "yes",
              "skip",
              "abort"
            ]
          },
          {
            "name": "resolve",
            "in": "query",
            "description": "How to resolve missing references. Options are abort,skip,default",
            "required": false,
            "type": "string",
            "default": "abort",
            "enum": [
              "abort",
              "skip",
              "useDefault"
            ]
          },
          {
            "in": "body",
            "name": "body",
            "description": "JSON data in configdump format",
            "required": false,
            "schema": {
              "type": "string"
            }
          }
        ],
        "responses": {
          "200": {
            "description": "successful operation",
            "schema": {
              "$ref": "#/definitions/ConfigdumpResults"
            }
          }
        }
      }
    },
<<<<<<< HEAD
    "/v1/ssh/{ca_name}/pubkey": {
            "put": {
                "tags": ["v1/ssh"],
                "summary": "Public Key",
                "description": "Retrieve",
                "operationId": "pubkey",
                "produces": ["application/json"],
                "parameters": [],
                "responses": {
                    "200": {
                        "description": "successful operation",
                        "schema": {
                            "$ref": "#/definitions/SshPublicKeyRestResponse"
                        }
                    }
                }
            }
        },
    "definitions": {
        "RestResourceStatusRestResponse": {
            "type": "object",
            "properties": {
                "status": {
                    "type": "string"
                },
                "version": {
                    "type": "string"
                },
                "revision": {
                    "type": "string"
                }
=======
    "/v1/cryptotoken/status": {
      "get": {
        "tags": [
          "v1/cryptotoken"
        ],
        "summary": "Get the status of this REST Resource",
        "description": "Returns status, API version and EJBCA version.",
        "operationId": "status_5",
        "produces": [
          "application/json"
        ],
        "parameters": [],
        "responses": {
          "200": {
            "description": "successful operation",
            "schema": {
              "$ref": "#/definitions/RestResourceStatusRestResponse"
>>>>>>> 507e281a
            }
          }
        }
      }
    },
    "/v1/cryptotoken/{cryptotoken_name}/{key_pair_alias}/removekeys": {
      "post": {
        "tags": [
          "v1/cryptotoken"
        ],
        "summary": "Remove keys",
        "description": "Remove a key pair given crypto token name and key pair alias to be removed.",
        "operationId": "removeKeys",
        "produces": [
          "application/json"
        ],
        "parameters": [
          {
            "name": "cryptotoken_name",
            "in": "path",
            "description": "Name of the token to remove keys for.",
            "required": true,
            "type": "string"
          },
          {
            "name": "key_pair_alias",
            "in": "path",
            "description": "Alias for the key to be removed from the crypto token.",
            "required": true,
            "type": "string"
          }
        ],
        "responses": {
          "default": {
            "description": "successful operation"
          }
        }
      }
    },
    "/v1/cryptotoken/{cryptotoken_name}/activate": {
      "put": {
        "tags": [
          "v1/cryptotoken"
        ],
        "summary": "Activate a Crypto Token",
        "description": "Activates Crypto Token given name and activation code",
        "operationId": "activate_1",
        "produces": [
          "application/json"
        ],
        "parameters": [
          {
            "name": "cryptotoken_name",
            "in": "path",
            "description": "Name of the token to activate",
            "required": true,
            "type": "string"
          },
          {
            "in": "body",
            "name": "body",
            "description": "activation code",
            "required": false,
            "schema": {
              "$ref": "#/definitions/CryptoTokenActivationRestRequest"
            }
          }
        ],
        "responses": {
          "default": {
            "description": "successful operation"
          }
        }
      }
    },
    "/v1/cryptotoken/{cryptotoken_name}/deactivate": {
      "put": {
        "tags": [
          "v1/cryptotoken"
        ],
        "summary": "Deactivate a Crypto Token",
        "description": "Deactivates Crypto Token given name",
        "operationId": "deactivate_1",
        "produces": [
          "application/json"
        ],
        "parameters": [
          {
            "name": "cryptotoken_name",
            "in": "path",
            "description": "Name of the token to deactivate",
            "required": true,
            "type": "string"
          }
        ],
        "responses": {
          "default": {
            "description": "successful operation"
          }
        }
      }
    },
    "/v1/cryptotoken/{cryptotoken_name}/generatekeys": {
      "post": {
        "tags": [
          "v1/cryptotoken"
        ],
        "summary": "Generate keys",
        "description": "Generates a key pair given crypto token name, key pair alias, key algorithm and key specification",
        "operationId": "generateKeys",
        "produces": [
          "application/json"
        ],
        "parameters": [
          {
            "name": "cryptotoken_name",
            "in": "path",
            "description": "Name of the token to generate keys for",
            "required": true,
            "type": "string"
          },
          {
            "in": "body",
            "name": "body",
            "required": false,
            "schema": {
              "$ref": "#/definitions/CryptoTokenKeyGenerationRestRequest"
            }
          }
        ],
        "responses": {
          "default": {
            "description": "successful operation"
          }
        }
      }
    },
    "/v1/endentity": {
      "post": {
        "tags": [
          "v1/endentity"
        ],
        "summary": "Add new end entity, if it does not exist",
        "description": "Register new end entity based on provided registration data",
        "operationId": "add",
        "consumes": [
          "application/json"
        ],
        "produces": [
          "application/json"
        ],
        "parameters": [
          {
            "in": "body",
            "name": "body",
            "description": "request",
            "required": false,
            "schema": {
              "$ref": "#/definitions/AddEndEntityRestRequest"
            }
          }
        ],
        "responses": {
          "default": {
            "description": "successful operation"
          }
        }
      }
    },
    "/v1/endentity/status": {
      "get": {
        "tags": [
          "v1/endentity"
        ],
        "summary": "Get the status of this REST Resource",
        "description": "Returns status, API version and EJBCA version.",
        "operationId": "status_6",
        "produces": [
          "application/json"
        ],
        "parameters": [],
        "responses": {
          "200": {
            "description": "successful operation",
            "schema": {
              "$ref": "#/definitions/RestResourceStatusRestResponse"
            }
          }
        }
      }
    },
    "/v1/endentity/{endentity_name}": {
      "delete": {
        "tags": [
          "v1/endentity"
        ],
        "summary": "Deletes end entity",
        "description": "Deletes specified end entity and keeps certificate information untouched, if end entity does not exist success is still returned",
        "operationId": "delete",
        "consumes": [
          "application/json"
        ],
        "produces": [
          "application/json"
        ],
        "parameters": [
          {
            "name": "endentity_name",
            "in": "path",
            "description": "Name of the end entity",
            "required": true,
            "type": "string"
          }
        ],
        "responses": {
          "default": {
            "description": "successful operation"
          }
        }
      }
    },
    "/v1/endentity/search": {
      "post": {
        "tags": [
          "v1/endentity"
        ],
        "summary": "Searches for end entity confirming given criteria.",
        "description": "Insert as many search criteria as needed. A reference about allowed values for criteria could be found below, under SearchEndEntityCriteriaRestRequest model.",
        "operationId": "search",
        "consumes": [
          "application/json"
        ],
        "produces": [
          "application/json"
        ],
        "parameters": [
          {
            "in": "body",
            "name": "body",
            "description": "Maximum number of results and collection of search criterias.",
            "required": false,
            "schema": {
              "$ref": "#/definitions/SearchEndEntitiesRestRequest"
            }
<<<<<<< HEAD
        },  
        "CertificateRestResponseV2": {
            "type": "object",
            "properties": {
                "certificate": {
                    "type": "array",
                    "items": {
                        "type": "string",
                        "format": "byte"
                    }
                },
                "serial_number": {
                    "type": "string"
                },
                "response_format": {
                    "type": "string"
                }
            }
        },
         "SshPublicKeyRestResponse": {
            "type": "object",
            "properties": {
                "response": {
                    "type": "array",
                    "items": {
                        "type": "byte",
                        "format": "byte"
                    }
                },
                "caName": {
                    "type": "string"
                }
            }
        },
        "AddEndEntityRestRequest": {
            "type": "object",
            "properties": {
                "username": {
                    "type": "string"
                },
                "password": {
                    "type": "string"
                },
                "dn": {
                    "type": "string"
                },
                "subject_alt_name": {
                    "type": "string"
                },
                "email": {
                    "type": "string",
                    "format": "date-time"
                },
                "extension_data": {
                    "type": "array",
                    "items": {
                        "$ref": "#/definitions/ExtendedInformationRestRequestComponent"
                    }
                },
                "ca_name": {
                    "type": "string"
                },
                "certificate_profile_name": {
                    "type": "string"
                },
                "endEntity_profile_name": {
                    "type": "string"
                },
                "token": {
                    "type": "string",
                    "enum": ["USERGENERATED", "P12", "BCFKS", "JKS", "PEM"]
                },
                "account_binding_id": {
                    "type": "string"
                }
=======
          }
        ],
        "responses": {
          "200": {
            "description": "successful operation",
            "schema": {
              "$ref": "#/definitions/SearchEndEntitiesRestResponse"
            }
          }
        }
      }
    },
    "/v1/endentity/{endentity_name}/setstatus": {
      "post": {
        "tags": [
          "v1/endentity"
        ],
        "summary": "Edits end entity setting new status",
        "description": "Edit status, password and token type of related end entity",
        "operationId": "setstatus",
        "consumes": [
          "application/json"
        ],
        "produces": [
          "application/json"
        ],
        "parameters": [
          {
            "name": "endentity_name",
            "in": "path",
            "description": "Name of the end entity to edit status for",
            "required": true,
            "type": "string"
          },
          {
            "in": "body",
            "name": "body",
            "description": "request",
            "required": false,
            "schema": {
              "$ref": "#/definitions/SetEndEntityStatusRestRequest"
>>>>>>> 507e281a
            }
          }
        ],
        "responses": {
          "default": {
            "description": "successful operation"
          }
        }
      }
    },
    "/v1/endentity/{endentity_name}/revoke": {
      "put": {
        "tags": [
          "v1/endentity"
        ],
        "summary": "Revokes all end entity certificates",
        "description": "Revokes all certificates associated with given end entity name with specified reason code (see RFC 5280 Section 5.3.1), and optionally deletes the end entity",
        "operationId": "revoke",
        "consumes": [
          "application/json"
        ],
        "produces": [
          "application/json"
        ],
        "parameters": [
          {
            "name": "endentity_name",
            "in": "path",
            "description": "Name of the end entity",
            "required": true,
            "type": "string"
          },
          {
            "in": "body",
            "name": "body",
            "description": "request",
            "required": false,
            "schema": {
              "$ref": "#/definitions/EndEntityRevocationRestRequest"
            }
          }
        ],
        "responses": {
          "default": {
            "description": "successful operation"
          }
        }
      }
    },
    "/v2/endentity/status": {
      "get": {
        "tags": [
          "v2/endentity"
        ],
        "summary": "Get the status of this REST Resource",
        "description": "Returns status, API version and EJBCA version.",
        "operationId": "status_7",
        "produces": [
          "application/json"
        ],
        "parameters": [],
        "responses": {
          "200": {
            "description": "successful operation",
            "schema": {
              "$ref": "#/definitions/RestResourceStatusRestResponse"
            }
          }
        }
      }
    },
    "/v2/endentity/search": {
      "post": {
        "tags": [
          "v2/endentity"
        ],
        "summary": "Searches and sorts for end entity conforming given criteria.",
        "description": "Insert as many search criteria as needed and optionally a sorting criteria. A reference about allowed values for criteria could be found below, under SearchEndEntityCriteriaRestRequestV2 model.",
        "operationId": "sortedSearch",
        "consumes": [
          "application/json"
        ],
        "produces": [
          "application/json"
        ],
        "parameters": [
          {
            "in": "body",
            "name": "body",
            "description": "Maximum number of results and collection of search criterias.",
            "required": false,
            "schema": {
              "$ref": "#/definitions/SearchEndEntitiesRestRequestV2"
            }
          }
        ],
        "responses": {
          "200": {
            "description": "successful operation",
            "schema": {
              "$ref": "#/definitions/SearchEndEntitiesRestResponse"
            }
          }
        }
      }
    }
  },
  "definitions": {
    "RestResourceStatusRestResponse": {
      "type": "object",
      "properties": {
        "status": {
          "type": "string"
        },
        "version": {
          "type": "string"
        },
        "revision": {
          "type": "string"
        }
      }
    },
    "CaInfoRestResponse": {
      "type": "object",
      "properties": {
        "id": {
          "type": "integer",
          "format": "int32"
        },
        "name": {
          "type": "string"
        },
        "subject_dn": {
          "type": "string"
        },
        "issuer_dn": {
          "type": "string"
        },
        "expiration_date": {
          "type": "string",
          "format": "date-time"
        }
      }
    },
    "CaInfosRestResponse": {
      "type": "object",
      "properties": {
        "certificate_authorities": {
          "type": "array",
          "items": {
            "$ref": "#/definitions/CaInfoRestResponse"
          }
        }
      }
    },
    "CreateCrlRestResponse": {
      "type": "object",
      "properties": {
        "issuer_dn": {
          "type": "string"
        },
        "latest_crl_version": {
          "type": "integer",
          "format": "int32"
        },
        "latest_delta_crl_version": {
          "type": "integer",
          "format": "int32"
        },
        "latest_partition_crl_versions": {
          "type": "object",
          "additionalProperties": {
            "type": "integer",
            "format": "int32"
          }
        },
        "latest_partition_delta_crl_versions": {
          "type": "object",
          "additionalProperties": {
            "type": "integer",
            "format": "int32"
          }
        },
        "all_success": {
          "type": "boolean"
        }
      }
    },
    "CrlRestResponse": {
      "type": "object",
      "properties": {
        "crl": {
          "type": "array",
          "items": {
            "type": "string",
            "format": "byte"
          }
        },
        "response_format": {
          "type": "string"
        }
      }
    },
    "RevokeStatusRestResponse": {
      "type": "object",
      "properties": {
        "issuer_dn": {
          "type": "string"
        },
        "serial_number": {
          "type": "string"
        },
        "revocation_reason": {
          "type": "string"
        },
        "revocation_date": {
          "type": "string",
          "format": "date-time"
        },
        "message": {
          "type": "string"
        },
        "revoked": {
          "type": "boolean"
        }
      }
    },
    "CertificateRestResponse": {
      "type": "object",
      "properties": {
        "certificate": {
          "type": "array",
          "items": {
            "type": "string",
            "format": "byte"
          }
        },
        "serial_number": {
          "type": "string"
        },
        "response_format": {
          "type": "string"
        },
        "certificate_chain": {
          "type": "array",
          "items": {
            "type": "array",
            "items": {
              "type": "string",
              "format": "byte"
            }
          }
        },
        "certificate_profile": {
          "type": "string"
        },
        "end_entity_profile": {
          "type": "string"
        }
      }
    },
    "SearchCertificatesRestResponse": {
      "type": "object",
      "properties": {
        "certificates": {
          "type": "array",
          "items": {
            "$ref": "#/definitions/CertificateRestResponse"
          }
        },
        "more_results": {
          "type": "boolean"
        }
      }
    },
    "SearchCertificateCriteriaRestRequest": {
      "type": "object",
      "properties": {
        "property": {
          "type": "string"
        },
        "value": {
          "type": "string"
        },
        "operation": {
          "type": "string"
        }
      }
    },
    "SearchCertificatesRestRequest": {
      "type": "object",
      "properties": {
        "max_number_of_results": {
          "type": "integer",
          "format": "int32"
        },
        "criteria": {
          "type": "array",
          "items": {
            "$ref": "#/definitions/SearchCertificateCriteriaRestRequest"
          }
        }
      }
    },
    "EnrollCertificateRestRequest": {
      "type": "object",
      "properties": {
        "certificate_request": {
          "type": "string"
        },
        "certificate_profile_name": {
          "type": "string"
        },
        "end_entity_profile_name": {
          "type": "string"
        },
        "certificate_authority_name": {
          "type": "string"
        },
        "username": {
          "type": "string"
        },
        "password": {
          "type": "string"
        },
        "account_binding_id": {
          "type": "string"
        },
        "include_chain": {
          "type": "boolean"
        },
        "email": {
          "type": "string"
        }
      }
    },
    "KeyStoreRestRequest": {
      "type": "object",
      "properties": {
        "username": {
          "type": "string"
        },
        "password": {
          "type": "string"
        },
        "key_alg": {
          "type": "string"
        },
        "key_spec": {
          "type": "string"
        }
      }
    },
    "CertificatesRestResponse": {
      "type": "object",
      "properties": {
        "certificates": {
          "type": "array",
          "items": {
            "$ref": "#/definitions/CertificateRestResponse"
          }
        }
      }
    },
    "ExpiringCertificatesRestResponse": {
      "type": "object",
      "properties": {
        "pagination_rest_response_component": {
          "$ref": "#/definitions/PaginationRestResponseComponent"
        },
        "certificates_rest_response": {
          "$ref": "#/definitions/CertificatesRestResponse"
        }
      }
    },
    "PaginationRestResponseComponent": {
      "type": "object",
      "properties": {
        "more_results": {
          "type": "boolean"
        },
        "next_offset": {
          "type": "integer",
          "format": "int32"
        },
        "number_of_results": {
          "type": "integer",
          "format": "int32"
        }
      }
    },
    "FinalizeRestRequest": {
      "type": "object",
      "properties": {
        "response_format": {
          "type": "string"
        },
        "password": {
          "type": "string"
        },
        "key_alg": {
          "type": "string"
        },
        "key_spec": {
          "type": "string"
        }
      }
    },
    "CertificateRequestRestRequest": {
      "type": "object",
      "properties": {
        "certificate_request": {
          "type": "string"
        },
        "username": {
          "type": "string"
        },
        "password": {
          "type": "string"
        },
        "include_chain": {
          "type": "boolean"
        },
        "certificate_authority_name": {
          "type": "string"
        }
      }
    },
    "CertificateRestResponseV2": {
      "type": "object",
      "properties": {
        "fingerprint": {
          "type": "string",
          "readOnly": true
        },
        "c_afingerprint": {
          "type": "string",
          "readOnly": true
        },
        "certificate_profile_id": {
          "type": "integer",
          "format": "int32",
          "readOnly": true
        },
        "end_entity_profile_id": {
          "type": "integer",
          "format": "int32",
          "readOnly": true
        },
        "expire_date": {
          "type": "integer",
          "format": "int64",
          "readOnly": true
        },
        "issuer_dn": {
          "type": "string",
          "readOnly": true
        },
        "not_before": {
          "type": "integer",
          "format": "int64",
          "readOnly": true
        },
        "revocation_date": {
          "type": "integer",
          "format": "int64",
          "readOnly": true
        },
        "revocation_reason": {
          "type": "integer",
          "format": "int32",
          "readOnly": true
        },
        "serial_number": {
          "type": "string",
          "readOnly": true
        },
        "status": {
          "type": "integer",
          "format": "int32",
          "readOnly": true
        },
        "subject_alt_name": {
          "type": "string",
          "readOnly": true
        },
        "subject_dn": {
          "type": "string",
          "readOnly": true
        },
        "subject_key_id": {
          "type": "string",
          "readOnly": true
        },
        "tag": {
          "type": "string",
          "readOnly": true
        },
        "type": {
          "type": "integer",
          "format": "int32",
          "readOnly": true
        },
        "udpate_time": {
          "type": "integer",
          "format": "int64",
          "readOnly": true
        },
        "username": {
          "type": "string",
          "readOnly": true
        },
        "base64_cert": {
          "type": "array",
          "readOnly": true,
          "items": {
            "type": "string",
            "format": "byte"
          }
        },
        "certificate_request": {
          "type": "string",
          "readOnly": true
        },
        "crl_partition_index": {
          "type": "integer",
          "format": "int32",
          "readOnly": true
        }
      }
    },
    "PaginationSummary": {
      "type": "object",
      "properties": {
        "page_size": {
          "type": "integer",
          "format": "int32"
        },
        "current_page": {
          "type": "integer",
          "format": "int32"
        },
        "total_certs": {
          "type": "integer",
          "format": "int64"
        }
      }
    },
    "SearchCertificatesRestResponseV2": {
      "type": "object",
      "properties": {
        "certificates": {
          "type": "array",
          "items": {
            "$ref": "#/definitions/CertificateRestResponseV2"
          }
        },
        "pagination_summary": {
          "$ref": "#/definitions/PaginationSummary"
        }
      }
    },
    "Pagination": {
      "type": "object",
      "properties": {
        "page_size": {
          "type": "integer",
          "format": "int32"
        },
        "current_page": {
          "type": "integer",
          "format": "int32"
        }
      }
    },
    "SearchCertificateSortRestRequest": {
      "type": "object",
      "properties": {
        "property": {
          "type": "string"
        },
        "operation": {
          "type": "string"
        }
      }
    },
    "SearchCertificatesRestRequestV2": {
      "type": "object",
      "properties": {
        "pagination": {
          "$ref": "#/definitions/Pagination"
        },
        "sort": {
          "$ref": "#/definitions/SearchCertificateSortRestRequest"
        },
        "criteria": {
          "type": "array",
          "items": {
            "$ref": "#/definitions/SearchCertificateCriteriaRestRequest"
          }
        }
      }
    },
    "ConfigdumpResults": {
      "type": "object",
      "properties": {
        "success": {
          "type": "boolean"
        },
        "errors": {
          "type": "array",
          "items": {
            "type": "string"
          }
        },
        "warnings": {
          "type": "array",
          "items": {
            "type": "string"
          }
        }
      }
    },
    "CryptoTokenActivationRestRequest": {
      "type": "object",
      "properties": {
        "activation_code": {
          "type": "string"
        }
      }
    },
    "CryptoTokenKeyGenerationRestRequest": {
      "type": "object",
      "properties": {
        "key_pair_alias": {
          "type": "string"
        },
        "key_alg": {
          "type": "string"
        },
        "key_spec": {
          "type": "string"
        }
      }
    },
    "AddEndEntityRestRequest": {
      "type": "object",
      "properties": {
        "username": {
          "type": "string"
        },
        "password": {
          "type": "string"
        },
        "subject_dn": {
          "type": "string"
        },
        "subject_alt_name": {
          "type": "string"
        },
        "email": {
          "type": "string"
        },
        "extension_data": {
          "type": "array",
          "items": {
            "$ref": "#/definitions/ExtendedInformationRestRequestComponent"
          }
        },
        "ca_name": {
          "type": "string"
        },
        "certificate_profile_name": {
          "type": "string"
        },
        "end_entity_profile_name": {
          "type": "string"
        },
        "token": {
          "type": "string"
        },
        "account_binding_id": {
          "type": "string"
        }
      }
    },
    "ExtendedInformationRestRequestComponent": {
      "type": "object",
      "properties": {
        "name": {
          "type": "string"
        },
        "value": {
          "type": "string"
        }
      }
    },
    "EndEntityRestResponse": {
      "type": "object",
      "properties": {
        "username": {
          "type": "string"
        },
        "dn": {
          "type": "string"
        },
        "subject_alt_name": {
          "type": "string"
        },
        "email": {
          "type": "string"
        },
        "status": {
          "type": "string"
        },
        "token": {
          "type": "string"
        },
        "extension_data": {
          "type": "array",
          "items": {
            "$ref": "#/definitions/ExtendedInformationRestResponseComponent"
          }
        }
      }
    },
    "ExtendedInformationRestResponseComponent": {
      "type": "object",
      "properties": {
        "name": {
          "type": "string"
        },
        "value": {
          "type": "string"
        }
      }
    },
    "SearchEndEntitiesRestResponse": {
      "type": "object",
      "properties": {
        "end_entities": {
          "type": "array",
          "items": {
            "$ref": "#/definitions/EndEntityRestResponse"
          }
        },
        "more_results": {
          "type": "boolean"
        }
      }
    },
    "SearchEndEntitiesRestRequest": {
      "type": "object",
      "properties": {
        "max_number_of_results": {
          "type": "integer",
          "format": "int32"
        },
        "current_page": {
          "type": "integer",
          "format": "int32"
        },
        "criteria": {
          "type": "array",
          "items": {
            "$ref": "#/definitions/SearchEndEntityCriteriaRestRequest"
          }
        }
      }
    },
    "SearchEndEntityCriteriaRestRequest": {
      "type": "object",
      "properties": {
        "property": {
          "type": "string"
        },
        "value": {
          "type": "string"
        },
        "operation": {
          "type": "string"
        }
      }
    },
    "SetEndEntityStatusRestRequest": {
      "type": "object",
      "properties": {
        "password": {
          "type": "string"
        },
        "token": {
          "type": "string"
        },
        "status": {
          "type": "string"
        }
      }
    },
    "EndEntityRevocationRestRequest": {
      "type": "object",
      "properties": {
        "reason_code": {
          "type": "integer",
          "format": "int32"
        },
        "delete": {
          "type": "boolean"
        }
      }
    },
    "SearchEndEntitiesRestRequestV2": {
      "type": "object",
      "properties": {
        "max_number_of_results": {
          "type": "integer",
          "format": "int32"
        },
        "current_page": {
          "type": "integer",
          "format": "int32"
        },
        "criteria": {
          "type": "array",
          "items": {
            "$ref": "#/definitions/SearchEndEntityCriteriaRestRequest"
          }
        },
        "sort_operation": {
          "$ref": "#/definitions/SearchEndEntitiesSortRestRequest"
        }
      }
    },
    "SearchEndEntitiesSortRestRequest": {
      "type": "object",
      "properties": {
        "property": {
          "type": "string"
        },
        "operation": {
          "type": "string"
        }
      }
    }
  }
}<|MERGE_RESOLUTION|>--- conflicted
+++ resolved
@@ -1,47 +1,4 @@
 {
-<<<<<<< HEAD
-    "swagger": "2.0",
-    "info": {
-        "description": "API reference documentation.",
-        "version": "1.0",
-        "title": "EJBCA REST Interface"
-    },
-    "basePath": "/ejbca/ejbca-rest-api",
-    "tags": [{
-            "name": "v1/ca_management"
-        }, {
-            "name": "v1/ca"
-        }, {
-            "name": "v1/certificate"
-        }, {
-            "name": "v2/certificate"
-        }, {
-            "name": "v1/cryptotoken"
-        }, {
-            "name": "v1/endentity"
-        }, {
-            "name": "v1/ssh"
-        }
-    ],
-    "schemes": ["https"],
-    "paths": {
-        "/v1/ca_management/status": {
-            "get": {
-                "tags": ["v1/ca_management"],
-                "summary": "Get the status of this REST Resource",
-                "description": "Returns status, API version and EJBCA version.",
-                "operationId": "status",
-                "produces": ["application/json"],
-                "parameters": [],
-                "responses": {
-                    "200": {
-                        "description": "successful operation",
-                        "schema": {
-                            "$ref": "#/definitions/RestResourceStatusRestResponse"
-                        }
-                    }
-                }
-=======
   "swagger": "2.0",
   "info": {
     "description": "API reference documentation.",
@@ -73,6 +30,9 @@
     },
     {
       "name": "v2/endentity"
+    }, 
+    {
+      "name": "v1/ssh"
     }
   ],
   "schemes": [
@@ -96,7 +56,6 @@
             "description": "successful operation",
             "schema": {
               "$ref": "#/definitions/RestResourceStatusRestResponse"
->>>>>>> 507e281a
             }
           }
         }
@@ -1199,7 +1158,62 @@
         }
       }
     },
-<<<<<<< HEAD
+    "/v1/cryptotoken/status": {
+      "get": {
+        "tags": [
+          "v1/cryptotoken"
+        ],
+        "summary": "Get the status of this REST Resource",
+        "description": "Returns status, API version and EJBCA version.",
+        "operationId": "status_5",
+        "produces": [
+          "application/json"
+        ],
+        "parameters": [],
+        "responses": {
+          "200": {
+            "description": "successful operation",
+            "schema": {
+              "$ref": "#/definitions/RestResourceStatusRestResponse"
+            }
+          }
+        }
+      }
+    },
+    "/v1/cryptotoken/{cryptotoken_name}/{key_pair_alias}/removekeys": {
+      "post": {
+        "tags": [
+          "v1/cryptotoken"
+        ],
+        "summary": "Remove keys",
+        "description": "Remove a key pair given crypto token name and key pair alias to be removed.",
+        "operationId": "removeKeys",
+        "produces": [
+          "application/json"
+        ],
+        "parameters": [
+          {
+            "name": "cryptotoken_name",
+            "in": "path",
+            "description": "Name of the token to remove keys for.",
+            "required": true,
+            "type": "string"
+          },
+          {
+            "name": "key_pair_alias",
+            "in": "path",
+            "description": "Alias for the key to be removed from the crypto token.",
+            "required": true,
+            "type": "string"
+          }
+        ],
+        "responses": {
+          "default": {
+            "description": "successful operation"
+          }
+        }
+      }
+    },
     "/v1/ssh/{ca_name}/pubkey": {
             "put": {
                 "tags": ["v1/ssh"],
@@ -1218,77 +1232,6 @@
                 }
             }
         },
-    "definitions": {
-        "RestResourceStatusRestResponse": {
-            "type": "object",
-            "properties": {
-                "status": {
-                    "type": "string"
-                },
-                "version": {
-                    "type": "string"
-                },
-                "revision": {
-                    "type": "string"
-                }
-=======
-    "/v1/cryptotoken/status": {
-      "get": {
-        "tags": [
-          "v1/cryptotoken"
-        ],
-        "summary": "Get the status of this REST Resource",
-        "description": "Returns status, API version and EJBCA version.",
-        "operationId": "status_5",
-        "produces": [
-          "application/json"
-        ],
-        "parameters": [],
-        "responses": {
-          "200": {
-            "description": "successful operation",
-            "schema": {
-              "$ref": "#/definitions/RestResourceStatusRestResponse"
->>>>>>> 507e281a
-            }
-          }
-        }
-      }
-    },
-    "/v1/cryptotoken/{cryptotoken_name}/{key_pair_alias}/removekeys": {
-      "post": {
-        "tags": [
-          "v1/cryptotoken"
-        ],
-        "summary": "Remove keys",
-        "description": "Remove a key pair given crypto token name and key pair alias to be removed.",
-        "operationId": "removeKeys",
-        "produces": [
-          "application/json"
-        ],
-        "parameters": [
-          {
-            "name": "cryptotoken_name",
-            "in": "path",
-            "description": "Name of the token to remove keys for.",
-            "required": true,
-            "type": "string"
-          },
-          {
-            "name": "key_pair_alias",
-            "in": "path",
-            "description": "Alias for the key to be removed from the crypto token.",
-            "required": true,
-            "type": "string"
-          }
-        ],
-        "responses": {
-          "default": {
-            "description": "successful operation"
-          }
-        }
-      }
-    },
     "/v1/cryptotoken/{cryptotoken_name}/activate": {
       "put": {
         "tags": [
@@ -1494,27 +1437,155 @@
             "schema": {
               "$ref": "#/definitions/SearchEndEntitiesRestRequest"
             }
-<<<<<<< HEAD
-        },  
-        "CertificateRestResponseV2": {
-            "type": "object",
-            "properties": {
-                "certificate": {
-                    "type": "array",
-                    "items": {
-                        "type": "string",
-                        "format": "byte"
-                    }
-                },
-                "serial_number": {
-                    "type": "string"
-                },
-                "response_format": {
-                    "type": "string"
-                }
-            }
-        },
-         "SshPublicKeyRestResponse": {
+          }
+        ],
+        "responses": {
+          "200": {
+            "description": "successful operation",
+            "schema": {
+              "$ref": "#/definitions/SearchEndEntitiesRestResponse"
+            }
+          }
+        }
+      }
+    },
+    "/v1/endentity/{endentity_name}/setstatus": {
+      "post": {
+        "tags": [
+          "v1/endentity"
+        ],
+        "summary": "Edits end entity setting new status",
+        "description": "Edit status, password and token type of related end entity",
+        "operationId": "setstatus",
+        "consumes": [
+          "application/json"
+        ],
+        "produces": [
+          "application/json"
+        ],
+        "parameters": [
+          {
+            "name": "endentity_name",
+            "in": "path",
+            "description": "Name of the end entity to edit status for",
+            "required": true,
+            "type": "string"
+          },
+          {
+            "in": "body",
+            "name": "body",
+            "description": "request",
+            "required": false,
+            "schema": {
+              "$ref": "#/definitions/SetEndEntityStatusRestRequest"
+            }
+          }
+        ],
+        "responses": {
+          "default": {
+            "description": "successful operation"
+          }
+        }
+      }
+    },
+    "/v1/endentity/{endentity_name}/revoke": {
+      "put": {
+        "tags": [
+          "v1/endentity"
+        ],
+        "summary": "Revokes all end entity certificates",
+        "description": "Revokes all certificates associated with given end entity name with specified reason code (see RFC 5280 Section 5.3.1), and optionally deletes the end entity",
+        "operationId": "revoke",
+        "consumes": [
+          "application/json"
+        ],
+        "produces": [
+          "application/json"
+        ],
+        "parameters": [
+          {
+            "name": "endentity_name",
+            "in": "path",
+            "description": "Name of the end entity",
+            "required": true,
+            "type": "string"
+          },
+          {
+            "in": "body",
+            "name": "body",
+            "description": "request",
+            "required": false,
+            "schema": {
+              "$ref": "#/definitions/EndEntityRevocationRestRequest"
+            }
+          }
+        ],
+        "responses": {
+          "default": {
+            "description": "successful operation"
+          }
+        }
+      }
+    },
+    "/v2/endentity/status": {
+      "get": {
+        "tags": [
+          "v2/endentity"
+        ],
+        "summary": "Get the status of this REST Resource",
+        "description": "Returns status, API version and EJBCA version.",
+        "operationId": "status_7",
+        "produces": [
+          "application/json"
+        ],
+        "parameters": [],
+        "responses": {
+          "200": {
+            "description": "successful operation",
+            "schema": {
+              "$ref": "#/definitions/RestResourceStatusRestResponse"
+            }
+          }
+        }
+      }
+    },
+    "/v2/endentity/search": {
+      "post": {
+        "tags": [
+          "v2/endentity"
+        ],
+        "summary": "Searches and sorts for end entity conforming given criteria.",
+        "description": "Insert as many search criteria as needed and optionally a sorting criteria. A reference about allowed values for criteria could be found below, under SearchEndEntityCriteriaRestRequestV2 model.",
+        "operationId": "sortedSearch",
+        "consumes": [
+          "application/json"
+        ],
+        "produces": [
+          "application/json"
+        ],
+        "parameters": [
+          {
+            "in": "body",
+            "name": "body",
+            "description": "Maximum number of results and collection of search criterias.",
+            "required": false,
+            "schema": {
+              "$ref": "#/definitions/SearchEndEntitiesRestRequestV2"
+            }
+          }
+        ],
+        "responses": {
+          "200": {
+            "description": "successful operation",
+            "schema": {
+              "$ref": "#/definitions/SearchEndEntitiesRestResponse"
+            }
+          }
+        }
+      }
+    }
+  },
+  "SshPublicKeyRestResponse": {
             "type": "object",
             "properties": {
                 "response": {
@@ -1528,197 +1599,6 @@
                     "type": "string"
                 }
             }
-        },
-        "AddEndEntityRestRequest": {
-            "type": "object",
-            "properties": {
-                "username": {
-                    "type": "string"
-                },
-                "password": {
-                    "type": "string"
-                },
-                "dn": {
-                    "type": "string"
-                },
-                "subject_alt_name": {
-                    "type": "string"
-                },
-                "email": {
-                    "type": "string",
-                    "format": "date-time"
-                },
-                "extension_data": {
-                    "type": "array",
-                    "items": {
-                        "$ref": "#/definitions/ExtendedInformationRestRequestComponent"
-                    }
-                },
-                "ca_name": {
-                    "type": "string"
-                },
-                "certificate_profile_name": {
-                    "type": "string"
-                },
-                "endEntity_profile_name": {
-                    "type": "string"
-                },
-                "token": {
-                    "type": "string",
-                    "enum": ["USERGENERATED", "P12", "BCFKS", "JKS", "PEM"]
-                },
-                "account_binding_id": {
-                    "type": "string"
-                }
-=======
-          }
-        ],
-        "responses": {
-          "200": {
-            "description": "successful operation",
-            "schema": {
-              "$ref": "#/definitions/SearchEndEntitiesRestResponse"
-            }
-          }
-        }
-      }
-    },
-    "/v1/endentity/{endentity_name}/setstatus": {
-      "post": {
-        "tags": [
-          "v1/endentity"
-        ],
-        "summary": "Edits end entity setting new status",
-        "description": "Edit status, password and token type of related end entity",
-        "operationId": "setstatus",
-        "consumes": [
-          "application/json"
-        ],
-        "produces": [
-          "application/json"
-        ],
-        "parameters": [
-          {
-            "name": "endentity_name",
-            "in": "path",
-            "description": "Name of the end entity to edit status for",
-            "required": true,
-            "type": "string"
-          },
-          {
-            "in": "body",
-            "name": "body",
-            "description": "request",
-            "required": false,
-            "schema": {
-              "$ref": "#/definitions/SetEndEntityStatusRestRequest"
->>>>>>> 507e281a
-            }
-          }
-        ],
-        "responses": {
-          "default": {
-            "description": "successful operation"
-          }
-        }
-      }
-    },
-    "/v1/endentity/{endentity_name}/revoke": {
-      "put": {
-        "tags": [
-          "v1/endentity"
-        ],
-        "summary": "Revokes all end entity certificates",
-        "description": "Revokes all certificates associated with given end entity name with specified reason code (see RFC 5280 Section 5.3.1), and optionally deletes the end entity",
-        "operationId": "revoke",
-        "consumes": [
-          "application/json"
-        ],
-        "produces": [
-          "application/json"
-        ],
-        "parameters": [
-          {
-            "name": "endentity_name",
-            "in": "path",
-            "description": "Name of the end entity",
-            "required": true,
-            "type": "string"
-          },
-          {
-            "in": "body",
-            "name": "body",
-            "description": "request",
-            "required": false,
-            "schema": {
-              "$ref": "#/definitions/EndEntityRevocationRestRequest"
-            }
-          }
-        ],
-        "responses": {
-          "default": {
-            "description": "successful operation"
-          }
-        }
-      }
-    },
-    "/v2/endentity/status": {
-      "get": {
-        "tags": [
-          "v2/endentity"
-        ],
-        "summary": "Get the status of this REST Resource",
-        "description": "Returns status, API version and EJBCA version.",
-        "operationId": "status_7",
-        "produces": [
-          "application/json"
-        ],
-        "parameters": [],
-        "responses": {
-          "200": {
-            "description": "successful operation",
-            "schema": {
-              "$ref": "#/definitions/RestResourceStatusRestResponse"
-            }
-          }
-        }
-      }
-    },
-    "/v2/endentity/search": {
-      "post": {
-        "tags": [
-          "v2/endentity"
-        ],
-        "summary": "Searches and sorts for end entity conforming given criteria.",
-        "description": "Insert as many search criteria as needed and optionally a sorting criteria. A reference about allowed values for criteria could be found below, under SearchEndEntityCriteriaRestRequestV2 model.",
-        "operationId": "sortedSearch",
-        "consumes": [
-          "application/json"
-        ],
-        "produces": [
-          "application/json"
-        ],
-        "parameters": [
-          {
-            "in": "body",
-            "name": "body",
-            "description": "Maximum number of results and collection of search criterias.",
-            "required": false,
-            "schema": {
-              "$ref": "#/definitions/SearchEndEntitiesRestRequestV2"
-            }
-          }
-        ],
-        "responses": {
-          "200": {
-            "description": "successful operation",
-            "schema": {
-              "$ref": "#/definitions/SearchEndEntitiesRestResponse"
-            }
-          }
-        }
-      }
-    }
   },
   "definitions": {
     "RestResourceStatusRestResponse": {
