/*************************************************************************
 *                                                                       *
 *  EJBCA Community: The OpenSource Certificate Authority                *
 *                                                                       *
 *  This software is free software; you can redistribute it and/or       *
 *  modify it under the terms of the GNU Lesser General Public           *
 *  License as published by the Free Software Foundation; either         *
 *  version 2.1 of the License, or any later version.                    *
 *                                                                       *
 *  See terms of license at gnu.org.                                     *
 *                                                                       *
 *************************************************************************/
package org.ejbca.ui.web.rest.api.resource;

import java.io.ByteArrayInputStream;
import java.io.File;
import java.math.BigInteger;
import java.nio.charset.StandardCharsets;
import java.nio.file.Files;
import java.nio.file.Paths;
import java.security.KeyPair;
import java.security.KeyStore;
import java.security.cert.Certificate;
import java.security.cert.X509CRL;
import java.security.cert.X509CRLEntry;
import java.security.cert.X509Certificate;
import java.text.MessageFormat;
import java.time.Instant;
import java.util.*;
import java.util.concurrent.TimeUnit;

import com.fasterxml.jackson.databind.ObjectMapper;
import com.keyfactor.util.Base64;
import com.keyfactor.util.CeSecoreNameStyle;
import com.keyfactor.util.CertTools;
import com.keyfactor.util.CryptoProviderTools;
import com.keyfactor.util.certificate.DnComponents;
import com.keyfactor.util.crypto.algorithm.AlgorithmConstants;
import com.keyfactor.util.keys.KeyTools;

import org.apache.commons.lang.time.FastDateFormat;
import org.apache.log4j.Logger;
import org.bouncycastle.asn1.ASN1EncodableVector;
import org.bouncycastle.asn1.ASN1InputStream;
import org.bouncycastle.asn1.ASN1ObjectIdentifier;
import org.bouncycastle.asn1.ASN1Primitive;
import org.bouncycastle.asn1.DERSequence;
import org.bouncycastle.asn1.DERSet;
import org.bouncycastle.asn1.DERUTF8String;
import org.bouncycastle.asn1.x500.X500Name;
import org.bouncycastle.asn1.x500.style.IETFUtils;
import org.bouncycastle.jce.X509KeyUsage;
import org.bouncycastle.pkcs.PKCS10CertificationRequest;
import org.cesecore.CaTestUtils;
import org.cesecore.authentication.tokens.AuthenticationToken;
import org.cesecore.authentication.tokens.UsernamePrincipal;
import org.cesecore.authorization.AuthorizationDeniedException;
import org.cesecore.certificates.ca.ApprovalRequestType;
import org.cesecore.certificates.ca.CvcCA;
import org.cesecore.certificates.ca.X509CA;
import org.cesecore.certificates.ca.X509CAInfo;
import org.cesecore.certificates.certificate.CertificateData;
import org.cesecore.certificates.certificate.certextensions.AvailableCustomCertificateExtensionsConfiguration;
import org.cesecore.certificates.certificateprofile.CertificateProfile;
import org.cesecore.certificates.certificateprofile.CertificateProfileConstants;
import org.cesecore.certificates.certificateprofile.CertificateProfileSessionRemote;
import org.cesecore.certificates.crl.RevocationReasons;
import org.cesecore.certificates.endentity.EndEntityConstants;
import org.cesecore.certificates.endentity.EndEntityInformation;
import org.cesecore.certificates.endentity.EndEntityType;
import org.cesecore.certificates.endentity.EndEntityTypes;
import org.cesecore.certificates.endentity.ExtendedInformation;
import org.cesecore.certificates.util.cert.CrlExtensions;
import org.cesecore.configuration.GlobalConfigurationSessionRemote;
import org.cesecore.keys.token.CryptoTokenTestUtils;
import org.cesecore.mock.authentication.tokens.TestAlwaysAllowLocalAuthenticationToken;
import org.cesecore.util.EjbRemoteHelper;
import org.ejbca.config.GlobalConfiguration;
import org.ejbca.core.ejb.EnterpriseEditionEjbBridgeProxySessionRemote;
import org.ejbca.core.ejb.ca.caadmin.CAAdminSessionRemote;
import org.ejbca.core.ejb.ra.EndEntityAccessSessionRemote;
import org.ejbca.core.ejb.ra.NoSuchEndEntityException;
import org.ejbca.core.ejb.ra.raadmin.EndEntityProfileSession;
import org.ejbca.core.ejb.ra.raadmin.EndEntityProfileSessionRemote;
import org.ejbca.core.ejb.unidfnr.UnidFnrHandlerMock;
import org.ejbca.core.ejb.unidfnr.UnidfnrProxySessionRemote;
import org.ejbca.core.model.SecConst;
import org.ejbca.core.model.approval.Approval;
import org.ejbca.core.model.approval.ApprovalDataVO;
import org.ejbca.core.model.approval.WaitingForApprovalException;
import org.ejbca.core.model.approval.profile.AccumulativeApprovalProfile;
import org.ejbca.core.model.ra.raadmin.EndEntityProfile;
import org.ejbca.core.protocol.rest.EnrollPkcs10CertificateRequest;
<<<<<<< HEAD
import org.ejbca.ui.web.rest.api.io.request.AddEndEntityRestRequest;
import org.ejbca.ui.web.rest.api.io.request.EnrollCertificateWithEntityRestRequest;
=======
import org.ejbca.ui.web.rest.api.io.request.EnrollCertificateRestRequest;
import org.ejbca.ui.web.rest.api.io.request.ExtendedInformationRestRequestComponent;
>>>>>>> 9b0b3573
import org.ejbca.ui.web.rest.api.io.request.FinalizeRestRequest;
import org.ejbca.ui.web.rest.api.resource.util.CertificateRestResourceSystemTestUtil;
import org.ejbca.ui.web.rest.api.resource.util.TestEndEntityParamHolder;
import org.ejbca.util.query.ApprovalMatch;
import org.ejbca.util.query.BasicMatch;
import org.ejbca.util.query.IllegalQueryException;
import org.json.simple.JSONArray;
import org.json.simple.JSONObject;
import org.json.simple.parser.JSONParser;
import org.junit.After;
import org.junit.AfterClass;
import org.junit.Before;
import org.junit.BeforeClass;
import org.junit.Test;

import jakarta.ws.rs.client.Entity;
import jakarta.ws.rs.client.WebTarget;
import jakarta.ws.rs.core.EntityPart;
import jakarta.ws.rs.core.GenericEntity;
import jakarta.ws.rs.core.MediaType;
import jakarta.ws.rs.core.Response;
import jakarta.xml.bind.DatatypeConverter;

import static java.lang.Thread.sleep;
import static org.cesecore.certificates.crl.RevocationReasons.AACOMPROMISE;
import static org.cesecore.certificates.crl.RevocationReasons.AFFILIATIONCHANGED;
import static org.cesecore.certificates.crl.RevocationReasons.CACOMPROMISE;
import static org.cesecore.certificates.crl.RevocationReasons.CERTIFICATEHOLD;
import static org.cesecore.certificates.crl.RevocationReasons.CESSATIONOFOPERATION;
import static org.cesecore.certificates.crl.RevocationReasons.KEYCOMPROMISE;
import static org.cesecore.certificates.crl.RevocationReasons.NOT_REVOKED;
import static org.cesecore.certificates.crl.RevocationReasons.PRIVILEGESWITHDRAWN;
import static org.cesecore.certificates.crl.RevocationReasons.SUPERSEDED;
import static org.cesecore.certificates.crl.RevocationReasons.UNSPECIFIED;
import static org.cesecore.util.ValidityDate.TIMEZONE_UTC;
import static org.ejbca.ui.web.rest.api.Assert.EjbcaAssert.assertJsonContentType;
import static org.ejbca.ui.web.rest.api.Assert.EjbcaAssert.assertProperJsonExceptionErrorResponse;
import static org.ejbca.ui.web.rest.api.Assert.EjbcaAssert.assertProperJsonStatusResponse;
import static org.junit.Assert.assertEquals;
import static org.junit.Assert.assertFalse;
import static org.junit.Assert.assertNotEquals;
import static org.junit.Assert.assertNotNull;
import static org.junit.Assert.assertNull;
import static org.junit.Assert.assertTrue;
import static org.junit.Assert.fail;
import static org.junit.Assume.assumeTrue;

/**
 * A unit test class for CertificateRestResource to test its content.
 */
public class CertificateRestResourceSystemTest extends RestResourceSystemTestBase {

    private static final Logger log = Logger.getLogger(CertificateRestResourceSystemTest.class);

    private static final String CRL_FILENAME = "CertificateRestSystemTestCrlFile";
    private static final String ALREADY_REVOKED_ERROR_MESSAGE_TEMPLATE = "Certificate with issuer: {0} and serial " +
            "number: {1} has previously been revoked. Revocation reason could not be changed or was not allowed.";
    private static final String INVALIDITY_DATE_NOT_ALLOWED_BY_CA = "Invalidity date was given but not allowed by CA, {0}, {1}";

    private static final JSONParser jsonParser = new JSONParser();

    private static final EndEntityAccessSessionRemote endEntityAccessSession = EjbRemoteHelper.INSTANCE.getRemoteSession(EndEntityAccessSessionRemote.class);
    private static final EndEntityProfileSessionRemote endEntityProfileSessionRemote = EjbRemoteHelper.INSTANCE.getRemoteSession(EndEntityProfileSessionRemote.class);
    private static final CertificateProfileSessionRemote certificateProfileSession = EjbRemoteHelper.INSTANCE.getRemoteSession(CertificateProfileSessionRemote.class);
    private static final EndEntityProfileSession endEntityProfileSession = EjbRemoteHelper.INSTANCE.getRemoteSession(EndEntityProfileSessionRemote.class);
    private static final UnidfnrProxySessionRemote unidfnrProxySessionRemote = EjbRemoteHelper.INSTANCE.getRemoteSession(UnidfnrProxySessionRemote.class, EjbRemoteHelper.MODULE_TEST);
    private static final CAAdminSessionRemote caAdminSession = EjbRemoteHelper.INSTANCE.getRemoteSession(CAAdminSessionRemote.class);
    private static final EnterpriseEditionEjbBridgeProxySessionRemote enterpriseEjbBridgeSession = EjbRemoteHelper.INSTANCE.getRemoteSession(EnterpriseEditionEjbBridgeProxySessionRemote.class, EjbRemoteHelper.MODULE_TEST);
    private static final GlobalConfigurationSessionRemote globalConfigurationSession = EjbRemoteHelper.INSTANCE.getRemoteSession(GlobalConfigurationSessionRemote.class);

    private static AvailableCustomCertificateExtensionsConfiguration cceConfigBackup;
    private static final String EXTENSTION_TO_OVERWRITE = "1.2.3.4.5.6.7.1234";
    
    private static final Random RANDOM = new Random();
    private X509CA x509TestCa;
    private String testCaName = "CertificateRestSystemTestCa";
    private String testIssuerDn = "C=SE,CN=" + testCaName;
    private String testUsername = "CertificateRestSystemTestUser";
    private String testCertProfileName = "CertificateRestSystemTestCertProfile";
    private String testEeProfileName = "CertificateRestSystemTestEeProfile";
    private String testCertProfileNameWithSan = "CertificateRestSystemTestCertProfileWithSan";
    private String testEeProfileNameWithSan = "CertificateRestSystemTestEeProfileWithSan";

    private CvcCA cvcTestCa = null; // Don't create this for every test
    private String testCaNameCVC = "TESTCVC";
    private String testCVCIssuerDn = "C=SE,CN=CAREF001";
    private final String oid = "2.5.29.36";
    private String overwriteSdn = "CN=pkcs10enrollOveriteSystemTest";
    // right now + 3 days
    Instant start = Instant.now().plusSeconds(60 * 60 * 24*3);
    private String validityStart = FastDateFormat.getInstance("yyyy-MM-dd HH:mm:ss", TIMEZONE_UTC)
            .format(Date.from(start));
    // right now + 5 days
    Instant end = Instant.now().plusSeconds(60 * 60 * 24*7);
    private String validityEnd = FastDateFormat.getInstance("yyyy-MM-dd HH:mm:ss", TIMEZONE_UTC)
            .format(Date.from(end));

    public static final String BEGIN_CSR = "-----BEGIN CERTIFICATE REQUEST-----";
    public static final String END_CSR = "-----END CERTIFICATE REQUEST-----";
    private static final String CSR_WITHOUT_HEADERS =
            "MIIDWDCCAkACAQAwYTELMAkGA1UEBhMCRUUxEDAOBgNVBAgTB0FsYWJhbWExEDAO\n"
                    + "BgNVBAcTB3RhbGxpbm4xFDASBgNVBAoTC25hYWJyaXZhbHZlMRgwFgYDVQQDEw9o\n"
                    + "ZWxsbzEyM3NlcnZlcjYwggEiMA0GCSqGSIb3DQEBAQUAA4IBDwAwggEKAoIBAQDe\n"
                    + "lRzGyeXlCQL3lgLjzEn4qcbD0qtth8rXAwjg/eEN1u8lpQp3GtByWm6LeeB7CEyP\n"
                    + "fyy+rW9C7nQmXvJ09cJaLAlETpGjjfZLy6pHzle/D192THB2MYZRuvvAPCfpjjnV\n"
                    + "hP9sYn7GN7kCaYh61fvlD2fVquzqRdz9kjib3mVEmswkS6lHuAPIsmI7SG9UuvPR\n"
                    + "ND1DOsmVwqOL62EOE/RlHRStxZDHQDoYMqZISAO5arpbDujn666IVqLs1QpsQ5Ih\n"
                    + "Avxlw+EGNzzYMCbFEkuGs5JK/YNS7JL3JrvMor8XLngaatbteztK0o+khgT2K9x7\n"
                    + "BCkqEoz9iJrmO3B8JDATAgMBAAGggbEwga4GCSqGSIb3DQEJDjGBoDCBnTBQBgNV\n"
                    + "HREESTBHggtzb21lZG5zLmNvbYcEwKgBB4ISc29tZS5vdGhlci5kbnMuY29tpB4w\n"
                    + "HDENMAsGA1UEAxMEVGVzdDELMAkGA1UEBxMCWFgwMQYDVR0lBCowKAYIKwYBBQUH\n"
                    + "AwEGCCsGAQUFBwMCBggrBgEFBQcDAwYIKwYBBQUHAwQwCQYDVR0TBAIwADALBgNV\n"
                    + "HQ8EBAMCBeAwDQYJKoZIhvcNAQELBQADggEBAM2cW62D4D4vxaKVtIYpgolbD0zv\n"
                    + "WyEA6iPa4Gg2MzeLJVswQoZXCj5gDOrttHDld3QQTDyT9GG0Vg8N8Tr9i44vUr7R\n"
                    + "gK5w+PMq2ExGS48YrCoMqV+AJHaeXP+gi23ET5F6bIJnpM3ru6bbZC5IUE04YjG6\n"
                    + "xQux6UsxQabuaTrHpExMgYjwJsekEVe13epUq5OiEh7xTJaSnsZm+Ja+MV2pn0gF\n"
                    + "3V1hMBajTMGN9emWLR6pfj5P7QpVR4hkv3LvgCPf474pWA9l/4WiKBzrI76T5yz1\n"
                    + "KoobCZQ2UrqnKFGEbdoNFchb2CDgdLnFu6Tbf6MW5zO5ypOIUih61Zf9Qyo=";

    private static final String CSR_WITH_HEADERS =
            BEGIN_CSR
                    + "\n"
                    + CSR_WITHOUT_HEADERS
                    + "\n"
                    + END_CSR;

    private static final String CSRF_OR_CVC_WITHOUT_HEADERS =
            "MIICZjCCAU4CAQAwITELMAkGA1UEBhMCU0UxEjAQBgNVBAMMCVJFU1RDVkMwMTCC\n"
                    + "ASIwDQYJKoZIhvcNAQEBBQADggEPADCCAQoCggEBAKwSr/BRjyNpdZWfRnRYbA/7\n"
                    + "CwYpehZglkdJyruafcs0QOMed9wXeuVCVUbIO413XdBV89TzM0zqadOwnJoSIC2X\n"
                    + "Nq6c++Lkg0bi9q/ZDtAN2OIhYQ7n+gww8MDdi9UfOyuaD97LBh87vXpi+0BEuP2c\n"
                    + "IbbIckSlvYf3ZTarx1sLdFF1PfnHleoczCKONGVSax+PFvDROqUVq79hM+yn1cAP\n"
                    + "Pnnl+1oJsPUbKgX8974ZqjUQDkIWP1y2thrqDDlrbHh0xYIEAwkU55zzbPX0Zw19\n"
                    + "GWFzQ01nhnyhJ9urbFvJpOOge4KZe0TKzz0Mo7tnqrsjO+GP7kDRgHZ9UNNkEZMC\n"
                    + "AwEAAaAAMA0GCSqGSIb3DQEBCwUAA4IBAQB3TuQNy1Xn2bJc1rnOLFcgBvDpHmdI\n"
                    + "NSGCL8xJdvI5G5268uZy1I3l8Jgwi33y3wltBLR0DK4ry0u5S3NxLPpU+0XwwWE7\n"
                    + "p+oCBDziRUQeUGptSAsUJ2qZZtyzPbcT5IYitiyrfHFE9LkDOa9cOajFuny+dQsO\n"
                    + "yJ6fzt0/CozD1WehsukRBe78X2M0Il5TPa0WcaPr8KmN0MFnuH+hEyg8LyLfOlo4\n"
                    + "Om5wKtLQTrVIxwQhRuUDRKZ33k0+IsYSGf6E/sG340MpYgouYgckOim7u2s/zr0w\n"
                    + "dNYMlBxLD8HH+SfOVVqQ3mITkw/WOPDGoBe28E5TJoWAA+yu9I7lLQ7d";

    // A PKCS#10 request with a CN of max 9 characters to fit into a CVC Mnemonic.
    // Subject: C = SE, CN = RESTCVC01
    private static final String CSRF_OR_CVC_WITH_HEADERS =
            BEGIN_CSR
                    + "\n"
                    + CSRF_OR_CVC_WITHOUT_HEADERS
                    + "\n"
                    + END_CSR;

    private static final String CSR_REQUEST = "-----BEGIN CERTIFICATE-----\n"
            + "fyGCAjl/ToIBL18pAQB/SYIBFQYKBAB/AAcCAgIBAoGCAQDCj4J5sbxkpjIQdT2X\n"
            + "Ig4TMjW40aPKF8nGEJExAOpsxTUZXrbWLclEMLk3/7Br/CSAtqen/r/qpcL6MXT7\n"
            + "Ujbp6THxuj+xDzIGB+ZWySzkayItNauCjr/fv/4TCFD45j4aRAxUpbpOif7vTU1r\n"
            + "XccnuGpUL+8eG8od46/mX3krW7TmXoD5bDfCgRQTkui9D/47CVqijILXdTFy3mXy\n"
            + "KqcuE7QXPYZUvybhFxljBOgp3tOm+BOM8wBlcAgoL33gnskmI4EbTYJhxXOUAM5m\n"
            + "Ru7CFjdb6pOVjBl+EuyERbyfwgxQ/UZjQuNAfKAKvnl6I/D86L3nDH4kbafFd8ZB\n"
            + "wyDBggMBAAFfIA5VU3Bvcm9zamE1MzU0MF83ggEAd8aFHIG3/z2U3U6YrOw7+0YM\n"
            + "GtJjPm/1IQwgygIj+Iju023RdHDutOwSdAmCNUSjf8tLq9+ASf70wPnQ+jG+g7dr\n"
            + "+l701RI5yvNYG0pluOXPeM30Gis9rNwejCIrTlIWtmIvGEXMWiA4trrL4VytrMXh\n"
            + "YEDojNOAopycWNxVkwLAHwjbjE6YQuGB6soBgrwugUZjWHFYOIbVgF3QV7oKAAER\n"
            + "9/7FdUpyVRyAJge6zCRJayzLkkpfUM0awldc79TsSjMrIL6TrslorsKbl4XgZWB7\n"
            + "L9zjo6gZqhAd79XEsIH4kTHV1TA022zzs/b04rvuJ+RDI6uWtrUyvCGmf7abQg==\n"
            + "-----END CERTIFICATE-----";

    // A CSR with secp256r1 keys and several subject alternative names
    //
    // DNS Name
    // IP
    // HardwareModuleName (RFC4108)
    // PermanentIdentifier (RFC)
    // User Principal Name (MS UPN)
    // Globally Unique ID (MS GUID)
    // XmppAddr
    // UNIFORMRESOURCEIDENTIFIER
    // URI
    // REGISTEREDID
    // rfc822Name
    //
    // ./bin/ejbca.sh gencsr --sigalg SHA256WithRSA --keyalg RSA --keyspec 2048 --subjectdn 'CN=test' \
    // --subjectaltname 'dNSName=www.primekey.se,ipAddress=127.0.0.1,hardwareModuleName=1.2.3.4.99/serial1,permanentIdentifier=ident1/1.2.3.4.99,upn=abc123@abc,guid=6d736775696431,xmppAddr=xmppAddr1,UNIFORMRESOURCEIDENTIFIER=www.keyfactor.com,URI=uri.primekey.se,REGISTEREDID=2.2.3.4.99,rfc822Name=mail@primekey.se'
    private static final String CSR_WITH_SAN_WITHOUT_HEADERS =
            "MIIDVDCCAjwCAQAwDzENMAsGA1UEAwwEdGVzdDCCASIwDQYJKoZIhvcNAQEBBQAD"
            + "ggEPADCCAQoCggEBALHsVjOW8dcRlm24YXwdVx7COqyMm1E0VlWyV2ohJBIEUHL+"
            + "otgc9m8g38lwn6t6VMF6el3d8FC5pPYaA5bZJaLpxSJA9E1Uipm1ZnPP75R7t0wm"
            + "SBSAyhbZ0HuwMvWtwtwgcDSdkWLWVyo1eTy3+XO1v13kKpr0c+041AEteJAj3+My"
            + "8saFtPyagAa4dt2ARzk0QFAuPs3M+zQooBpMsUxu+vanmnXkMup/ZKyxwPoEWOLN"
            + "w6p3Mdtb0ZzcB+YID1EAE7bDrBWWJBQmk26T/j/hhA4zcii6lts0r9MDkKmdzkQv"
            + "9DLsBrWYHGpKvml94I0FMGM49XRyRRle9jZ8TGMCAwEAAaCB/zCB/AYJKoZIhvcN"
            + "AQkOMYHuMIHrMIHoBgNVHREEgeAwgd2CD3d3dy5wcmltZWtleS5zZYcEfwAAAaAd"
            + "BggrBgEFBQcIBKARMA8GBCoDBGMEB3NlcmlhbDGgHAYIKwYBBQUHCAOgEDAODAZp"
            + "ZGVudDEGBCoDBGOgGgYKKwYBBAGCNxQCA6AMDAphYmMxMjNAYWJjoBYGCSsGAQQB"
            + "gjcZAaAJBAdtc2d1aWQxoBcGCCsGAQUFBwgFoAsMCXhtcHBBZGRyMYYRd3d3Lmtl"
            + "eWZhY3Rvci5jb22GD3VyaS5wcmltZWtleS5zZYgEUgMEY4EQbWFpbEBwcmltZWtl"
            + "eS5zZTANBgkqhkiG9w0BAQsFAAOCAQEALHjnqwnmhhS7ordquXnTbICY9CHTFXXs"
            + "CMS9Hx6muXGkmbggH5bw85PkE1mHuQM5sOo9uXh8WldR4zTdZpTsnilMSxDYzwup"
            + "IfNKGGQIKVb/Vk5UOCqKPwCL64BarTjVVx3tRQ3z3Gj+kOu/QRKo/FQQFlKSPEpj"
            + "4dSrgvWbMXRr6N3ppNDI/nIPhwBTKf5e0bfFisXAxd07nIpRdWrxfpE45sUj67YG"
            + "hKyNv2RBgfyehJioap8wLA0dCe1oJIz9Jy4WNGTNSXSB/Okj/3dZhDjB+qfnXe/k"
            + "GesEGlVKuoZFbjVE06+a0ja/0QlDjSW6xBdrtECWhD7rHZvPid1OdA==";

    private static final String PUBLIC_KEY = "-----BEGIN PUBLIC KEY-----\n" +
            "MIIBIjANBgkqhkiG9w0BAQEFAAOCAQ8AMIIBCgKCAQEArbwiELd8/j5IzAfW/uye\n" +
            "jAuhovv2hVDcWCG9+/3438jgQRotGWlnD7+uSzrfpdsiYYcskbm04bT/52/UyDaS\n" +
            "MvefhvtGJBqqKkisEc/4F+Zu0MdQHjMvs4A/0rbN1cOpj6lA9N8yfMUGN+9KK4wW\n" +
            "xByX/1a1TJ0PRdBgLHoAFhx427WU/BOmre6b4jJtyQJihckFUN3DjwplKEc+VnEG\n" +
            "sB6OxsEzErVk5FE80lrNWIUEVbE1pvqcFOgswy+dG5Y0tVgA227oBpw1qBClpmOv\n" +
            "r43r+V1EJJ19cHReRBpl8hO/9+u/k+tk669AAIwd0b41hxl+5OL4bLoRWqdMY/1H\n" +
            "SQIDAQAB\n" +
            "-----END PUBLIC KEY-----";

    private static final String CRMF = "MIIBdjCCAXIwgdkCBQCghr4dMIHPgAECpRYwFDESMBAGA1UEAxMJdW5kZWZpbmVk"
            + "poGfMA0GCSqGSIb3DQEBAQUAA4GNADCBiQKBgQCi6+Bmo+0I/ye8k6B6BkhXgv03" + "1jEeD3mEuvjIEZUmmdt2RBvW2qfJzqXV8dsI1HZT4fZqo8SBsrYls4AC7HooWI6g"
            + "DjSyd3kFcb5HP+qnNlz6De/Ab+qAF1rLJhfb2cXib4C7+bap2lwA56jTjY0qWRYb" + "v3IIfxEEKozVlbg0LQIDAQABqRAwDgYDVR0PAQH/BAQDAgXgoYGTMA0GCSqGSIb3"
            + "DQEBBQUAA4GBAJEhlvfoWNIAOSvFnLpg59vOj5jG0Urfv4w+hQmtCdK7MD0nyGKU" + "cP5CWCau0vK9/gikPoA49n0PK81SPQt9w2i/A81OJ3eSLIxTqi8MJS1+/VuEmvRf"
            + "XvedU84iIqnjDq92dTs6v01oRyPCdcjX8fpHuLk1VA96hgYai3l/D8lg";

    private static final String SPKAC = "SPKAC=MIICQDCCASgwggEiMA0GCSqGSIb3DQEBAQUAA4IBDwAwggEKAoIBAQDRVi9bazH+kA8n41AZh5JI87OttAV65OFsZlMZLmrvKfsikbV0AQD4XMKeW5mhXzfsWyB8fCThVhp4Tk/hXmQ5qH8L5jMgYC+l9+GAxKqVdJIqCUu6luyDS3Xz0/+lUmxnDW6uCGEEpXcWvNe/lFPEy04xVW37ZfI1w9Ch5O0x2p0+hFXDzKWEuInWXdDuezndsvPXZQzFH7LkghlTF+/LiiSHO4KyeCE5NJY4TEsbB24TLKYMkY8Cw3DpfIbohiYP0vaCv3KHkXnyOX/fb89V0NM7EN6WL3bwltSvb7JrrtxPlpglGW2orFajA+WSeoFsWyH0dC6g5Ee/lcdvlkEbAgMBAAEWADANBgkqhkiG9w0BAQQFAAOCAQEAIvESyMXHHLPljbuyLv53WjDxSCn5o13WzxQ+54yz1qPzp6vF+KU/TvQ8KB/XcQnoWkQItVY+TUTcm/p2ti7nHM3k8dfAFNQy7znT9CJXjUhG5wAh79B4EVzbon3Rg0cs5lAO4l1QUpk9X0+TwagA9/AXn/nkGEo/rd33i6w81YEN/8PEmmXg2fBRp5qE224xkiexZeupV6qDeaV53i/U1neGuwwQN1kt3pPC6HOd2d5wjg/Q7tPUaudqm93Xq6cuD104ZXC0eDS3Sp+IhLEBe0Psn2EP6Q7AMSjO+tIRr32bzb/g64/sLKdB2dtKi529Dg0FE8gDZPFhU2U0A7f4Rw==\n";

    @BeforeClass
    public static void beforeClass() throws Exception {
        cceConfigBackup = (AvailableCustomCertificateExtensionsConfiguration) globalConfigurationSession.
                getCachedConfiguration(AvailableCustomCertificateExtensionsConfiguration.CONFIGURATION_ID);
        RestResourceSystemTestBase.beforeClass();
    }

    @AfterClass
    public static void afterClass() throws Exception {
        RestResourceSystemTestBase.afterClass();
        if (cceConfigBackup != null) {
            globalConfigurationSession.saveConfiguration(INTERNAL_ADMIN_TOKEN, cceConfigBackup);
        }
    }

    @Before
    public void setUp() throws Exception {
        final int randomSuffix = RANDOM.nextInt();
        testCaName += randomSuffix;
        testIssuerDn += randomSuffix;
        testUsername += randomSuffix;
        testCertProfileName += randomSuffix;
        testEeProfileName += randomSuffix;
        testEeProfileNameWithSan += randomSuffix;
        testCertProfileNameWithSan += randomSuffix;
        CryptoProviderTools.installBCProvider();
        x509TestCa = CryptoTokenTestUtils.createTestCAWithSoftCryptoToken(INTERNAL_ADMIN_TOKEN, testIssuerDn);
    }

    @After
    public void tearDown() throws AuthorizationDeniedException {
        if (x509TestCa != null) {
            CaTestUtils.removeCa(INTERNAL_ADMIN_TOKEN, x509TestCa.getCAInfo());
        }
        if (cvcTestCa != null) {
            CaTestUtils.removeCa(INTERNAL_ADMIN_TOKEN, cvcTestCa.getCAInfo());
        }
        try {
            endEntityManagementSession.deleteUser(INTERNAL_ADMIN_TOKEN, testUsername);
        } catch (Exception e) {
            // ignore
        }
        internalCertificateStoreSession.removeCertificatesByUsername(testUsername);
        certificateProfileSession.removeCertificateProfile(INTERNAL_ADMIN_TOKEN, testCertProfileName);
        endEntityProfileSessionRemote.removeEndEntityProfile(INTERNAL_ADMIN_TOKEN, testEeProfileName);
        endEntityProfileSessionRemote.removeEndEntityProfile(INTERNAL_ADMIN_TOKEN, testEeProfileNameWithSan);
        certificateProfileSession.removeCertificateProfile(INTERNAL_ADMIN_TOKEN, testCertProfileNameWithSan);
    }

    @Test
    public void shouldReturnStatusInformation() throws Exception {
        // given
        final String expectedStatus = "OK";
        final String expectedVersion = "1.0";
        final String expectedRevision = GlobalConfiguration.EJBCA_VERSION;
        // when
        final Response actualResponse = newRequest("/v1/certificate/status").request().get();
        final String actualJsonString = actualResponse.readEntity(String.class);
        // then
        assertEquals(Response.Status.OK.getStatusCode(), actualResponse.getStatus());
        assertJsonContentType(actualResponse);
        assertProperJsonStatusResponse(expectedStatus, expectedVersion, expectedRevision, actualJsonString);
    }

    @Test
    public void shouldReturnCertificateProfileInfo() throws Exception {
        // Given
        final CertificateProfile certificateProfile = new CertificateProfile(CertificateProfileConstants.CERTPROFILE_FIXED_ENDUSER);

        final List<Integer> availableCas = new ArrayList<>();
        availableCas.add(x509TestCa.getCAId());
        certificateProfile.setAvailableCAs(availableCas);

        final int[] availableBitLengths = { 4096 };
        certificateProfile.setAvailableBitLengths(availableBitLengths);

        final String[] availableAlgorithms = { "RSA" };
        certificateProfile.setAvailableKeyAlgorithms(availableAlgorithms);

        final String[] availableAltAlgorithms = {"KYBER768", "ML-DSA-65"};
        certificateProfile.setUseAlternativeSignature(true);
        certificateProfile.setAlternativeAvailableKeyAlgorithms(availableAltAlgorithms);

        int certProfileId = certificateProfileSession.addCertificateProfile(INTERNAL_ADMIN_TOKEN, testCertProfileName, certificateProfile);

        // When
        final Response actualResponse = newRequest("/v2/certificate/profile/" + testCertProfileName).request().get();
        final String actualJsonString = actualResponse.readEntity(String.class);
        final JSONObject actualJsonObject = (JSONObject) jsonParser.parse(actualJsonString);

        final String responseCertProfileId = actualJsonObject.get("certificate_profile_id").toString();

        final JSONArray jsonArrayAlgorithms = (JSONArray) actualJsonObject.get("available_key_algs");
        final String algorithms = (String) jsonArrayAlgorithms.get(0);

        final JSONArray jsonArrayBitLengths = (JSONArray) actualJsonObject.get("available_bit_lenghts");
        final long bitLengths = (long) jsonArrayBitLengths.get(0);

        final JSONArray jsonArrayAlternativeAlgorithms = (JSONArray) actualJsonObject.get("available_alt_key_algs");
        final String alternativeAlgorithm = (String) jsonArrayAlternativeAlgorithms.get(0);

        final JSONArray jsonArrayCas = (JSONArray) actualJsonObject.get("available_cas");
        final String cas = (String) jsonArrayCas.get(0);

        // then
        assertEquals(Integer.toString(certProfileId), responseCertProfileId);
        assertEquals("RSA", algorithms);
        assertEquals(4096, bitLengths);
        assertEquals("KYBER768", alternativeAlgorithm);
        assertEquals(testCaName, cas);
        assertJsonContentType(actualResponse);
    }

    @Test
    @SuppressWarnings("unused")
    public void shouldNotReturnAltKeysIfNotUsed() throws Exception {
        // Given
        final CertificateProfile certificateProfile = new CertificateProfile(CertificateProfileConstants.CERTPROFILE_FIXED_ENDUSER);

        final List<Integer> availableCas = new ArrayList<>();
        availableCas.add(x509TestCa.getCAId());
        certificateProfile.setAvailableCAs(availableCas);

        final int[] availableBitLengths = { 4096 };
        certificateProfile.setAvailableBitLengths(availableBitLengths);

        final String[] availableAlgorithms = { "RSA" };
        certificateProfile.setAvailableKeyAlgorithms(availableAlgorithms);

        final String[] availableAltAlgorithms = {"KYBER768", "ML-DSA-65"};
        // Alternative signature is NOT used.
        certificateProfile.setUseAlternativeSignature(false);
        certificateProfile.setAlternativeAvailableKeyAlgorithms(availableAltAlgorithms);

        final int certProfileId = certificateProfileSession.addCertificateProfile(INTERNAL_ADMIN_TOKEN, testCertProfileName, certificateProfile);

        // When
        final Response actualResponse = newRequest("/v2/certificate/profile/" + testCertProfileName).request().get();
        final String actualJsonString = actualResponse.readEntity(String.class);
        final JSONObject actualJsonObject = (JSONObject) jsonParser.parse(actualJsonString);

        final JSONArray jsonArrayAlternativeAlgorithms = (JSONArray) actualJsonObject.get("available_alt_key_algs");

        // Then
        assertNull("No alternative key algorithms should have been returned", jsonArrayAlternativeAlgorithms);
    }

    @Test
    @SuppressWarnings("unused")
    public void shouldReturnEmptyAltKeysListIfNoneSelected() throws Exception {
        // Given
        final CertificateProfile certificateProfile = new CertificateProfile(CertificateProfileConstants.CERTPROFILE_FIXED_ENDUSER);

        final List<Integer> availableCas = new ArrayList<>();
        availableCas.add(x509TestCa.getCAId());
        certificateProfile.setAvailableCAs(availableCas);

        final int[] availableBitLengths = { 4096 };
        certificateProfile.setAvailableBitLengths(availableBitLengths);

        final String[] availableAlgorithms = { "RSA" };
        certificateProfile.setAvailableKeyAlgorithms(availableAlgorithms);

        certificateProfile.setUseAlternativeSignature(true);
        certificateProfile.setAlternativeAvailableKeyAlgorithms(new String[0]);

        final int certProfileId = certificateProfileSession.addCertificateProfile(INTERNAL_ADMIN_TOKEN, testCertProfileName, certificateProfile);

        // When
        final Response actualResponse = newRequest("/v2/certificate/profile/" + testCertProfileName).request().get();
        final String actualJsonString = actualResponse.readEntity(String.class);
        final JSONObject actualJsonObject = (JSONObject) jsonParser.parse(actualJsonString);

        final JSONArray jsonArrayAlternativeAlgorithms = (JSONArray) actualJsonObject.get("available_alt_key_algs");

        // Then
        assertNotNull("Alternative key algorithms should have been returned", jsonArrayAlternativeAlgorithms);
        assertEquals("Alternative key algorithms list should be empty", 0, jsonArrayAlternativeAlgorithms.size());
    }

    @Test
    public void shouldRevokeCertificateWithRsaKey() throws Exception {
        createTestEndEntity();
        revokeCertificate(createKeystore("1024", AlgorithmConstants.KEYALGORITHM_RSA));
    }

    @Test
    public void shouldRevokeCertificateMLDSA44() throws Exception {
        createTestEndEntity();
        revokeCertificate(createKeystore(AlgorithmConstants.SIGALG_MLDSA44, AlgorithmConstants.KEYALGORITHM_MLDSA44));
    }

    @Test
    public void shouldRevokeCertificateFalcon512() throws Exception {
        createTestEndEntity();
        revokeCertificate(createKeystore(AlgorithmConstants.SIGALG_FALCON512, AlgorithmConstants.KEYALGORITHM_FALCON512));
    }

    private void revokeCertificate(final KeyStore keyStore) throws Exception {
        // Generate certificate
        String serialNr = CertTools.getSerialNumberAsString(keyStore.getCertificate(testUsername));
        String fingerPrint = CertTools.getFingerprintAsString(keyStore.getCertificate(testUsername));
        // Attempt revocation through REST
        final Response actualResponse = newRequest("/v1/certificate/" + testIssuerDn + "/" + serialNr + "/revoke/?reason=KEY_COMPROMISE").request().put(null);
        final String actualJsonString = actualResponse.readEntity(String.class);
        assertJsonContentType(actualResponse);
        final JSONObject actualJsonObject = (JSONObject) jsonParser.parse(actualJsonString);
        final String responseIssuerDn = (String) actualJsonObject.get("issuer_dn");
        final String responseSerialNr = (String) actualJsonObject.get("serial_number");
        final boolean responseStatus = (boolean) actualJsonObject.get("revoked");
        final String responseReason = (String) actualJsonObject.get("revocation_reason");

        // Verify rest response
        assertEquals(testIssuerDn, responseIssuerDn);
        assertEquals(serialNr, responseSerialNr);
        assertEquals(true, responseStatus);
        assertEquals("KEY_COMPROMISE", responseReason);

        // Verify actual database value
        CertificateData certificateData = internalCertificateStoreSession.getCertificateData(fingerPrint);
        String databaseReason = RevocationReasons.getFromDatabaseValue(certificateData.getRevocationReason()).getStringValue();
        assertEquals("KEY_COMPROMISE", databaseReason);
    }

    @Test
    public void shouldRevokeCertificateWithInvalidityDate() throws Exception {
        // given
        enableInvalidityDate();
        // Create test user & generate certificate
        createTestEndEntity();
        final KeyStore keyStore = createKeystore("1024", AlgorithmConstants.KEYALGORITHM_RSA);
        String serialNr = CertTools.getSerialNumberAsString(keyStore.getCertificate(testUsername));
        String fingerPrint = CertTools.getFingerprintAsString(keyStore.getCertificate(testUsername));
        final String invalidityDateString = getRevocationRequestDate();
        final long invalidityDatelong = DatatypeConverter.parseDateTime(invalidityDateString).getTime().getTime();

        // when
        // Attempt revocation through REST with invalidity date
        final Response actualResponse = newRequest("/v1/certificate/" + testIssuerDn + "/" + serialNr + "/revoke/?reason=KEY_COMPROMISE&invalidity_date=" + invalidityDateString).request().put(null);
        final String actualJsonString = actualResponse.readEntity(String.class);
        assertJsonContentType(actualResponse);
        final JSONObject actualJsonObject = (JSONObject) jsonParser.parse(actualJsonString);
        final String responseIssuerDn = (String) actualJsonObject.get("issuer_dn");
        final String responseSerialNr = (String) actualJsonObject.get("serial_number");
        final boolean responseStatus = (boolean) actualJsonObject.get("revoked");
        final String responseInvalidityDate = (String) actualJsonObject.get("invalidity_date");

        // then
        // Verify rest response
        assertEquals(testIssuerDn, responseIssuerDn);
        assertEquals(serialNr, responseSerialNr);
        assertEquals(true, responseStatus);
        assertEquals(invalidityDateString, responseInvalidityDate);
        // Verify actual database value
        CertificateData certificateData = internalCertificateStoreSession.getCertificateData(fingerPrint);
        final long databaseInvalidityDate = certificateData.getInvalidityDateNeverNull();
        assertEquals(invalidityDatelong, databaseInvalidityDate);
    }

    @Test
    public void shouldAddInvalidityDateToRevokedCertificate() throws Exception {
        // given
        enableInvalidityDate();
        // Create test user & generate certificate
        createTestEndEntity();
        final KeyStore keyStore = createKeystore("1024", AlgorithmConstants.KEYALGORITHM_RSA);
        String serialNr = CertTools.getSerialNumberAsString(keyStore.getCertificate(testUsername));
        String fingerPrint = CertTools.getFingerprintAsString(keyStore.getCertificate(testUsername));
        final String invalidityDateString = getRevocationRequestDate();
        final long invalidityDatelong = DatatypeConverter.parseDateTime(invalidityDateString).getTime().getTime();

        // when
        // We must first revoke the certificate to be able to use invalidity date without sending a revocation reason at the same time...
        newRequest("/v1/certificate/" + testIssuerDn + "/" + serialNr + "/revoke/?reason=KEY_COMPROMISE").request().put(null);
        // Verify we are allowed to add / change invalidity date when change of revocation reason is not allowed
        disableRevocationReasonChange();
        final Response actualResponse2 = newRequest("/v1/certificate/" + testIssuerDn + "/" + serialNr + "/revoke/?invalidity_date=" + invalidityDateString).request().put(null);
        final String actualJsonString = actualResponse2.readEntity(String.class);
        assertJsonContentType(actualResponse2);
        final JSONObject actualJsonObject = (JSONObject) jsonParser.parse(actualJsonString);
        final String responseIssuerDn = (String) actualJsonObject.get("issuer_dn");
        final String responseSerialNr = (String) actualJsonObject.get("serial_number");
        final boolean responseStatus = (boolean) actualJsonObject.get("revoked");
        final String responseInvalidityDate = (String) actualJsonObject.get("invalidity_date");

        // then
        // Verify rest response
        assertEquals(testIssuerDn, responseIssuerDn);
        assertEquals(serialNr, responseSerialNr);
        assertEquals(true, responseStatus);
        assertEquals(invalidityDateString, responseInvalidityDate);
        // Verify actual database value
        CertificateData certificateData = internalCertificateStoreSession.getCertificateData(fingerPrint);
        final long databaseInvalidityDate = certificateData.getInvalidityDateNeverNull();
        assertEquals(invalidityDatelong, databaseInvalidityDate);
    }

    @Test
    public void shouldAllowInvalidityDateChange() throws Exception {
        // given
        enableInvalidityDate();
        // Create test user & generate certificate
        createTestEndEntity();
        final KeyStore keyStore = createKeystore("1024", AlgorithmConstants.KEYALGORITHM_RSA);
        String serialNr = CertTools.getSerialNumberAsString(keyStore.getCertificate(testUsername));
        final String invalidityDateString = getRevocationRequestDate();
        TimeUnit.MILLISECONDS.sleep(1200);
        final String invalidityDateUpdateString = getRevocationRequestDate();

        // when
        // We must first revoke the certificate with initial invalidity date
        final Response actualResponse = newRequest("/v1/certificate/" + testIssuerDn + "/" + serialNr + "/revoke/?reason=KEY_COMPROMISE&invalidity_date=" + invalidityDateString).request().put(null);
        // Verify we are allowed to add / change invalidity date, even when change of revocation reason is not allowed
        final Response actualResponse2 = newRequest("/v1/certificate/" + testIssuerDn + "/" + serialNr + "/revoke/?invalidity_date=" + invalidityDateUpdateString).request().put(null);
        final String actualJsonString = actualResponse.readEntity(String.class);
        final String actualJsonString2 = actualResponse2.readEntity(String.class);
        assertJsonContentType(actualResponse);
        assertJsonContentType(actualResponse2);
        final JSONObject actualJsonObject = (JSONObject) jsonParser.parse(actualJsonString);
        final JSONObject actualJsonObject2 = (JSONObject) jsonParser.parse(actualJsonString2);
        final String responseSerialNr = (String) actualJsonObject.get("serial_number");
        final boolean responseStatus = (boolean) actualJsonObject.get("revoked");
        final String responseRevocationDate = (String) actualJsonObject.get("revocation_date");
        final String responseInvalidityDate = (String) actualJsonObject.get("invalidity_date");

        // Get invalidity date and revocation date from 2nd response
        final String responseInvalidityDateUpdate = (String) actualJsonObject2.get("invalidity_date");
        final String responseRevocationDateAfterUpdate = (String) actualJsonObject2.get("revocation_date");

        // then
        // Verify 1st rest response
        assertEquals(serialNr, responseSerialNr);
        assertEquals(true, responseStatus);
        assertEquals(invalidityDateString, responseInvalidityDate);
        assertEquals(responseRevocationDate, responseRevocationDateAfterUpdate);
        // Assert that we have given different dates at revoke and update
        assertNotEquals(invalidityDateString, invalidityDateUpdateString);
        // Assert that the date from the 1st response is not the same date as the date from the 2nd response
        assertNotEquals(responseInvalidityDate, responseInvalidityDateUpdate);
        // Assert that the date we wanted to update to is the same as the date in the response
        assertEquals(invalidityDateUpdateString, responseInvalidityDateUpdate);
    }

    @Test
    public void shouldPreventRevocationWithAFutureInvalidityDate() throws Exception {
        // given
        final String serialNumber = generateTestSerialNumber();
        final String invalidityDate = "3000-01-01T00:00:00Z";
        final int expectedErrorCode = 400;
        final String expectedErrorMessage = MessageFormat.format("Date in the future: ''{0}''.", invalidityDate);
        // when
        final Response response = newRequest("/v1/certificate/" + testIssuerDn + "/" + serialNumber + "/revoke/?reason=KEY_COMPROMISE&invalidity_date=" + invalidityDate).request().put(null);
        // then
        assertProperJsonExceptionErrorResponse(expectedErrorCode, expectedErrorMessage, response.readEntity(String.class));
    }

    @Test
    public void shouldPreventRevocationWithInvalidityDateIfDisabledOnCaLevel() throws Exception {
        // given
        disableInvalidityDate();
        final String invalidityDate = "2023-01-01T00:00:00Z";
        final String serialNumber = generateTestSerialNumber();
        final int expectedErrorCode = 409;
        final String expectedErrorMessage = MessageFormat.format(INVALIDITY_DATE_NOT_ALLOWED_BY_CA, testIssuerDn, serialNumber.toLowerCase());

        // when
        // try perform revocation
        final Response response = newRequest("/v1/certificate/" + testIssuerDn + "/" + serialNumber + "/revoke/?reason=KEY_COMPROMISE&invalidity_date=" + invalidityDate).request().put(null);

        // then
        assertProperJsonExceptionErrorResponse(expectedErrorCode, expectedErrorMessage, response.readEntity(String.class));
    }

    @Test
    public void shouldPreserveInvalidityDateWhenOnlyRevocationReasonIsChanged() throws Exception {
        // given
        enableInvalidityDate();
        // Create test user & generate certificate
        createTestEndEntity();
        final KeyStore keyStore = createKeystore("1024", AlgorithmConstants.KEYALGORITHM_RSA);
        String serialNr = CertTools.getSerialNumberAsString(keyStore.getCertificate(testUsername));
        String fingerPrint = CertTools.getFingerprintAsString(keyStore.getCertificate(testUsername));
        final String invalidityDateString = getRevocationRequestDate();
        TimeUnit.MILLISECONDS.sleep(1200);

        // when
        final Response actualResponse = newRequest("/v1/certificate/" + testIssuerDn + "/" + serialNr + "/revoke/?reason=SUPERSEDED&invalidity_date=" + invalidityDateString).request().put(null);
        // Get invalidity date value from data base
        CertificateData certificateData = internalCertificateStoreSession.getCertificateData(fingerPrint);
        long dataBaseInvalidityDate = certificateData.getInvalidityDateNeverNull();
        // Now change reason
        final Response actualResponse2 = newRequest("/v1/certificate/" + testIssuerDn + "/" + serialNr + "/revoke/?reason=KEY_COMPROMISE").request().put(null);
        final String actualJsonString = actualResponse.readEntity(String.class);
        final String actualJsonString2 = actualResponse2.readEntity(String.class);
        assertJsonContentType(actualResponse);
        assertJsonContentType(actualResponse2);
        final JSONObject actualJsonObject = (JSONObject) jsonParser.parse(actualJsonString);
        final JSONObject actualJsonObject2 = (JSONObject) jsonParser.parse(actualJsonString2);
        final String responseSerialNr = (String) actualJsonObject.get("serial_number");
        final boolean responseStatus = (boolean) actualJsonObject.get("revoked");
        //final String responseInvalidityDate = (String) actualJsonObject.get("invalidity_date");
        // Get invalidity date from 2nd response
        final String responseInvalidityDateUpdate = (String) actualJsonObject2.get("invalidity_date");
        // Get invalidity date value from database
        CertificateData certificateData2 = internalCertificateStoreSession.getCertificateData(fingerPrint);
        long dataBaseInvalidityDateAfterRevocationReasonChange = certificateData2.getInvalidityDateNeverNull();

        // then
        // verify rest response
        assertEquals(serialNr, responseSerialNr);
        assertEquals(true, responseStatus);
        assertEquals(null, responseInvalidityDateUpdate);// we have not updated invalidity date...
        // verify actual database value of invalidity date not changed after only revocation reason change
        assertEquals(dataBaseInvalidityDate, dataBaseInvalidityDateAfterRevocationReasonChange);
    }

    @Test
    public void shouldPreventAnyInvalidityDateChangeWhenRevocationReasonChangeFails() throws Exception {
        // given
        enableInvalidityDate();
        // Create test user & generate certificate
        createTestEndEntity();
        final KeyStore keyStore = createKeystore("1024", AlgorithmConstants.KEYALGORITHM_RSA);
        String serialNr = CertTools.getSerialNumberAsString(keyStore.getCertificate(testUsername));
        String fingerPrint = CertTools.getFingerprintAsString(keyStore.getCertificate(testUsername));
        final int expectedErrorCode = 409;
        final String expectedErrorMessage = MessageFormat.format(ALREADY_REVOKED_ERROR_MESSAGE_TEMPLATE, testIssuerDn, serialNr.toLowerCase());
        final String invalidityDateString = getRevocationRequestDate();
        TimeUnit.MILLISECONDS.sleep(1200);
        final String invalidityDateUpdateString = getRevocationRequestDate();

        // when
        final Response actualResponse = newRequest("/v1/certificate/" + testIssuerDn + "/" + serialNr + "/revoke/?reason=SUPERSEDED&invalidity_date=" + invalidityDateString).request().put(null);
        // Verify actual database value
        CertificateData certificateData = internalCertificateStoreSession.getCertificateData(fingerPrint);
        long dataBaseInvalidityDate = certificateData.getInvalidityDateNeverNull();
        disableRevocationReasonChange();

        // Try to update revocation reason, it is not allowed and should fail
        final Response actualResponse2 = newRequest("/v1/certificate/" + testIssuerDn + "/" + serialNr + "/revoke/?reason=KEY_COMPROMISE&invalidity_date=" + invalidityDateUpdateString).request().put(null);
        final String actualJsonString = actualResponse.readEntity(String.class);
        final String actualJsonString2 = actualResponse2.readEntity(String.class);
        assertJsonContentType(actualResponse);
        assertJsonContentType(actualResponse2);
        final JSONObject actualJsonObject = (JSONObject) jsonParser.parse(actualJsonString);
        final JSONObject actualJsonObject2 = (JSONObject) jsonParser.parse(actualJsonString2);

        // then
        // Verify expected failure
        assertProperJsonExceptionErrorResponse(expectedErrorCode, expectedErrorMessage, actualJsonObject2.toJSONString());
        CertificateData certificateData2 = internalCertificateStoreSession.getCertificateData(fingerPrint);
        long dataBasenvalidityDateAfterFailedRevocationReasonChange = certificateData2.getInvalidityDateNeverNull();
        final String responseSerialNr = (String) actualJsonObject.get("serial_number");
        final boolean responseStatus = (boolean) actualJsonObject.get("revoked");
        String responseReason = (String) actualJsonObject2.get("revocation_reason");
        assertNotEquals("KEY_COMPROMISE", responseReason);
        assertNotEquals(invalidityDateString, invalidityDateUpdateString);
        // Verify no change to invalidity date in database since change of revocation reason failed
        assertEquals(dataBaseInvalidityDate, dataBasenvalidityDateAfterFailedRevocationReasonChange);
        assertEquals(serialNr, responseSerialNr);
        assertEquals(true, responseStatus);
    }

    @Test
    public void shouldAllowRevocationReasonChange() throws Exception {
        enableRevocationReasonChange();
        // User and certificate generation
        createTestEndEntity();
        final KeyStore keyStore = createKeystore("1024", AlgorithmConstants.KEYALGORITHM_RSA);
        String serialNr = CertTools.getSerialNumberAsString(keyStore.getCertificate(testUsername));
        String fingerPrint = CertTools.getFingerprintAsString(keyStore.getCertificate(testUsername));

        // Attempt the initial revocation through REST
        Response actualResponse = newRequest("/v1/certificate/" + testIssuerDn + "/" + serialNr + "/revoke/?reason=SUPERSEDED").request().put(null);
        String actualJsonString = actualResponse.readEntity(String.class);
        assertJsonContentType(actualResponse);

        JSONObject actualJsonObject = (JSONObject) jsonParser.parse(actualJsonString);
        String responseIssuerDn = (String) actualJsonObject.get("issuer_dn");
        String responseSerialNr = (String) actualJsonObject.get("serial_number");
        boolean responseStatus = (boolean) actualJsonObject.get("revoked");
        String responseReason = (String) actualJsonObject.get("revocation_reason");

        // Verify rest response
        assertEquals(testIssuerDn, responseIssuerDn);
        assertEquals(serialNr, responseSerialNr);
        assertEquals(true, responseStatus);
        assertEquals("SUPERSEDED", responseReason);

        // Verify actual database value
        CertificateData certificateData = internalCertificateStoreSession.getCertificateData(fingerPrint);
        String databaseReason = RevocationReasons.getFromDatabaseValue(certificateData.getRevocationReason()).getStringValue();
        assertEquals("SUPERSEDED", databaseReason);

        // Second revocation for the same certificate.
        // Change revocation reason from SUPERSEDED to KEY_COMPROMISE with backdating
        actualResponse = newRequest("/v1/certificate/" + testIssuerDn + "/" + serialNr + "/revoke/?reason=KEY_COMPROMISE").request().put(null);
        actualJsonString = actualResponse.readEntity(String.class);
        assertJsonContentType(actualResponse);

        actualJsonObject = (JSONObject) jsonParser.parse(actualJsonString);
        responseIssuerDn = (String) actualJsonObject.get("issuer_dn");
        responseSerialNr = (String) actualJsonObject.get("serial_number");
        responseStatus = (boolean) actualJsonObject.get("revoked");
        responseReason = (String) actualJsonObject.get("revocation_reason");

        // Verify rest response
        assertEquals(testIssuerDn, responseIssuerDn);
        assertEquals(serialNr, responseSerialNr);
        assertEquals(true, responseStatus);
        assertEquals("KEY_COMPROMISE", responseReason);

        // Verify actual database value
        certificateData = internalCertificateStoreSession.getCertificateData(fingerPrint);
        databaseReason = RevocationReasons.getFromDatabaseValue(certificateData.getRevocationReason()).getStringValue();
        assertEquals("KEY_COMPROMISE", databaseReason);
    }

    @Test
    public void shouldPreventRevocationWithInvalidReason() throws Exception {
        // given
        final String serialNumber = generateTestSerialNumber();
        final String revocationReason = "sticky note with private key got lost";
        final int expectedErrorCode = 400;
        final String expectedErrorMessage = "Invalid revocation reason.";
        // when
        final JSONObject response = revokeCertificate(testIssuerDn, serialNumber, revocationReason, null);
        // then
        assertProperJsonExceptionErrorResponse(expectedErrorCode, expectedErrorMessage, response.toJSONString());
    }

    @Test
    public void shouldPreventRevocationWithAFutureDate() throws Exception {
        // given
        final String serialNumber = generateTestSerialNumber();
        final String revocationDate = "3000-01-01T00:00:00Z";
        final int expectedErrorCode = 400;
        final String expectedErrorMessage = MessageFormat.format("Date in the future: ''{0}''.", revocationDate);
        // when
        final JSONObject response = revokeCertificate(testIssuerDn, serialNumber, KEYCOMPROMISE.getStringValue(), revocationDate);
        // then
        assertProperJsonExceptionErrorResponse(expectedErrorCode, expectedErrorMessage, response.toJSONString());
    }

    @Test
    public void shouldPreventRevocationReasonChangeIfDisabledOnCaLevel() throws Exception {
        // given
        disableRevocationReasonChange();
        final String serialNumber = generateTestSerialNumber();
        final String initialRevocationReason = SUPERSEDED.getStringValue();
        final int expectedErrorCode = 409;
        final String expectedErrorMessage = MessageFormat.format(ALREADY_REVOKED_ERROR_MESSAGE_TEMPLATE, testIssuerDn, serialNumber.toLowerCase());
        // when
        // perform initial revocation
        revokeCertificate(testIssuerDn, serialNumber, initialRevocationReason, null);
        // attempt to change revocation reason
        final JSONObject response = revokeCertificate(testIssuerDn, serialNumber, KEYCOMPROMISE.getStringValue(), null);
        // then
        assertProperJsonExceptionErrorResponse(expectedErrorCode, expectedErrorMessage, response.toJSONString());
    }

    @Test
    public void shouldPreventBackdatingRevocationIfDisabledInCertificateProfile() throws Exception {
        // given
        disableRevocationBackdating();
        final String serialNumber = generateTestSerialNumber();
        final String revocationDate = "2000-01-01T00:00:00Z";
        final int expectedErrorCode = 422;
        final String expectedErrorMessage = MessageFormat.format("Back dated revocation not allowed for certificate profile ''{0}''." +
                        " Certificate serialNumber ''{1}'', issuerDN ''{2}''.", testCertProfileName, serialNumber.toLowerCase(),
                testIssuerDn);
        // when
        final JSONObject response = revokeCertificate(testIssuerDn, serialNumber, KEYCOMPROMISE.getStringValue(), revocationDate);
        // then
        assertProperJsonExceptionErrorResponse(expectedErrorCode, expectedErrorMessage, response.toJSONString());
    }

    @Test
    public void shouldPreserveRevocationDateWhenOnlyReasonIsChanged() throws Exception {
        // given
        enableRevocationReasonChange();
        final String serialNumber = generateTestSerialNumber();
        final String initialRevocationReason = SUPERSEDED.getStringValue();
        final String updatedRevocationReason = KEYCOMPROMISE.getStringValue();
        // when
        JSONObject initialRevocationResponse = revokeCertificate(testIssuerDn, serialNumber, initialRevocationReason, null);
        final String initialRevocationDate = initialRevocationResponse.get("revocation_date").toString();
        sleep(1000);
        final JSONObject revocationReasonChangeResponse = revokeCertificate(testIssuerDn, serialNumber, updatedRevocationReason, null);
        // then
        assertEquals("Changing revocation reson should have preserved the initial revocation date",
                initialRevocationDate, revocationReasonChangeResponse.get("revocation_date"));
    }

    @Test
    public void shouldAllowBackdatingRevocation() throws Exception {
        // given
        enableRevocationBackdating();
        final String serialNumber = generateTestSerialNumber();
        final String revocationReason = SUPERSEDED.getStringValue();
        final String revocationDate = "2000-01-01T00:00:00Z";
        // when
        final JSONObject response = revokeCertificate(testIssuerDn, serialNumber, revocationReason, revocationDate);
        // then
        assertEquals("Revocation date does not match with request", revocationDate, response.get("revocation_date"));
    }

    @Test
    public void shouldAllowBackdatingRevocationDuringReasonChange() throws Exception {
        // given
        enableRevocationReasonChange();
        enableRevocationBackdating();
        final String serialNumber = generateTestSerialNumber();
        final String initialRevocationReason = SUPERSEDED.getStringValue();
        final String initialRevocationDate = "2000-01-01T00:00:00Z";
        final String newRevocationDate = "1999-01-01T00:00:00Z";
        // when
        final JSONObject initialRevocationResponse = revokeCertificate(testIssuerDn, serialNumber, initialRevocationReason, initialRevocationDate);
        final JSONObject revocationReasonChangeResponse = revokeCertificate(testIssuerDn, serialNumber, KEYCOMPROMISE.getStringValue(), newRevocationDate);
        // then
        assertEquals("Revocation date does not match with request", initialRevocationDate, initialRevocationResponse.get("revocation_date"));
        assertEquals("Revocation date had to be backdated", newRevocationDate, revocationReasonChangeResponse.get("revocation_date"));
    }

    @Test
    public void shouldAllowBackdatingRevokedCertificateWithReasonKeyCompromise() throws Exception {
        // given
        enableRevocationReasonChange();
        enableRevocationBackdating();
        final String serialNumber = generateTestSerialNumber();
        final String revocationReason = KEYCOMPROMISE.getStringValue();
        final String initialRevocationDate = "2000-01-01T00:00:00Z";
        final String newRevocationDate = "1999-01-01T00:00:00Z";
        // when
        final JSONObject initialRevocationResponse = revokeCertificate(testIssuerDn, serialNumber, revocationReason, initialRevocationDate);
        final JSONObject revocationReasonChangeResponse = revokeCertificate(testIssuerDn, serialNumber, revocationReason, newRevocationDate);
        // then
        assertEquals("Revocation date does not match with request", initialRevocationDate, initialRevocationResponse.get("revocation_date"));
        assertEquals("Revocation date had to be backdated", newRevocationDate, revocationReasonChangeResponse.get("revocation_date"));
    }

    @Test
    public void shouldAllowRevocationReasonChangeFromUnspecifiedToKeyCompromise() throws Exception {
        // given
        enableRevocationReasonChange();
        final String serialNumber = generateTestSerialNumber();
        final String initialRevocationReason = UNSPECIFIED.getStringValue();
        final String updatedRevocationReason = KEYCOMPROMISE.getStringValue();
        // when
        final JSONObject initialRevocationResponse = revokeCertificate(testIssuerDn, serialNumber, initialRevocationReason, null);
        final JSONObject updatedRevocationResponse = revokeCertificate(testIssuerDn, serialNumber, updatedRevocationReason, null);
        // then
        assertEquals(initialRevocationReason, initialRevocationResponse.get("revocation_reason"));
        assertEquals(updatedRevocationReason, updatedRevocationResponse.get("revocation_reason"));
    }

    @Test
    public void shouldAllowRevocationReasonChangeFromPrivilegesWithdrawnToKeyCompromise() throws Exception {
        // given
        enableRevocationReasonChange();
        final String serialNumber = generateTestSerialNumber();
        final String initialRevocationReason = PRIVILEGESWITHDRAWN.getStringValue();
        final String updatedRevocationReason = KEYCOMPROMISE.getStringValue();
        // when
        final JSONObject initialRevocationResponse = revokeCertificate(testIssuerDn, serialNumber, initialRevocationReason, null);
        final JSONObject updatedRevocationResponse = revokeCertificate(testIssuerDn, serialNumber, updatedRevocationReason, null);
        // then
        assertEquals(initialRevocationReason, initialRevocationResponse.get("revocation_reason"));
        assertEquals(updatedRevocationReason, updatedRevocationResponse.get("revocation_reason"));
    }

    @Test
    public void shouldAllowRevocationReasonChangeFromCessationOfOperationToKeyCompromise() throws Exception {
        // given
        enableRevocationReasonChange();
        final String serialNumber = generateTestSerialNumber();
        final String initialRevocationReason = CESSATIONOFOPERATION.getStringValue();
        final String updatedRevocationReason = KEYCOMPROMISE.getStringValue();
        // when
        final JSONObject initialRevocationResponse = revokeCertificate(testIssuerDn, serialNumber, initialRevocationReason, null);
        final JSONObject updatedRevocationResponse = revokeCertificate(testIssuerDn, serialNumber, updatedRevocationReason, null);
        // then
        assertEquals(initialRevocationReason, initialRevocationResponse.get("revocation_reason"));
        assertEquals(updatedRevocationReason, updatedRevocationResponse.get("revocation_reason"));
    }

    @Test
    public void shouldAllowRevocationReasonChangeFromAffiliationChangedToKeyCompromise() throws Exception {
        // given
        enableRevocationReasonChange();
        final String serialNumber = generateTestSerialNumber();
        final String initialRevocationReason = AFFILIATIONCHANGED.getStringValue();
        final String updatedRevocationReason = KEYCOMPROMISE.getStringValue();
        // when
        final JSONObject initialRevocationResponse = revokeCertificate(testIssuerDn, serialNumber, initialRevocationReason, null);
        final JSONObject updatedRevocationResponse = revokeCertificate(testIssuerDn, serialNumber, updatedRevocationReason, null);
        // then
        assertEquals(initialRevocationReason, initialRevocationResponse.get("revocation_reason"));
        assertEquals(updatedRevocationReason, updatedRevocationResponse.get("revocation_reason"));
    }

    @Test
    public void shouldAllowRevocationReasonChangeFromSupersededToKeyCompromise() throws Exception {
        // given
        enableRevocationReasonChange();
        final String serialNumber = generateTestSerialNumber();
        final String initialRevocationReason = SUPERSEDED.getStringValue();
        final String updatedRevocationReason = KEYCOMPROMISE.getStringValue();
        // when
        final JSONObject initialRevocationResponse = revokeCertificate(testIssuerDn, serialNumber, initialRevocationReason, null);
        final JSONObject updatedRevocationResponse = revokeCertificate(testIssuerDn, serialNumber, updatedRevocationReason, null);
        // then
        assertEquals(initialRevocationReason, initialRevocationResponse.get("revocation_reason"));
        assertEquals(updatedRevocationReason, updatedRevocationResponse.get("revocation_reason"));
    }

    @Test
    public void shouldPreventRevocationReasonChangeFromCaCompromiseToAnother() throws Exception {
        // given
        enableRevocationReasonChange();
        final String serialNumber = generateTestSerialNumber();
        final String initialRevocationReason = CACOMPROMISE.getStringValue();
        final String updatedRevocationReason = KEYCOMPROMISE.getStringValue();
        final int expectedErrorCode = 409;
        final String expectedErrorMessage = MessageFormat.format(ALREADY_REVOKED_ERROR_MESSAGE_TEMPLATE, testIssuerDn, serialNumber.toLowerCase());
        // when
        // perform initial revocation
        revokeCertificate(testIssuerDn, serialNumber, initialRevocationReason, null);
        // attempt to change revocation reason
        final JSONObject response = revokeCertificate(testIssuerDn, serialNumber, updatedRevocationReason, null);
        // then
        assertProperJsonExceptionErrorResponse(expectedErrorCode, expectedErrorMessage, response.toJSONString());
    }

    @Test
    public void shouldPreventRevocationReasonChangeFromAACompromiseToAnother() throws Exception {
        // given
        enableRevocationReasonChange();
        final String serialNumber = generateTestSerialNumber();
        final String initialRevocationReason = AACOMPROMISE.getStringValue();
        final String updatedRevocationReason = KEYCOMPROMISE.getStringValue();
        final int expectedErrorCode = 409;
        final String expectedErrorMessage = MessageFormat.format(ALREADY_REVOKED_ERROR_MESSAGE_TEMPLATE, testIssuerDn, serialNumber.toLowerCase());
        // when
        // perform initial revocation
        revokeCertificate(testIssuerDn, serialNumber, initialRevocationReason, null);
        // attempt to change revocation reason
        final JSONObject response = revokeCertificate(testIssuerDn, serialNumber, updatedRevocationReason, null);
        // then
        assertProperJsonExceptionErrorResponse(expectedErrorCode, expectedErrorMessage, response.toJSONString());
    }

    @Test
    public void shouldAllowReactivatingACertificateOnHold() throws Exception {
        // given
        createTestEndEntity();
        final KeyStore keyStore = createKeystore("1024", AlgorithmConstants.KEYALGORITHM_RSA);
        final String serialNumber = CertTools.getSerialNumberAsString(keyStore.getCertificate(testUsername));
        final String fingerprint = CertTools.getFingerprintAsString(keyStore.getCertificate(testUsername));
        final String revocationReason = CERTIFICATEHOLD.getStringValue();
        final String reactivationReason = NOT_REVOKED.getStringValue();
        // when
        final JSONObject revocationResponse = revokeCertificate(testIssuerDn, serialNumber, revocationReason, null);
        final Date preActivationSystemDate = new Date();
        sleep(1000);
        final JSONObject reactivationResponse = revokeCertificate(testIssuerDn, serialNumber, reactivationReason, null);
        final CertificateData certificateData = internalCertificateStoreSession.getCertificateData(fingerprint);
        // then
        assertEquals("Revocation reason does not match with request", revocationReason, revocationResponse.get("revocation_reason"));
        assertEquals("Revocation reason does not match with request", reactivationReason, reactivationResponse.get("revocation_reason"));
        assertTrue("Wrong revocation status", (boolean) revocationResponse.get("revoked"));
        assertFalse("Wrong revocation status", (boolean) reactivationResponse.get("revoked"));
        assertNotNull("Revocation date does not match with request", revocationResponse.get("revocation_date"));
        assertNull("Revocation date should not be returned for an active certificate", reactivationResponse.get("revocation_date"));
        // reactivated certificates receive an updated revocation date in the DB to remove them from CRLs
        // and publish them even when "Publish only revoked certificates" setting is used
        assertTrue(certificateData.getRevocationDate() > preActivationSystemDate.getTime());
    }

    @Test
    public void shouldContainUpdatedRevocationReasonInBaseCrl() throws Exception {
        assumeTrue(enterpriseEjbBridgeSession.isRunningEnterprise());
        // given
        enableRevocationReasonChange();
        final String serialNumber = generateTestSerialNumber();
        final String initialRevocationReason = SUPERSEDED.getStringValue();
        final String updatedRevocationReason = KEYCOMPROMISE.getStringValue();
        // when
        revokeCertificate(testIssuerDn, serialNumber, initialRevocationReason, null);
        final X509CRL initialCrl = createCrl(false);
        revokeCertificate(testIssuerDn, serialNumber, updatedRevocationReason, null);
        final X509CRL updatedCrl = createCrl(false);
        // then
        assertEquals("Revocation reasons should match", initialRevocationReason, getRevocationReason(initialCrl, serialNumber));
        assertEquals("Revocation reasons should match", updatedRevocationReason, getRevocationReason(updatedCrl, serialNumber));
    }

    @Test
    public void shouldContainBackdatedRevocationDateInBaseCrl() throws Exception {
        assumeTrue(enterpriseEjbBridgeSession.isRunningEnterprise());
        // given
        enableRevocationReasonChange();
        enableRevocationBackdating();
        final String serialNumber = generateTestSerialNumber();
        final String initialRevocationReason = SUPERSEDED.getStringValue();
        final String updatedRevocationReason = KEYCOMPROMISE.getStringValue();
        final String initialRevocationDate = "2000-01-01T00:00:00Z";
        final String updatedRevocationDate = "1999-01-01T00:00:00Z";
        final long initialRevocationTime = DatatypeConverter.parseDateTime(initialRevocationDate).getTime().getTime();
        final long updatedRevocationTime = DatatypeConverter.parseDateTime(updatedRevocationDate).getTime().getTime();
        // when
        revokeCertificate(testIssuerDn, serialNumber, initialRevocationReason, initialRevocationDate);
        final X509CRL initialCrl = createCrl(false);
        revokeCertificate(testIssuerDn, serialNumber, updatedRevocationReason, updatedRevocationDate);
        final X509CRL updatedCrl = createCrl(false);
        // then
        assertEquals("Revocation dates should match", initialRevocationTime, getRevocationTime(initialCrl, serialNumber));
        assertEquals("Revocation dates should match", updatedRevocationTime, getRevocationTime(updatedCrl, serialNumber));
    }

    @Test
    public void shouldContainUpdatedRevocationReasonInDeltaCrl() throws Exception {
        assumeTrue(enterpriseEjbBridgeSession.isRunningEnterprise());
        // given
        enableRevocationReasonChange();
        final String serialNumber = generateTestSerialNumber();
        final String initialRevocationReason = SUPERSEDED.getStringValue();
        final String updatedRevocationReason = KEYCOMPROMISE.getStringValue();
        // when
        revokeCertificate(testIssuerDn, serialNumber, initialRevocationReason, null);
        sleep(1000);
        revokeCertificate(testIssuerDn, serialNumber, updatedRevocationReason, null);
        createCrl(false);
        final X509CRL deltaCrl = createCrl(true);
        // then
        assertEquals("Wrong revocation reason in Delta CRL", updatedRevocationReason, getRevocationReason(deltaCrl, serialNumber));
    }

    @Test
    public void shouldContainBackdatedRevocationDateInDeltaCrl() throws Exception {
        assumeTrue(enterpriseEjbBridgeSession.isRunningEnterprise());
        // Scenario: initial revocation > revocation backdating with a date after last base CRL > base CRL > delta CRL
        // given
        enableRevocationReasonChange();
        enableRevocationBackdating();
        final String serialNumber = generateTestSerialNumber();
        final String revocationReason = KEYCOMPROMISE.getStringValue();
        // when
        sleep(1000);
        final String backdatedRevocationDate = getRevocationRequestDate();
        final long backdatedRevocationTime = DatatypeConverter.parseDateTime(backdatedRevocationDate).getTime().getTime();
        revokeCertificate(testIssuerDn, serialNumber, revocationReason, null); // revoke using sysdate
        sleep(1000);
        revokeCertificate(testIssuerDn, serialNumber, revocationReason, backdatedRevocationDate); // backdate
        createCrl(false);
        final X509CRL deltaCrl = createCrl(true);
        // then
        assertNotNull("Certificate should be present in delta CRL", deltaCrl.getRevokedCertificate(CertTools.getSerialNumberFromString(serialNumber)));
        assertEquals("Revocation dates should match", backdatedRevocationTime, getRevocationTime(deltaCrl, serialNumber));
    }

    @Test
    public void shouldGenerateCrlUponRevocationReasonChange() throws Exception {
        assumeTrue(enterpriseEjbBridgeSession.isRunningEnterprise());
        // given
        enableRevocationReasonChange();
        enableGenerateCrlUponRevocation();
        final String serialNumber = generateTestSerialNumber();
        final String initialRevocationReason = SUPERSEDED.getStringValue();
        final String updatedRevocationReason = KEYCOMPROMISE.getStringValue();
        // when
        revokeCertificate(testIssuerDn, serialNumber, initialRevocationReason, null);
        final X509CRL initialCrl = getLatestCrl(false);

        revokeCertificate(testIssuerDn, serialNumber, updatedRevocationReason, null);
        final X509CRL lastCrl = getLatestCrl(false);
        // then
        assertTrue("CRL number should be greater then the last", CrlExtensions.getCrlNumber(lastCrl).compareTo(CrlExtensions.getCrlNumber(initialCrl)) > 0);
        assertEquals("Revocation reasons should match", initialRevocationReason, getRevocationReason(initialCrl, serialNumber));
        assertEquals("Revocation reasons should match", updatedRevocationReason, getRevocationReason(lastCrl, serialNumber));
    }

    @Test
    public void shouldChangeRevocationReasonUponCrlImport() throws Exception {
        assumeTrue(enterpriseEjbBridgeSession.isRunningEnterprise());
        // given
        enableRevocationReasonChange();
        createTestEndEntity();
        final KeyStore keyStore = createKeystore("1024", AlgorithmConstants.KEYALGORITHM_RSA);
        final String serialNumber = CertTools.getSerialNumberAsString(keyStore.getCertificate(testUsername));
        final String fingerprint = CertTools.getFingerprintAsString(keyStore.getCertificate(testUsername));
        final RevocationReasons initialRevocationReasonInDb = SUPERSEDED;
        final RevocationReasons newRevocationReasonInCrl = KEYCOMPROMISE;
        // when
        revokeCertificate(testIssuerDn, serialNumber, initialRevocationReasonInDb.getStringValue(), null);
        final X509CRL crl = prepareImportCrl(fingerprint, newRevocationReasonInCrl);
        importCrl(crl);
        final CertificateData certificateData = internalCertificateStoreSession.getCertificateData(fingerprint);
        // then
        assertEquals("Revocation reason did not change after CRL import", newRevocationReasonInCrl.getDatabaseValue(), certificateData.getRevocationReason());
    }

    @Test
    public void enrollPkcs10ExpectCertificateResponseWithRequestedSubjectDnAndIssuerWithoutEmail() throws Exception {
        enrollPkcs10ExpectCertificateResponseWithRequestedSubjectDnAndIssuer(null, false, true);
    }

    @Test
    public void enrollPkcs10ExpectCertificateResponseWithRequestedSubjectDnAndIssuerWithoutHeaders() throws Exception {
        enrollPkcs10ExpectCertificateResponseWithRequestedSubjectDnAndIssuer("random@samp.de", false, false);
    }

    @Test
    public void enrollPkcs10ExpectCertificateResponseWithRequestedSubjectDnAndIssuerWithEmail() throws Exception {
        enrollPkcs10ExpectCertificateResponseWithRequestedSubjectDnAndIssuer("random@samp.de", false, true);
    }

    @Test
    public void enrollPkcs10ExpectCertificateResponseWithCVC() throws Exception {
        assumeTrue(enterpriseEjbBridgeSession.isRunningEnterprise());
        cvcTestCa = CryptoTokenTestUtils.createTestCVCAWithSoftCryptoToken(INTERNAL_ADMIN_TOKEN, testCVCIssuerDn);
        enrollPkcs10ExpectCertificateResponseWithRequestedSubjectDnAndIssuer(null, true, true);
    }

    @Test
    public void enrollPkcs10ExpectCertificateResponseWithoutHeadersWithCVC() throws Exception {
        assumeTrue(enterpriseEjbBridgeSession.isRunningEnterprise());
        cvcTestCa = CryptoTokenTestUtils.createTestCVCAWithSoftCryptoToken(INTERNAL_ADMIN_TOKEN, testCVCIssuerDn);
        enrollPkcs10ExpectCertificateResponseWithRequestedSubjectDnAndIssuer(null, true, false);
    }

    private void enrollPkcs10ExpectCertificateResponseWithRequestedSubjectDnAndIssuer(String email, boolean cvc, boolean withHeaders) throws Exception {

        String certificateRequest;
        if(cvc){
            certificateRequest = withHeaders ? CSRF_OR_CVC_WITH_HEADERS : CSRF_OR_CVC_WITHOUT_HEADERS;
        } else{
            certificateRequest = withHeaders ? CSR_WITH_HEADERS : CSR_WITHOUT_HEADERS;
        }

        // Create CSR REST request
        final String testCA = (cvc ? testCaNameCVC : testCaName);
        EnrollPkcs10CertificateRequest pkcs10req = new EnrollPkcs10CertificateRequest.Builder().
                certificateAuthorityName(testCA).
                certificateProfileName("ENDUSER").
                endEntityProfileName("EMPTY").
                username(testUsername).
                password("foo123").
                email(email).
                responseFormat("DER").
                certificateRequest(certificateRequest).build();
        // Construct POST  request
        final ObjectMapper objectMapper = objectMapperContextResolver.getContext(null);
        final String requestBody = objectMapper.writeValueAsString(pkcs10req);
        final Entity<String> requestEntity = Entity.entity(requestBody, MediaType.APPLICATION_JSON);

        // Send request
        final Response actualResponse = newRequest("/v1/certificate/pkcs10enroll").request().post(requestEntity);
        final String actualJsonString = actualResponse.readEntity(String.class);
        // Verify response
        assertJsonContentType(actualResponse);
        final JSONObject actualJsonObject = (JSONObject) jsonParser.parse(actualJsonString);
        final String base64cert = (String) actualJsonObject.get("certificate");
        assertNotNull(base64cert);
        byte[] certBytes = Base64.decode(base64cert.getBytes());
        Certificate cert = CertTools.getCertfromByteArray(certBytes, Certificate.class);
        if (cvc) {
            assertEquals("Cert type should be CVC", cert.getType(), "CVC");
        } else {
            assertEquals("Cert type should be X.509", cert.getType(), "X.509");
        }
        final String issuer = (cvc ? "CN=CAREF001,C=SE" : DnComponents.stringToBCDNString(testIssuerDn));
        assertEquals("Returned certificate contained unexpected issuer", issuer, CertTools.getIssuerDN(cert));
        final String subject = (cvc
                ? "CN=RESTCVC01,C=SE"
                : DnComponents.stringToBCDNString("C=EE,ST=Alabama,L=tallinn,O=naabrivalve,CN=hello123server6"));
        assertEquals("Returned certificate contained unexpected subject DN", subject, CertTools.getSubjectDN(cert));

        EndEntityInformation userData = endEntityAccessSession.findUser(INTERNAL_ADMIN_TOKEN, testUsername);
        assertEquals("Created user does not have expected email.", email, userData.getEmail());
    }

    @Test
    public void enrollPkcs10ExpectResponseFormatPKCS7() throws Exception {
        enrollPkcs10("ENDUSER", "EMPTY", "PKCS7", CSR_WITHOUT_HEADERS, 201, null, false);
    }

    @Test
    public void enrollPkcs10WithSan() throws Exception {
    	// given
        final EndEntityProfile eep = new EndEntityProfile(false);
        eep.setDefaultCertificateProfile(1);
        eep.setAvailableCertificateProfileIds(List.of(1));
        eep.setDefaultCA(x509TestCa.getCAId());
        eep.setAvailableCAs(List.of(x509TestCa.getCAId()));
        endEntityProfileSession.addEndEntityProfile(INTERNAL_ADMIN_TOKEN, testEeProfileNameWithSan, eep);

        // when
        X509Certificate certificate = (X509Certificate) enrollPkcs10("ENDUSER", testEeProfileNameWithSan, "PKCS7", CSR_WITH_SAN_WITHOUT_HEADERS,
                400, "Wrong number of RFC822NAME fields in Subject Alternative Name.", false);
        // then
        assertNull("No certificate must habe been generated after an end entity profile exception.", certificate);

        // Add SANs to the end entity profile.
        eep.addField(DnComponents.DNSNAME);
        eep.addField(DnComponents.IPADDRESS);
        eep.addField(DnComponents.HARDWAREMODULENAME);
        eep.addField(DnComponents.PERMANENTIDENTIFIER);
        eep.addField(DnComponents.UPN);
        eep.addField(DnComponents.GUID);
        eep.addField(DnComponents.XMPPADDR);
        eep.addField(DnComponents.UNIFORMRESOURCEID);
        eep.addField(DnComponents.UNIFORMRESOURCEID);
        eep.addField(DnComponents.REGISTEREDID);
        eep.addField(DnComponents.RFC822NAME);
        endEntityProfileSession.changeEndEntityProfile(INTERNAL_ADMIN_TOKEN, testEeProfileNameWithSan, eep);

        certificate = (X509Certificate) enrollPkcs10("ENDUSER", testEeProfileNameWithSan, "PKCS7", CSR_WITH_SAN_WITHOUT_HEADERS, 201, null, false);
        assertNotNull("The certificate generated must not be null.", certificate);
        assertSansPkcs10Enroll(certificate);
    }

    @Test
    public void enrollPkcs10Overwrite() throws Exception {
        
        AvailableCustomCertificateExtensionsConfiguration cceConfig = new AvailableCustomCertificateExtensionsConfiguration();
        Properties props = new Properties();
        props.put("critical", "false");
        props.put("dynamic", "true");
        props.put("encoding", "DEROCTETSTRING");
        cceConfig.addCustomCertExtension(1, EXTENSTION_TO_OVERWRITE, "SingleExtension", 
                "org.cesecore.certificates.certificate.certextensions.BasicCertificateExtension", false, true, props);
        globalConfigurationSession.saveConfiguration(INTERNAL_ADMIN_TOKEN, cceConfig);

        final CertificateProfile certificateProfile = new CertificateProfile(CertificateProfileConstants.CERTPROFILE_FIXED_ENDUSER);

        final List<Integer> availableCas = new ArrayList<>();
        availableCas.add(x509TestCa.getCAId());
        certificateProfile.setAvailableCAs(availableCas);

        final int[] availableBitLengths = { 2048 };
        certificateProfile.setAvailableBitLengths(availableBitLengths);

        final String[] availableAlgorithms = { "RSA" };
        certificateProfile.setAvailableKeyAlgorithms(availableAlgorithms);

        certificateProfile.setUseAlternativeSignature(true);
        certificateProfile.setAlternativeAvailableKeyAlgorithms(new String[0]);

        certificateProfile.setAllowValidityOverride(true);
        certificateProfile.setAllowExpiredValidityEndDate(true);
        certificateProfile.setAllowExtensionOverride(true);
        certificateProfile.setOverridableExtensionOIDs(Set.of(oid));
        certificateProfile.setUsedCertificateExtensions(List.of(1));

        final int certProfileId = certificateProfileSession.addCertificateProfile(
                INTERNAL_ADMIN_TOKEN,
                testCertProfileName,
                certificateProfile
        );

        final EndEntityProfile eep = new EndEntityProfile(false);
        eep.setDefaultCertificateProfile(certProfileId);
        eep.setAvailableCertificateProfileIds(List.of(certProfileId));
        eep.setDefaultCA(x509TestCa.getCAId());
        eep.setAvailableCAs(List.of(x509TestCa.getCAId()));
        eep.setEmailUsed(false);
        eep.addField(DnComponents.DNSNAME);
        endEntityProfileSession.addEndEntityProfile(INTERNAL_ADMIN_TOKEN, testEeProfileName, eep);

        // Add a challenge password as well
        ASN1EncodableVector pwdattr = new ASN1EncodableVector();
        pwdattr.add(new ASN1ObjectIdentifier(EXTENSTION_TO_OVERWRITE)); 
        ASN1EncodableVector pwdvalues = new ASN1EncodableVector();
        pwdvalues.add(new DERUTF8String("30080102030405060708"));
        pwdattr.add(new DERSet(pwdvalues));

        // Complete the Attribute section of the request, the set (Attributes)
        // contains one sequence (Attribute)
        ASN1EncodableVector v = new ASN1EncodableVector();
        v.add(new DERSequence(pwdattr));
        DERSet attributes = new DERSet(v);
        
        final KeyPair keys = KeyTools.genKeys("2048", AlgorithmConstants.KEYALGORITHM_RSA);
        final PKCS10CertificationRequest pkcs10 = CertTools.genPKCS10CertificationRequest("SHA256WithRSA", 
                DnComponents.stringToBcX500Name("CN="+testUsername), keys.getPublic(),
                attributes, keys.getPrivate(), null);
        
        X509Certificate certificate = (X509Certificate) enrollPkcs10(
                testCertProfileName,
                testEeProfileName,
                "PKCS7",
                new String(Base64.encode(pkcs10.getEncoded())),
                201,
                null,
                true
        );

        assertEquals("Wrong subjectDn", overwriteSdn, certificate.getSubjectDN().getName());
        String actualValidityStart = FastDateFormat.getInstance("yyyy-MM-dd HH:mm:ss", TIMEZONE_UTC)
                .format(certificate.getNotBefore());
        assertEquals("Wrong validity start time.", validityStart, actualValidityStart);
        String actualValidityEnd = FastDateFormat.getInstance("yyyy-MM-dd HH:mm:ss", TIMEZONE_UTC)
                .format(certificate.getNotAfter());
        assertEquals("Wrong validity end time.", validityEnd , actualValidityEnd);


        byte[] value = certificate.getExtensionValue(EXTENSTION_TO_OVERWRITE);
        ASN1InputStream asn1InputStream = new ASN1InputStream(value);
        ASN1Primitive obj = asn1InputStream.readObject();
        asn1InputStream.close();

        assertEquals("Extension overwrite value is wrong", obj.toString(), "#040a30080101010104040404");

    }

    private Certificate enrollPkcs10(
            final String cpName,
            final String eepName,
            final String responseFormat,
            final String pemCsrWithoutHeaders,
            final int responseStatus,
            final String error,
            final boolean overwrite
    ) throws Exception {

        final EnrollCertificateRestRequest pkcs10req = new EnrollCertificateRestRequest();
        pkcs10req.setCertificateAuthorityName(testCaName);
        pkcs10req.setCertificateProfileName(cpName);
        pkcs10req.setEndEntityProfileName(eepName);
        pkcs10req.setUsername(testUsername);
        pkcs10req.setPassword("foo123");
        pkcs10req.setIncludeChain(false);
        pkcs10req.setResponseFormat(responseFormat);
        pkcs10req.setCertificateRequest(pemCsrWithoutHeaders);

        ExtendedInformationRestRequestComponent extension;

        if (overwrite) {
            pkcs10req.setSubjectDn(overwriteSdn);
            pkcs10req.setStartTime(validityStart);
            pkcs10req.setEndTime(validityEnd);
            extension = ExtendedInformationRestRequestComponent.builder()
                    .setName(EXTENSTION_TO_OVERWRITE)
                    .setValue("30080101010104040404")
                    .build();
            pkcs10req.setExtensionData(List.of(extension));
        }

        // Construct POST request
        final ObjectMapper objectMapper = objectMapperContextResolver.getContext(null);
        final String requestBody = objectMapper.writeValueAsString(pkcs10req);
        final Entity<String> requestEntity = Entity.entity(requestBody, MediaType.APPLICATION_JSON);
        // Send request
        final Response actualResponse = newRequest("/v1/certificate/pkcs10enroll").request().post(requestEntity);
        assertEquals("Unexpected HTTP response code.", responseStatus, actualResponse.getStatus());

        // Certificate enrollment has failed.
        if (actualResponse.getStatus() == 400) {
            final String actualJsonString = actualResponse.readEntity(String.class);
            // Verify response
            assertJsonContentType(actualResponse);
            final JSONObject actualJsonObject = (JSONObject) jsonParser.parse(actualJsonString);
            assertEquals("The response error message does not match.", error, actualJsonObject.get("error_message"));
            return null;
        }

        final String actualJsonString = actualResponse.readEntity(String.class);
        // Verify response
        assertJsonContentType(actualResponse);
        final JSONObject actualJsonObject = (JSONObject) jsonParser.parse(actualJsonString);
        final String responseFormatREST = (String) actualJsonObject.get("response_format");
        assertEquals("The response format is not PKCS7", responseFormat, responseFormatREST);
        final String responseCertificate = (String) actualJsonObject.get("certificate");
        assertNotNull(responseCertificate);
        // Verify certificate is a pkcs7
        String pkcs7CertificatePem = new String(Base64.decode(responseCertificate.getBytes()), StandardCharsets.UTF_8);
        assertTrue("The response is not a pkcs7", pkcs7CertificatePem.contains(CertTools.BEGIN_PKCS7));
        assertTrue("The response is not a pkcs7", pkcs7CertificatePem.contains(CertTools.END_PKCS7));
        // Verify certificate
        pkcs7CertificatePem = pkcs7CertificatePem.replaceFirst("^-----BEGIN PKCS7-----","");
        pkcs7CertificatePem = pkcs7CertificatePem.replaceFirst("-----END PKCS7-----$", "");
        final byte[] certBytes = Base64.decode(pkcs7CertificatePem.getBytes());
        final Certificate cert = CertTools.getCertfromByteArray(certBytes, Certificate.class);
        final String responseSerialNo = (String) actualJsonObject.get("serial_number");
        assertEquals("The certificate serial number does not match.", CertTools.getSerialNumber(cert), CertTools.getSerialNumberFromString(responseSerialNo));
        return cert;
    }

    @Test
    public void certificateRequestExpectCsrSubjectIgnoredWithoutHeaders() throws Exception {
        certificateRequestExpectCsrSubjectIgnored(false);
    }

    @Test
    public void certificateRequestExpectCsrSubjectIgnoredWithHeaders() throws Exception {
        certificateRequestExpectCsrSubjectIgnored(true);
    }

    private void certificateRequestExpectCsrSubjectIgnored(boolean withHeader) throws Exception {
        // Add end entity and create certificate request.
        final EndEntityInformation user = addEndEntity(testUsername, "O=PrimeKey,CN=" + testUsername, x509TestCa.getCAId(),
                EndEntityConstants.EMPTY_END_ENTITY_PROFILE, CertificateProfileConstants.CERTPROFILE_FIXED_ENDUSER);
        assertNotNull("End entity must not be null.", user);

        final EnrollPkcs10CertificateRequest pkcs10req = new EnrollPkcs10CertificateRequest.Builder().
                certificateAuthorityName(testCaName).
                username(testUsername).
                password("foo123").
                certificateRequest(withHeader? CSR_WITH_HEADERS: CSR_WITHOUT_HEADERS).build();

        // Construct POST  request
        final ObjectMapper objectMapper = objectMapperContextResolver.getContext(null);
        final String requestBody = objectMapper.writeValueAsString(pkcs10req);
        final Entity<String> requestEntity = Entity.entity(requestBody, MediaType.APPLICATION_JSON);

        // Send request
        final Response actualResponse = newRequest("/v1/certificate/certificaterequest").request().post(requestEntity);
        verifyCertificateRequestResponse(actualResponse, "O=PrimeKey,CN=" + testUsername);
    }

    private X509Certificate verifyCertificateRequestResponse(final Response response, final String subjectDn) throws Exception {
        final String jsonString = response.readEntity(String.class);
        // Verify response
        assertJsonContentType(response);
        final JSONObject jsonObject = (JSONObject) jsonParser.parse(jsonString);
        final String base64cert = (String) jsonObject.get("certificate");
        assertNotNull(base64cert);
        final byte[] certBytes = Base64.decode(base64cert.getBytes());
        final X509Certificate cert = CertTools.getCertfromByteArray(certBytes, X509Certificate.class);
        // Assert End Entity DN is used. CSR subject should be ignored.
        //getSubjectX500Principal does not deliver the exact same order, so leave this for now
        assertEquals("Returned certificate contained unexpected subject DN", subjectDn, cert.getSubjectDN().getName());
        return cert;
    }

    @Test
    public void addEEAndGetCertificateMissingResponseFormat() throws Exception {
        String newUsername = testUsername + "New";
        try {
            EnrollCertificateWithEntityRestRequest request = new EnrollCertificateWithEntityRestRequest();
            request.setCertificateRequestType("PUBLICKEY");
            request.setResponseFormat(null);
            request.setIncludeChain(false);
            request.setCertificateRequest(PUBLIC_KEY);
            AddEndEntityRestRequest eeRequest = new AddEndEntityRestRequest.Builder().
                    caName(testCaName).
                    certificateProfileName("ENDUSER").
                    endEntityProfileName("EMPTY").
                    username(newUsername).
                    password("foo123").
                    subjectDn("O=NoResponseFormat,CN=" + newUsername).
                    subjectAltName("rfc822Name=" + newUsername + "@example.com").
                    token("USERGENERATED").build();
            request.setEndEntity(eeRequest);

            // Construct POST  request
            final ObjectMapper objectMapper = objectMapperContextResolver.getContext(null);
            final String requestBody = objectMapper.writeValueAsString(request);
            final Entity<String> requestEntity = Entity.entity(requestBody, MediaType.APPLICATION_JSON);

            // send request
            final Response actualResponse = newRequest("/v1/certificate/enroll").request().post(requestEntity);
            assertEquals("Unexpected HTTP response code.", 400, actualResponse.getStatus());
                final String actualJsonString = actualResponse.readEntity(String.class);
                // Verify response
                assertJsonContentType(actualResponse);
                final JSONObject actualJsonObject = (JSONObject) jsonParser.parse(actualJsonString);
                assertEquals("The response error message does not match.", "Invalid input. Incorrect response format", actualJsonObject.get("error_message"));
        } catch (Exception e) {
            log.error("Exception while testing certificate creation from public key: ", e);
            fail("Exception while testing certificate creation from public key");
        }
    }
    @Test
    public void addEEAndGetCertificateWrongResponseFormat() throws Exception {
        String newUsername = testUsername + "New";
        try {
            EnrollCertificateWithEntityRestRequest request = new EnrollCertificateWithEntityRestRequest();
            request.setCertificateRequestType("PUBLICKEY");
            request.setResponseFormat("MJAU");
            request.setIncludeChain(false);
            request.setCertificateRequest(PUBLIC_KEY);
            AddEndEntityRestRequest eeRequest = new AddEndEntityRestRequest.Builder().
                    caName(testCaName).
                    certificateProfileName("ENDUSER").
                    endEntityProfileName("EMPTY").
                    username(newUsername).
                    password("foo123").
                    subjectDn("O=NoResponseFormat,CN=" + newUsername).
                    subjectAltName("rfc822Name=" + newUsername + "@example.com").
                    token("USERGENERATED").build();
            request.setEndEntity(eeRequest);

            // Construct POST  request
            final ObjectMapper objectMapper = objectMapperContextResolver.getContext(null);
            final String requestBody = objectMapper.writeValueAsString(request);
            final Entity<String> requestEntity = Entity.entity(requestBody, MediaType.APPLICATION_JSON);

            // send request
            final Response actualResponse = newRequest("/v1/certificate/enroll").request().post(requestEntity);
            assertEquals("Unexpected HTTP response code.", 400, actualResponse.getStatus());
                final String actualJsonString = actualResponse.readEntity(String.class);
                // Verify response
                assertJsonContentType(actualResponse);
                final JSONObject actualJsonObject = (JSONObject) jsonParser.parse(actualJsonString);
                assertEquals("The response error message does not match.",
                        "Invalid input. Response format can only be DER or PKCS7", actualJsonObject.get("error_message"));
        } catch (Exception e) {
            log.error("Exception while testing certificate creation from public key: ", e);
            fail("Exception while testing certificate creation from public key");
        }
    }

    @Test
    public void addEEAndGetCertificateMissingCa() throws Exception {
        String newUsername = testUsername + "New";
        try {
            EnrollCertificateWithEntityRestRequest request = new EnrollCertificateWithEntityRestRequest();
            request.setCertificateRequestType("PUBLICKEY");
            request.setResponseFormat("DER");
            request.setIncludeChain(false);
            request.setCertificateRequest(PUBLIC_KEY);
            AddEndEntityRestRequest eeRequest = new AddEndEntityRestRequest.Builder().
                    caName("KotCa").
                    certificateProfileName("ENDUSER").
                    endEntityProfileName("EMPTY").
                    username(newUsername).
                    password("foo123").
                    subjectDn("O=NoResponseFormat,CN=" + newUsername).
                    subjectAltName("rfc822Name=" + newUsername + "@example.com").
                    token("USERGENERATED").build();
            request.setEndEntity(eeRequest);

            // Construct POST  request
            final ObjectMapper objectMapper = objectMapperContextResolver.getContext(null);
            final String requestBody = objectMapper.writeValueAsString(request);
            final Entity<String> requestEntity = Entity.entity(requestBody, MediaType.APPLICATION_JSON);

            // send request
            final Response actualResponse = newRequest("/v1/certificate/enroll").request().post(requestEntity);
            assertEquals("Unexpected HTTP response code.", 404, actualResponse.getStatus());
                final String actualJsonString = actualResponse.readEntity(String.class);
                // Verify response
                assertJsonContentType(actualResponse);
                final JSONObject actualJsonObject = (JSONObject) jsonParser.parse(actualJsonString);
                assertEquals("The response error message does not match.",
                        "No CA found by name of KotCa", actualJsonObject.get("error_message"));
        } catch (Exception e) {
            log.error("Exception while testing certificate creation from public key: ", e);
            fail("Exception while testing certificate creation from public key");
        }
    }

    @Test
    public void addEEAndGetCertificateMissingCP() throws Exception {
        String newUsername = testUsername + "New";
        try {
            EnrollCertificateWithEntityRestRequest request = new EnrollCertificateWithEntityRestRequest();
            request.setCertificateRequestType("PUBLICKEY");
            request.setResponseFormat("DER");
            request.setIncludeChain(false);
            request.setCertificateRequest(PUBLIC_KEY);
            AddEndEntityRestRequest eeRequest = new AddEndEntityRestRequest.Builder().
                    caName(testCaName).
                    certificateProfileName("KotCp").
                    endEntityProfileName("EMPTY").
                    username(newUsername).
                    password("foo123").
                    subjectDn("O=NoResponseFormat,CN=" + newUsername).
                    subjectAltName("rfc822Name=" + newUsername + "@example.com").
                    token("USERGENERATED").build();
            request.setEndEntity(eeRequest);

            // Construct POST  request
            final ObjectMapper objectMapper = objectMapperContextResolver.getContext(null);
            final String requestBody = objectMapper.writeValueAsString(request);
            final Entity<String> requestEntity = Entity.entity(requestBody, MediaType.APPLICATION_JSON);

            // send request
            final Response actualResponse = newRequest("/v1/certificate/enroll").request().post(requestEntity);
            assertEquals("Unexpected HTTP response code.", 404, actualResponse.getStatus());
                final String actualJsonString = actualResponse.readEntity(String.class);
                // Verify response
                assertJsonContentType(actualResponse);
                final JSONObject actualJsonObject = (JSONObject) jsonParser.parse(actualJsonString);
                assertEquals("The response error message does not match.",
                        "Error Certificate profile KotCp does not exist.", actualJsonObject.get("error_message"));
        } catch (Exception e) {
            log.error("Exception while testing certificate creation from public key: ", e);
            fail("Exception while testing certificate creation from public key");
        }
    }


    @Test
    public void addEEAndGetCertificateMissingUsername() throws Exception {
        String newUsername = testUsername + "New";
        try {
            EnrollCertificateWithEntityRestRequest request = new EnrollCertificateWithEntityRestRequest();
            request.setCertificateRequestType("PUBLICKEY");
            request.setResponseFormat("DER");
            request.setIncludeChain(false);
            request.setCertificateRequest(PUBLIC_KEY);
            AddEndEntityRestRequest eeRequest = new AddEndEntityRestRequest.Builder().
                    caName(testCaName).
                    certificateProfileName("ENDUSER").
                    endEntityProfileName("EMPTY").
                    password("foo123").
                    subjectDn("O=NoResponseFormat,CN=" + newUsername).
                    subjectAltName("rfc822Name=" + newUsername + "@example.com").
                    token("USERGENERATED").build();
            request.setEndEntity(eeRequest);

            // Construct POST  request
            final ObjectMapper objectMapper = objectMapperContextResolver.getContext(null);
            final String requestBody = objectMapper.writeValueAsString(request);
            final Entity<String> requestEntity = Entity.entity(requestBody, MediaType.APPLICATION_JSON);

            // send request
            final Response actualResponse = newRequest("/v1/certificate/enroll").request().post(requestEntity);
            assertEquals("Unexpected HTTP response code.", 422, actualResponse.getStatus());
                final String actualJsonString = actualResponse.readEntity(String.class);
                // Verify response
                assertJsonContentType(actualResponse);
                final JSONObject actualJsonObject = (JSONObject) jsonParser.parse(actualJsonString);
                assertEquals("The response error message does not match.",
                        "Username cannot be empty or null.", actualJsonObject.get("error_message"));
        } catch (Exception e) {
            log.error("Exception while testing certificate creation from public key: ", e);
            fail("Exception while testing certificate creation from public key");
        }
    }

    @Test
    public void addEEAndGetCertificateFromPublicKey() throws Exception {
        String newUsername = testUsername + "New";
        try {
            EnrollCertificateWithEntityRestRequest request = new EnrollCertificateWithEntityRestRequest();
            request.setCertificateRequestType("PUBLICKEY");
            request.setIncludeChain(false);
            request.setResponseFormat("PKCS7");
            request.setCertificateRequest(PUBLIC_KEY);
            AddEndEntityRestRequest eeRequest = new AddEndEntityRestRequest.Builder().
                    caName(testCaName).
                    certificateProfileName("ENDUSER").
                    endEntityProfileName("EMPTY").
                    username(newUsername).
                    password("foo123").
                    subjectDn("O=PrimeKey,CN=" + newUsername).
                    subjectAltName("rfc822Name=" + newUsername + "@example.com").
                    token("USERGENERATED").build();
            request.setEndEntity(eeRequest);

            // Construct POST  request
            final ObjectMapper objectMapper = objectMapperContextResolver.getContext(null);
            final String requestBody = objectMapper.writeValueAsString(request);
            final Entity<String> requestEntity = Entity.entity(requestBody, MediaType.APPLICATION_JSON);

            // send request
            final Response actualResponse = newRequest("/v1/certificate/enroll").request().post(requestEntity);
            verifyCertificateRequestResponse(actualResponse, "O=PrimeKey,CN=" + newUsername);
        } catch (Exception e) {
            log.error("Exception while testing certificate creation from public key: ", e);
            fail("Exception while testing certificate creation from public key");
        } finally {
            endEntityManagementSession.revokeAndDeleteUser(INTERNAL_ADMIN_TOKEN, newUsername, 0);
            internalCertificateStoreSession.removeCertificatesByUsername(newUsername);
        }
    }

    @Test
    public void editEEAndGetCertificateFromCSR() throws Exception {
        try {
            EnrollCertificateWithEntityRestRequest request = new EnrollCertificateWithEntityRestRequest();
            request.setCertificateRequestType("PKCS10");
            request.setIncludeChain(true);
            request.setResponseFormat("PKCS7");
            request.setCertificateRequest(CSR_WITH_SAN_WITHOUT_HEADERS);
            AddEndEntityRestRequest eeRequest = new AddEndEntityRestRequest.Builder().
                    caName(testCaName).
                    certificateProfileName("ENDUSER").
                    endEntityProfileName("EMPTY").
                    username(testUsername).
                    password("foo123").
                    subjectDn("C=EE,O=PrimeKey,CN=" + testUsername).
                    subjectAltName("rfc822Name=" + testUsername + "@example.com").
                    token("USERGENERATED").build();
            request.setEndEntity(eeRequest);


            // Construct POST  request
            final ObjectMapper objectMapper = objectMapperContextResolver.getContext(null);
            final String requestBody = objectMapper.writeValueAsString(request);
            final Entity<String> requestEntity = Entity.entity(requestBody, MediaType.APPLICATION_JSON);

            // Send request
            final Response actualResponse = newRequest("/v1/certificate/enroll").request().post(requestEntity);
            verifyCertificateRequestResponse(actualResponse, "C=EE,O=PrimeKey,CN=" + testUsername );
        } catch (Exception e) {
            log.error("Exception while testing certificate creation from public key: ", e);
            fail("Exception while testing certificate creation from public key");
        }

    }

    @Test
    public void editEEAndGetCertificateFromCvc() throws Exception {
        try {
            assumeTrue(enterpriseEjbBridgeSession.isRunningEnterprise());
            cvcTestCa = CryptoTokenTestUtils.createTestCVCAWithSoftCryptoToken(INTERNAL_ADMIN_TOKEN, testCVCIssuerDn);
            EnrollCertificateWithEntityRestRequest request = new EnrollCertificateWithEntityRestRequest();
            request.setCertificateRequestType("CVC");
            request.setIncludeChain(false);
            request.setResponseFormat("DER");
            request.setCertificateRequest(CSR_REQUEST);
            AddEndEntityRestRequest eeRequest = new AddEndEntityRestRequest.Builder().
                    caName(testCaNameCVC).
                    certificateProfileName("ENDUSER").
                    endEntityProfileName("EMPTY").
                    username(testUsername).
                    password("foo123").
                    subjectDn("C=EE,O=PrimeKey,CN=Mnemonic" ).
                    subjectAltName("rfc822Name=" + testUsername + "@example.com").
                    token("USERGENERATED").build();
            request.setEndEntity(eeRequest);


            // Construct POST  request
            final ObjectMapper objectMapper = objectMapperContextResolver.getContext(null);
            final String requestBody = objectMapper.writeValueAsString(request);
            final Entity<String> requestEntity = Entity.entity(requestBody, MediaType.APPLICATION_JSON);

            // Send request
            final Response actualResponse = newRequest("/v1/certificate/enroll").request().post(requestEntity);
            final String actualJsonString = actualResponse.readEntity(String.class);
            // Verify response
            assertJsonContentType(actualResponse);
            final JSONObject actualJsonObject = (JSONObject) jsonParser.parse(actualJsonString);
            final String base64cert = (String) actualJsonObject.get("certificate");
            assertNotNull(base64cert);
            byte[] certBytes = Base64.decode(base64cert.getBytes());
            Certificate cert = CertTools.getCertfromByteArray(certBytes, Certificate.class);
            assertEquals("Cert type should be CVC", "CVC", cert.getType());

            final String issuer =  "CN=CAREF001,C=SE";
            assertEquals("Returned certificate contained unexpected issuer", issuer, CertTools.getIssuerDN(cert));
            final String subject = "CN=Mnemonic,C=EE";
            assertEquals("Returned certificate contained unexpected subject DN", subject, CertTools.getSubjectDN(cert));

        } catch (Exception e) {
            log.error("Exception while testing certificate creation from public key: ", e);
            fail("Exception while testing certificate creation from public key");
        }

    }

    @Test
    public void editEEAndGetCertificateFromCRMF() throws Exception {
        try {
            EnrollCertificateWithEntityRestRequest request = new EnrollCertificateWithEntityRestRequest();
            request.setCertificateRequestType("CRMF");
            request.setIncludeChain(false);
            request.setResponseFormat("DER");
            request.setCertificateRequest(CRMF);
            AddEndEntityRestRequest eeRequest = new AddEndEntityRestRequest.Builder().
                    caName(testCaName).
                    certificateProfileName("ENDUSER").
                    endEntityProfileName("EMPTY").
                    username(testUsername).
                    password("foo123").
                    subjectDn("C=EE,O=PrimeKey,CN=" + testUsername).
                    subjectAltName("rfc822Name=" + testUsername + "@example.com").
                    token("USERGENERATED").build();
            request.setEndEntity(eeRequest);


            // Construct POST  request
            final ObjectMapper objectMapper = objectMapperContextResolver.getContext(null);
            final String requestBody = objectMapper.writeValueAsString(request);
            final Entity<String> requestEntity = Entity.entity(requestBody, MediaType.APPLICATION_JSON);

            // Send request
            final Response actualResponse = newRequest("/v1/certificate/enroll").request().post(requestEntity);
            verifyCertificateRequestResponse(actualResponse, "C=EE,O=PrimeKey,CN=" + testUsername );
        } catch (Exception e) {
            log.error("Exception while testing certificate creation from public key: ", e);
            fail("Exception while testing certificate creation from public key");
        }

    }

    @Test
    public void editEEAndGetCertificateFromSPKAC() throws Exception {
        try {
            EnrollCertificateWithEntityRestRequest request = new EnrollCertificateWithEntityRestRequest();
            request.setCertificateRequestType("SPKAC");
            request.setIncludeChain(false);
            request.setResponseFormat("DER");
            request.setCertificateRequest(SPKAC);
            AddEndEntityRestRequest eeRequest = new AddEndEntityRestRequest.Builder().
                    caName(testCaName).
                    certificateProfileName("ENDUSER").
                    endEntityProfileName("EMPTY").
                    username(testUsername).
                    password("foo123").
                    subjectDn("C=EE,O=PrimeKey,CN=" + testUsername).
                    subjectAltName("rfc822Name=" + testUsername + "@example.com").
                    token("USERGENERATED").build();
            request.setEndEntity(eeRequest);


            // Construct POST  request
            final ObjectMapper objectMapper = objectMapperContextResolver.getContext(null);
            final String requestBody = objectMapper.writeValueAsString(request);
            final Entity<String> requestEntity = Entity.entity(requestBody, MediaType.APPLICATION_JSON);

            // Send request
            final Response actualResponse = newRequest("/v1/certificate/enroll").request().post(requestEntity);
            verifyCertificateRequestResponse(actualResponse, "C=EE,O=PrimeKey,CN=" + testUsername );
        } catch (Exception e) {
            log.error("Exception while testing certificate creation from public key: ", e);
            fail("Exception while testing certificate creation from public key");
        }

    }

    @Test
    public void testGetCertificateAboutToExpireSmoke() throws Exception {
        final Response actualResponse = newRequest("/v1/certificate/expire?days=1").request().get();
        final String actualJsonString = actualResponse.readEntity(String.class);
        assertJsonContentType(actualResponse);
        final JSONObject actualJsonObject = (JSONObject) jsonParser.parse(actualJsonString);
        final Object certificatesToExpire = actualJsonObject.get("certificates_rest_response");
        assertNotNull(certificatesToExpire);
    }

    @Test
    public void testGetCertificateAboutToExpireDetailedSearch() throws Exception {

        final String issuerDN = "CN=CaSigningForVariedValidity";
        X509CA testX509Ca = CaTestUtils.createTestX509CA(issuerDN, null, false,
                            X509KeyUsage.digitalSignature + X509KeyUsage.keyCertSign + X509KeyUsage.cRLSign);
        X509CAInfo caInfo = (X509CAInfo) testX509Ca.getCAInfo();
        caInfo.setDoEnforceUniquePublicKeys(false);
        testX509Ca.setCAInfo(caInfo);
        caSession.addCA(INTERNAL_ADMIN_TOKEN, testX509Ca);

        final String profilePrefix = "CertProfileVariedValidity";
        // there is always a 10min in past offset
        CertificateProfile certificateProfile = new CertificateProfile(CertificateProfileConstants.CERTPROFILE_FIXED_ENDUSER);
        certificateProfile.setEncodedValidity("30m");
        int certificateProfile30mId =
                certificateProfileSession.addCertificateProfile(INTERNAL_ADMIN_TOKEN, profilePrefix + "30m", certificateProfile);

        certificateProfile = new CertificateProfile(CertificateProfileConstants.CERTPROFILE_FIXED_ENDUSER);
        certificateProfile.setEncodedValidity("5d");
        int certificateProfile5dId =
                certificateProfileSession.addCertificateProfile(INTERNAL_ADMIN_TOKEN, profilePrefix + "5d", certificateProfile);

        certificateProfile = new CertificateProfile(CertificateProfileConstants.CERTPROFILE_FIXED_ENDUSER);
        certificateProfile.setEncodedValidity("15d");
        certificateProfile.setAvailableCAs(Arrays.asList(issuerDN.hashCode()));
        int certificateProfile15dId =
                certificateProfileSession.addCertificateProfile(INTERNAL_ADMIN_TOKEN, profilePrefix + "15d", certificateProfile);


        final String eeProfileName = "EeProfileVariedValidity";
        final EndEntityProfile endEntityProfile = new EndEntityProfile(true);
        endEntityProfile.setDefaultCertificateProfile(certificateProfile30mId);
        endEntityProfile.setAvailableCertificateProfileIds(Arrays.asList(
                                    certificateProfile30mId, certificateProfile5dId, certificateProfile15dId));
        endEntityProfile.setAvailableCAs(Arrays.asList(issuerDN.hashCode()));
        int endEntityProfileId = endEntityProfileSession.addEndEntityProfile(
                                INTERNAL_ADMIN_TOKEN, eeProfileName, endEntityProfile);

        List<String> addedUserNames = new ArrayList<>();

        try {
            // there is no limit for offset or max results today
            int created30mCerts = 50;
            for (int i=0; i<50; i++) {
                String username = addAndEnrollEntity(issuerDN,  profilePrefix + "30m", certificateProfile30mId,
                                            eeProfileName, endEntityProfileId);
                if (username!=null) {
                    addedUserNames.add(username);
                } else {
                    created30mCerts--;
                }
            }

            int created5dCerts = 75;
            for (int i=0; i<75; i++) {
                String username = addAndEnrollEntity(issuerDN,  profilePrefix + "5d", certificateProfile5dId,
                                            eeProfileName, endEntityProfileId);
                if (username!=null) {
                    addedUserNames.add(username);
                } else {
                    created5dCerts--;
                }
            }

            int created15dCerts = 60;
            for (int i=0; i<60; i++) {
                String username = addAndEnrollEntity(issuerDN,  profilePrefix + "15d", certificateProfile15dId,
                                            eeProfileName, endEntityProfileId);
                if (username!=null) {
                    addedUserNames.add(username);
                } else {
                    created15dCerts--;
                }
            }

            // test vectors
            // 1d offset: 0, 10
            searchToBeExpiredCerts(1, 0, 0, created30mCerts);
            searchToBeExpiredCerts(1, 10, 0, created30mCerts - 10);
            // 6d offset: 0, 10
            searchToBeExpiredCerts(6, 0, 0, created30mCerts + created5dCerts);
            searchToBeExpiredCerts(6, 10, 0, created30mCerts + created5dCerts - 10);
            // 16d offset: 0, 10
            searchToBeExpiredCerts(16, 0, 0, created30mCerts + created5dCerts + created15dCerts);
            searchToBeExpiredCerts(16, 10, 0, created30mCerts + created5dCerts + created15dCerts - 10);

            // 1d offset: 10, max: 10,50  offset: 40, max: 10,50
            searchToBeExpiredCerts(1, 10, 10, created30mCerts - 10);
            searchToBeExpiredCerts(1, 10, 50, created30mCerts - 10, false);
            searchToBeExpiredCerts(1, 40, 10, created30mCerts - 40, false);
            searchToBeExpiredCerts(1, 40, 50, created30mCerts - 40, false);
            // 6d
            searchToBeExpiredCerts(6, 10, 10, created30mCerts + created5dCerts - 10);
            searchToBeExpiredCerts(6, 10, 50, created30mCerts + created5dCerts - 10);
            searchToBeExpiredCerts(6, 40, 10, created30mCerts + created5dCerts - 40);
            searchToBeExpiredCerts(6, 40, 50, created30mCerts + created5dCerts - 40);
            // 16d
            searchToBeExpiredCerts(16, 10, 10, created30mCerts + created5dCerts + created15dCerts - 10);
            searchToBeExpiredCerts(16, 10, 50, created30mCerts + created5dCerts + created15dCerts - 10);
            searchToBeExpiredCerts(16, 40, 10, created30mCerts + created5dCerts + created15dCerts - 40);
            searchToBeExpiredCerts(16, 40, 50, created30mCerts + created5dCerts + created15dCerts - 40);

            // negative integers are possible as input, please be gentle

        } catch (Exception e) {
            log.error("Exception while testing expired certificate search: ", e);
            fail("Exception while testing expired certificate search");
        } finally {

            for (String user: addedUserNames) {
                endEntityManagementSession.revokeAndDeleteUser(INTERNAL_ADMIN_TOKEN, user, 0);
                internalCertificateStoreSession.removeCertificatesByUsername(user);
            }

            endEntityProfileSession.removeEndEntityProfile(INTERNAL_ADMIN_TOKEN, eeProfileName);
            certificateProfileSession.removeCertificateProfile(INTERNAL_ADMIN_TOKEN, profilePrefix + "30m");
            certificateProfileSession.removeCertificateProfile(INTERNAL_ADMIN_TOKEN, profilePrefix + "5d");
            certificateProfileSession.removeCertificateProfile(INTERNAL_ADMIN_TOKEN, profilePrefix + "15d");
            caSession.removeCA(INTERNAL_ADMIN_TOKEN, issuerDN.hashCode());
        }

    }

    private void searchToBeExpiredCerts(int days, int offset, int maxResult,
            int minimumResultsExpected) throws Exception {
        searchToBeExpiredCerts(days, offset, maxResult, minimumResultsExpected, true);
    }

    private void searchToBeExpiredCerts(int days, int offset, int maxResult,
                                                int minimumResultsExpected, boolean expectedMoreResults) throws Exception {

        String url = "/v1/certificate/expire?days=" + days;
        if (offset!=0) {
            url += "&offset=" + offset;
        }
        if (maxResult==0) {
            maxResult = 25;
        }
        url += "&maxNumberOfResults=" + maxResult;
        int expectedEntries = maxResult;

        log.error("searchToBeExpiredCerts url: " + url);
        final Response actualResponse = newRequest(url).request().get();
        final String actualJsonString = actualResponse.readEntity(String.class);
        assertJsonContentType(actualResponse);
        final JSONObject actualJsonObject = (JSONObject) jsonParser.parse(actualJsonString);
        final JSONObject certificatesToExpire = (JSONObject) actualJsonObject.get("certificates_rest_response");
        assertNotNull(certificatesToExpire);

        final JSONObject pagination = (JSONObject) actualJsonObject.get("pagination_rest_response_component");
        assertNotNull(pagination);

        assertTrue(pagination.containsKey("more_results"));
        assertTrue(pagination.containsKey("number_of_results"));
        assertTrue(pagination.containsKey("next_offset"));

        assertTrue("number_of_results is lower than expected",
                (long) pagination.get("number_of_results") >= minimumResultsExpected - expectedEntries);

        assertTrue(certificatesToExpire.containsKey("certificates"));
        JSONArray certificates = (JSONArray) certificatesToExpire.get("certificates");
        if (expectedMoreResults) {
            assertEquals("certificates has mismatched number of entries", certificates.size(), expectedEntries);
        } else {
            assertFalse("certificates has mismatched number of entries with no next page", certificates.isEmpty());
        }

        return;
    }

    @Test
    public void testCreateCertificateNonExistingCa() throws Exception {

        final KeyPair keys = KeyTools.genKeys("1024", AlgorithmConstants.KEYALGORITHM_RSA);
        PKCS10CertificationRequest pkcs10CertificationRequest = CertTools.genPKCS10CertificationRequest(
                AlgorithmConstants.SIGALG_SHA256_WITH_RSA,
                DnComponents.stringToBcX500Name("CN=DUMMY_USER"),
                keys.getPublic(), null, keys.getPrivate(), null);

        String caName = "testCreateCertificateNonExistingCa_DUMMY_CA";
        EnrollPkcs10CertificateRequest pkcs10req = new EnrollPkcs10CertificateRequest.Builder()
                .certificateAuthorityName(caName)
                .username("DUMMY_USER")
                .password("foo123")
                .certificateProfileName("DUMMY_CP")
                .endEntityProfileName("DUMMY_EEP")
                .certificateRequest(CertTools.buildCsr(pkcs10CertificationRequest)).build();
        // Construct POST  request
        final ObjectMapper objectMapper = objectMapperContextResolver.getContext(null);
        final String requestBody = objectMapper.writeValueAsString(pkcs10req);
        final Entity<String> requestEntity = Entity.entity(requestBody, MediaType.APPLICATION_JSON);

        // Send request
        final Response actualResponse = newRequest("/v1/certificate/certificaterequest").request().post(requestEntity);
        String responseBody = actualResponse.readEntity(String.class);
        assertTrue(responseBody.contains("CA with name " + caName + " doesn't exist."));
    }

    @Test
    public void testCreateCertificateRequestWithSan() throws Exception {
        // given
        // TODO: The UNIFORMRESOURCEIDENTIFIER does not get into the certificate.
        final String sanFromCsr =
            "dNSName=www.primekey.se,"
           + "ipAddress=127.0.0.1,"
           + "hardwareModuleName=1.2.3.4.99/serial1,"
           + "permanentIdentifier=ident1/1.2.3.4.99,"
           + "upn=abc123@abc,"
           + "guid=6d736775696431,"
           + "xmppAddr=xmppAddr1,"
           // + "UNIFORMRESOURCEIDENTIFIER=www.keyfactor.com,"
           + "URI=uri.primekey.se,"
           + "REGISTEREDID=2.2.3.4.99,"
           + "rfc822Name=mail@primekey.se";
        EndEntityProfile eep = new EndEntityProfile(false);
        eep.setDefaultCertificateProfile(1);
        eep.setAvailableCertificateProfileIds(List.of(1));
        eep.setDefaultCA(x509TestCa.getCAId());
        eep.setAvailableCAs(List.of(x509TestCa.getCAId()));
        endEntityProfileSession.addEndEntityProfile(INTERNAL_ADMIN_TOKEN, testEeProfileNameWithSan, eep);

        // If we add the SAN to the end entity, the certificate enrolled contains the SANs in order.
        X509Certificate certificate = testCreateCertificateCertificateRequest("CN=test", sanFromCsr, "testCertProfileNameWithSan", "testEeProfileNameWithSan", CSR_WITH_SAN_WITHOUT_HEADERS);
        assertNotNull("The certificate generated must not be null.", certificate);
        assertSansCertificateRequest(certificate);

        // If we do not add the SAN to the end entity, the certificate enrolled does not contain any SAN.
        certificate = testCreateCertificateCertificateRequest("CN=test", "", "ENDUSER", "testEeProfileNameWithSan", CSR_WITH_SAN_WITHOUT_HEADERS);
        assertNotNull("The certificate generated must not be null.", certificate);
        assertNull("The certificate generated must not contain a SAN.", certificate.getSubjectAlternativeNames());

        // Add SANs to the end entity profile.
        eep = endEntityProfileSession.getEndEntityProfile(testEeProfileNameWithSan);
        eep.addField(DnComponents.DNSNAME);
        eep.addField(DnComponents.IPADDRESS);
        eep.addField(DnComponents.HARDWAREMODULENAME);
        eep.addField(DnComponents.PERMANENTIDENTIFIER);
        eep.addField(DnComponents.UPN);
        eep.addField(DnComponents.GUID);
        eep.addField(DnComponents.XMPPADDR);
        eep.addField(DnComponents.URI);
        eep.addField(DnComponents.UNIFORMRESOURCEID);
        eep.addField(DnComponents.REGISTEREDID);
        eep.addField(DnComponents.RFC822NAME);
        endEntityProfileSession.changeEndEntityProfile(INTERNAL_ADMIN_TOKEN, testEeProfileNameWithSan, eep);

        // If we do not add the SAN to the end entity, the certificate enrolled does not contain any SAN.
        certificate = testCreateCertificateCertificateRequest("CN=test", "", "ENDUSER", "testEeProfileNameWithSan", CSR_WITH_SAN_WITHOUT_HEADERS);
        assertNotNull("The certificate generated must not be null.", certificate);
        assertNull("The certificate generated must not contain a SAN.", certificate.getSubjectAlternativeNames());

        // Allow extension override (not required, same result without).
        final CertificateProfile cp = new CertificateProfile(CertificateProfileConstants.CERTPROFILE_FIXED_ENDUSER);
        cp.setAllowExtensionOverride(true);
        cp.setOverridableExtensionOIDs(Set.of("2.5.29.17"));
        cp.setAvailableCAs(List.of(x509TestCa.getCAId()));
        final int cpId = certificateProfileSession.addCertificateProfile(INTERNAL_ADMIN_TOKEN, testCertProfileNameWithSan, cp);

        eep = endEntityProfileSession.getEndEntityProfile(testEeProfileNameWithSan);
        eep.setDefaultCertificateProfile(cpId);
        eep.setAvailableCertificateProfileIds(List.of(cpId));
        endEntityProfileSession.changeEndEntityProfile(INTERNAL_ADMIN_TOKEN, testEeProfileNameWithSan, eep);

        // If we do not add the SAN to the end entity, the certificate enrolled does not contain any SAN.
        certificate = testCreateCertificateCertificateRequest("CN=test", "", "testCertProfileNameWithSan", "testEeProfileNameWithSan", CSR_WITH_SAN_WITHOUT_HEADERS);
        assertNotNull("The certificate generated must not be null.", certificate);
        assertNull("The certificate generated must not contain a SAN.", certificate.getSubjectAlternativeNames());
    }

    private X509Certificate testCreateCertificateCertificateRequest(final String subjectDn, final String subjectAltName, final String cpName, final String eepName, final String pemCsrWithoutHeaders) throws Exception {
        // Add or reset end entity and create certificate request.

        EndEntityInformation eei = endEntityAccessSession.findUser(INTERNAL_ADMIN_TOKEN, testUsername);
        if (eei == null) {
            final EndEntityInformation user = addEndEntity(testUsername, "CN=test", subjectAltName, x509TestCa.getCAId(),
                    EndEntityConstants.EMPTY_END_ENTITY_PROFILE, CertificateProfileConstants.CERTPROFILE_FIXED_ENDUSER);
            assertNotNull("End entity must not be null.", user);
        } else {
            eei.setStatus(EndEntityConstants.STATUS_NEW);
            eei.setSubjectAltName(subjectAltName);
            endEntityManagementSession.changeUser(INTERNAL_ADMIN_TOKEN, eei, false);
        }
        final EnrollPkcs10CertificateRequest pkcs10req = new EnrollPkcs10CertificateRequest.Builder()
                .certificateAuthorityName(testCaName)
                .username(testUsername)
                .password("foo123")
                .certificateProfileName(cpName)
                .endEntityProfileName(eepName)
                .certificateRequest(pemCsrWithoutHeaders).build();

        // Construct POST request
        final ObjectMapper objectMapper = objectMapperContextResolver.getContext(null);
        final String requestBody = objectMapper.writeValueAsString(pkcs10req);
        final Entity<String> requestEntity = Entity.entity(requestBody, MediaType.APPLICATION_JSON);

        // Send request
        final Response response = newRequest("/v1/certificate/certificaterequest").request().post(requestEntity);
        return verifyCertificateRequestResponse(response, subjectDn);
    }

    private final void assertSansCertificateRequest(final X509Certificate certificate) {
        final String[] san = DnComponents.getSubjectAlternativeName(certificate).split(",");
        assertEquals("SAN DNS Name does not match.", "dNSName=www.primekey.se", san[0].trim());
        assertEquals("SAN IP address does not match.", "iPAddress=127.0.0.1", san[1].trim());
        assertEquals("SAN Hardware Module Name does not match.", "HARDWAREMODULENAME=1.2.3.4.99/serial1", san[2].trim());
        assertEquals("SAN Permanent Identifier does not match.", "PERMANENTIDENTIFIER=ident1/1.2.3.4.99", san[3].trim());
        assertEquals("SAN User Principal Name (MS UPN) does not match.", "UPN=abc123@abc", san[4].trim());
        assertEquals("SAN Globally Unique Identifier (MS GUID) does not match.", "guid=6d736775696431", san[5].trim());
        assertEquals("SAN XMPP Address does not match.", "XMPPADDR=xmppAddr1", san[6].trim());
        // TODO: Needs to be investigated why UNIFORMRESOURCEIDENTIFIER is missing.
        // assertEquals("SAN uniform resource identifier does not match.", "UNIFORMRESOURCEIDENTIFIER=www.keyfactor.com", san[7].trim());
        assertEquals("SAN URI does not match.", "UNIFORMRESOURCEIDENTIFIER=uri.primekey.se", san[7].trim());
        assertEquals("SAN registered OID does not match.", "REGISTEREDID=2.2.3.4.99", san[8].trim());
        assertEquals("SAN RFC 822 Name does not match.", "rfc822name=mail@primekey.se", san[9].trim());
    }

    private final void assertSansPkcs10Enroll(final X509Certificate certificate) {
        final String[] san = DnComponents.getSubjectAlternativeName(certificate).split(",");
        assertEquals("SAN DNS Name does not match.", "dNSName=www.primekey.se", san[0].trim());
        assertEquals("SAN IP address does not match.", "iPAddress=127.0.0.1", san[1].trim());
        assertEquals("SAN Hardware Module Name does not match.", "HARDWAREMODULENAME=1.2.3.4.99/serial1", san[2].trim());
        assertEquals("SAN Permanent Identifier does not match.", "PERMANENTIDENTIFIER=ident1/1.2.3.4.99", san[3].trim());
        assertEquals("SAN User Principal Name (MS UPN) does not match.", "UPN=abc123@abc", san[4].trim());
        assertEquals("SAN Globally Unique Identifier (MS GUID) does not match.", "guid=6d736775696431", san[5].trim());
        assertEquals("SAN XMPP Address does not match.", "XMPPADDR=xmppAddr1", san[6].trim());
        assertEquals("SAN uniform resource identifier does not match.", "UNIFORMRESOURCEIDENTIFIER=www.keyfactor.com", san[7].trim());
        assertEquals("SAN URI does not match.", "UNIFORMRESOURCEIDENTIFIER=uri.primekey.se", san[8].trim());
        assertEquals("SAN registered OID does not match.", "REGISTEREDID=2.2.3.4.99", san[9].trim());
        assertEquals("SAN RFC 822 Name does not match.", "rfc822name=mail@primekey.se", san[10].trim());
    }

    private EndEntityInformation addEndEntity(final String username, final String subjectDn, final int caId, final int endEntityProfileId, final int certificateProfileId) {
        return addEndEntity(username, subjectDn, null, caId, endEntityProfileId, certificateProfileId);
    }

    private EndEntityInformation addEndEntity(final String username, final String subjectDn, final String subjectAltName, final int caId, final int endEntityProfileId, final int certificateProfileId) {
        try {
            final EndEntityInformation user = new EndEntityInformation(
                username,
                subjectDn,
                caId,
                subjectAltName,
                null,
                new EndEntityType(EndEntityTypes.ENDUSER),
                endEntityProfileId,
                certificateProfileId,
                SecConst.TOKEN_SOFT_BROWSERGEN,
                new ExtendedInformation());
            user.setPassword("foo123");
            user.setStatus(EndEntityConstants.STATUS_NEW);
            user.getExtendedInformation().setKeyStoreAlgorithmType(AlgorithmConstants.KEYALGORITHM_RSA);
            user.getExtendedInformation().setKeyStoreAlgorithmSubType("1024");
            endEntityManagementSession.addUser(INTERNAL_ADMIN_TOKEN, user, false);
            return user;
        } catch (Exception e) {
            final String msg = "Failed to create end entity: " + e.getMessage();
            fail(msg);
            if (log.isTraceEnabled()) {
                log.trace(msg, e);
            }
        }
        return null;
    }

    private String addAndEnrollEntity(String caDn, String certProfileName, int certProfileId, String eeProfileName, int eeProfileId) {
        final String userName = "expireSearchTest" + RANDOM.nextLong();

        try {
            final EndEntityInformation user = addEndEntity(userName, "CN=" + userName, caDn.hashCode(), eeProfileId, certProfileId);
            assertNotNull("End entity must not be null.", user);

            final KeyPair keys = KeyTools.genKeys("1024", AlgorithmConstants.KEYALGORITHM_RSA);
            PKCS10CertificationRequest pkcs10CertificationRequest = CertTools.genPKCS10CertificationRequest(
                    AlgorithmConstants.SIGALG_SHA256_WITH_RSA,
                    DnComponents.stringToBcX500Name("CN=" + userName),
                    keys.getPublic(), null, keys.getPrivate(), null);

            // Create CSR REST request
            EnrollPkcs10CertificateRequest pkcs10req = new EnrollPkcs10CertificateRequest.Builder()
                    .certificateAuthorityName(caDn.substring(3))
                    .username(userName)
                    .password("foo123")
                    .certificateProfileName(certProfileName)
                    .endEntityProfileName(eeProfileName)
                    .certificateRequest(CertTools.buildCsr(pkcs10CertificationRequest)).build();
            // Construct POST  request
            final ObjectMapper objectMapper = objectMapperContextResolver.getContext(null);
            final String requestBody = objectMapper.writeValueAsString(pkcs10req);
            final Entity<String> requestEntity = Entity.entity(requestBody, MediaType.APPLICATION_JSON);

            // Send request
            final Response actualResponse = newRequest("/v1/certificate/certificaterequest").request().post(requestEntity);
            if (actualResponse.getStatus()!=201) {
                return null;
            }
        } catch (Exception e) {
            log.error("Exception while adding: " + userName, e);
            return null;
        }

        return userName;
    }

    @Test
    public void enrollPkcs10WithUnidFnr() throws Exception {
        final String username = "enrollPkcs10WithUnidFnr";
        final String password = "foo123";
        final String fnr = "90123456789";
        final String lra = "01234";
        final String serialNumber = fnr + '-' + lra;
        final String subjectDn = "C=SE, serialnumber=" + serialNumber + ", CN=" + username;

        final String profileNameUnidPrefix = "1234-5678-";
        final String profileName = profileNameUnidPrefix + "enrollPkcs10WithUnidFnr";
        final CertificateProfile certificateProfile = new CertificateProfile(CertificateProfileConstants.CERTPROFILE_FIXED_ENDUSER);
        int certificateProfileId = certificateProfileSession.addCertificateProfile(INTERNAL_ADMIN_TOKEN, profileName, certificateProfile);

        final EndEntityProfile endEntityProfile = new EndEntityProfile(true);
        endEntityProfile.setDefaultCertificateProfile(certificateProfileId);
        endEntityProfile.setAvailableCertificateProfileIds(Arrays.asList(certificateProfileId));
        endEntityProfileSession.addEndEntityProfile(INTERNAL_ADMIN_TOKEN, profileName, endEntityProfile);

        final String issuerDN = "CN=enrollPkcs10WithUnidFnrCa";
        X509CA testX509Ca = CaTestUtils.createTestX509CA(issuerDN, null, false, X509KeyUsage.digitalSignature + X509KeyUsage.keyCertSign + X509KeyUsage.cRLSign);
        X509CAInfo testX509CaInfo = (X509CAInfo) testX509Ca.getCAInfo();
        testX509CaInfo.setRequestPreProcessor(UnidFnrHandlerMock.class.getCanonicalName());
        testX509Ca.updateCA(null, testX509CaInfo, null);
        caSession.addCA(INTERNAL_ADMIN_TOKEN, testX509Ca);

        final KeyPair keys = KeyTools.genKeys("1024", AlgorithmConstants.KEYALGORITHM_RSA);
        PKCS10CertificationRequest pkcs10CertificationRequest = CertTools.genPKCS10CertificationRequest(AlgorithmConstants.SIGALG_SHA256_WITH_RSA,
                DnComponents.stringToBcX500Name(subjectDn), keys.getPublic(), null, keys.getPrivate(), null);
        String unidFnrCsr = CertTools.buildCsr(pkcs10CertificationRequest);

        // Create CSR REST request
        EnrollPkcs10CertificateRequest pkcs10req = new EnrollPkcs10CertificateRequest.Builder().
                certificateAuthorityName(testX509CaInfo.getName()).
                certificateProfileName(profileName).
                endEntityProfileName(profileName).
                username(username).
                password(password).responseFormat("DER").
                certificateRequest(unidFnrCsr).build();

        // Construct POST  request
        final ObjectMapper objectMapper = objectMapperContextResolver.getContext(null);
        final String requestBody = objectMapper.writeValueAsString(pkcs10req);
        final Entity<String> requestEntity = Entity.entity(requestBody, MediaType.APPLICATION_JSON);
        // Send request
        try {
            final Response actualResponse = newRequest("/v1/certificate/pkcs10enroll").request().post(requestEntity);
            final String actualJsonString = actualResponse.readEntity(String.class);
            // Verify response
            assertJsonContentType(actualResponse);
            final JSONObject actualJsonObject = (JSONObject) jsonParser.parse(actualJsonString);
            final String base64cert = (String) actualJsonObject.get("certificate");
            assertNotNull(base64cert);
            byte[] certBytes = Base64.decode(base64cert.getBytes());
            X509Certificate certificate = CertTools.getCertfromByteArray(certBytes, X509Certificate.class);
            final X500Name x500Name = X500Name.getInstance(certificate.getSubjectX500Principal().getEncoded());
            final String unid = IETFUtils.valueToString(x500Name.getRDNs(CeSecoreNameStyle.SERIALNUMBER)[0].getFirst().getValue());
            final String resultingFnr = unidfnrProxySessionRemote.fetchUnidFnrDataFromMock(unid);
            assertNotNull("Unid value was not stored", fnr);
            assertEquals("FNR value was not correctly converted", fnr, resultingFnr);
        } finally {
            CaTestUtils.removeCa(INTERNAL_ADMIN_TOKEN, testX509CaInfo);
            try {
                endEntityManagementSession.deleteUser(INTERNAL_ADMIN_TOKEN, username);
            } catch (NoSuchEndEntityException e) {
                //NOPMD ignore
            }
            internalCertificateStoreSession.removeCertificatesByUsername(username);
            endEntityProfileSession.removeEndEntityProfile(INTERNAL_ADMIN_TOKEN, profileName);
            certificateProfileSession.removeCertificateProfile(INTERNAL_ADMIN_TOKEN, profileName);
        }
    }

    @Test
    public void finalizeKeyStoreExpectPkcs12Response() throws Exception {
        // Create an add end entity approval request
        final AuthenticationToken approvalAdmin = new TestAlwaysAllowLocalAuthenticationToken(new UsernamePrincipal("EjbcaRestApiApprovalTestAdmin"));
        AccumulativeApprovalProfile approvalProfile = new AccumulativeApprovalProfile("Test Approval Profile");
        approvalProfile.setNumberOfApprovalsRequired(1);
        approvalProfile.initialize();
        int profileId = -1;
        int approvalId = -1;

        try {
            // Generate approval request
            profileId = approvalProfileSession.addApprovalProfile(INTERNAL_ADMIN_TOKEN, approvalProfile);
            LinkedHashMap<ApprovalRequestType, Integer> approvalsMap = new LinkedHashMap<>();
            approvalsMap.put(ApprovalRequestType.ADDEDITENDENTITY, profileId);
            x509TestCa.getCAInfo().setApprovals(approvalsMap);
            caSession.editCA(INTERNAL_ADMIN_TOKEN, x509TestCa.getCAInfo());
            EndEntityInformation userdata = new EndEntityInformation(testUsername, "CN=" + testUsername, x509TestCa.getCAId(), null, null, new EndEntityType(
                    EndEntityTypes.ENDUSER), EndEntityConstants.EMPTY_END_ENTITY_PROFILE, CertificateProfileConstants.CERTPROFILE_FIXED_ENDUSER,
                    SecConst.TOKEN_SOFT_P12, new ExtendedInformation());
            userdata.setPassword("foo123");
            userdata.setStatus(EndEntityConstants.STATUS_NEW);
            userdata.getExtendedInformation().setKeyStoreAlgorithmType(AlgorithmConstants.KEYALGORITHM_RSA);
            userdata.getExtendedInformation().setKeyStoreAlgorithmSubType("1024");
            int requestId = -1;
            try {
                endEntityManagementSession.addUser(INTERNAL_ADMIN_TOKEN, userdata, false);
                fail("Expected WaitingForApprovalException");
            } catch (WaitingForApprovalException e) {
                requestId = e.getRequestId();
            }
            Approval approval = new Approval("REST System Test Approval", AccumulativeApprovalProfile.FIXED_STEP_ID,
                    approvalProfile.getStep(AccumulativeApprovalProfile.FIXED_STEP_ID).getPartitions().
                            values().iterator().next().getPartitionIdentifier());
            approvalId = getApprovalDataNoAuth(requestId).getApprovalId();
            approvalExecutionSession.approve(approvalAdmin, approvalId, approval);

            // Attempt REST finalize
            final FinalizeRestRequest requestObject = new FinalizeRestRequest("P12", "foo123");
            final ObjectMapper objectMapper = objectMapperContextResolver.getContext(null);
            final String requestBody = objectMapper.writeValueAsString(requestObject);
            final Entity<String> requestEntity = Entity.entity(requestBody, MediaType.APPLICATION_JSON);
            final Response actualResponse = newRequest("/v1/certificate/" + requestId + "/finalize").request().post(requestEntity);
            final String actualJsonString = actualResponse.readEntity(String.class);
            assertJsonContentType(actualResponse);
            final JSONObject actualJsonObject = (JSONObject) jsonParser.parse(actualJsonString);
            final String responseFormat = (String) actualJsonObject.get("response_format");
            final String base64Keystore = (String) actualJsonObject.get("certificate");
            final byte[] keystoreBytes = Base64.decode(base64Keystore.getBytes());
            KeyStore keyStore = KeyStore.getInstance("PKCS12-3DES-3DES");
            keyStore.load(new ByteArrayInputStream(keystoreBytes), "foo123".toCharArray());
            // Verify results
            Enumeration<String> aliases = keyStore.aliases();
            assertTrue("Alias is missing in keystore response", Collections.list(aliases).contains(testUsername));
            assertEquals("Unexpected response format", "PKCS12", responseFormat);
            assertEquals("Unexpected keystore format", "PKCS12-3DES-3DES", keyStore.getType());
        } finally {
            // Clean up
            approvalSession.removeApprovalRequest(INTERNAL_ADMIN_TOKEN, approvalId);
            approvalProfileSession.removeApprovalProfile(INTERNAL_ADMIN_TOKEN, profileId);
        }
    }

    private ApprovalDataVO getApprovalDataNoAuth(final int id) {
        final org.ejbca.util.query.Query query = new org.ejbca.util.query.Query(org.ejbca.util.query.Query.TYPE_APPROVALQUERY);
        query.add(ApprovalMatch.MATCH_WITH_UNIQUEID, BasicMatch.MATCH_TYPE_EQUALS, Integer.toString(id));
        final List<ApprovalDataVO> approvals;
        try {
            approvals = approvalProxySession.query(query, 0, 100, "", "");
        } catch (IllegalQueryException e) {
            throw new IllegalStateException("Query for approval request failed: " + e.getMessage(), e);
        }
        if (approvals.isEmpty()) {
            return null;
        }
        return approvals.iterator().next();
    }

    /**
     * Disables REST and then runs a simple REST access test which will expect status 403 when
     * service is disabled by configuration.
     *
     * @throws Exception
     */
    @Test
    public void shouldRestrictAccessToRestResourceIfProtocolDisabled() throws Exception {
        // given
        disableRestProtocolConfiguration();
        // when
        final Response actualResponse = newRequest("/v1/certificate/status").request().get();
        final int status = actualResponse.getStatus();
        // then
        assertEquals("Unexpected response after disabling protocol", 403, status);
        // restore state
        enableRestProtocolConfiguration();
    }

    /**
     * Revokes certificate via REST API
     */
    private JSONObject revokeCertificate(final String issuerDn, final String serialNumber, final String reason, final String date) throws Exception {
        assertNotNull("Missing Issuer DN value", issuerDn);
        assertNotNull("Missing Serial Number value", serialNumber);
        assertNotNull("Missing Revocation Reason value", reason);
        final String requestDate = (date != null) ? "&date=" + date : "";
        final String requestUriPath = MessageFormat.format("/v1/certificate/{0}/{1}/revoke/?reason={2}{3}",
                issuerDn, serialNumber, reason, requestDate);
        final Response actualResponse = newRequest(requestUriPath).request().put(null);
        final String actualJsonString = actualResponse.readEntity(String.class);
        assertJsonContentType(actualResponse);
        return (JSONObject) jsonParser.parse(actualJsonString);
    }

    /**
     * Enables "Allow changing revocation reason" setting for test CA
     */
    private void enableRevocationReasonChange() throws Exception {
        X509CAInfo caInfo = (X509CAInfo) x509TestCa.getCAInfo();
        caInfo.setAllowChangingRevocationReason(true);
        caAdminSession.editCA(INTERNAL_ADMIN_TOKEN, caInfo);
    }

    /**
     * Enables "Allow Invalidity Date" for test CA
     */
    private void enableInvalidityDate() throws Exception {
        X509CAInfo caInfo = (X509CAInfo) x509TestCa.getCAInfo();
        caInfo.setAllowInvalidityDate(true);
        caAdminSession.editCA(INTERNAL_ADMIN_TOKEN, caInfo);
    }

    /**
     * Disables "Allow Invalidity Date" for test CA
     */
    private void disableInvalidityDate() throws Exception {
        X509CAInfo caInfo = (X509CAInfo) x509TestCa.getCAInfo();
        caInfo.setAllowInvalidityDate(false);
        caAdminSession.editCA(INTERNAL_ADMIN_TOKEN, caInfo);
    }


    /**
     * Disables "Allow changing revocation reason" setting for test CA
     */
    private void disableRevocationReasonChange() throws Exception {
        X509CAInfo caInfo = (X509CAInfo) x509TestCa.getCAInfo();
        caInfo.setAllowChangingRevocationReason(false);
        caAdminSession.editCA(INTERNAL_ADMIN_TOKEN, caInfo);
    }

    /**
     * Enables "Generate CRL Upon Revocation" setting for test CA
     */
    private void enableGenerateCrlUponRevocation() throws Exception {
        X509CAInfo caInfo = (X509CAInfo) x509TestCa.getCAInfo();
        caInfo.setGenerateCrlUponRevocation(true);
        caAdminSession.editCA(INTERNAL_ADMIN_TOKEN, caInfo);
    }

    /**
     * Enables "Allow Backdated Revocation" setting for test certificate profile
     */
    private void enableRevocationBackdating() throws Exception {
        final CertificateProfile certificateProfile = getCertificateProfile();
        certificateProfile.setAllowBackdatedRevocation(true);
        certificateProfileSession.changeCertificateProfile(INTERNAL_ADMIN_TOKEN, testCertProfileName, certificateProfile);
    }

    /**
     * Disables "Allow Backdated Revocation" setting for test certificate profile
     */
    private void disableRevocationBackdating() throws Exception {
        final CertificateProfile certificateProfile = getCertificateProfile();
        certificateProfile.setAllowBackdatedRevocation(false);
        certificateProfileSession.changeCertificateProfile(INTERNAL_ADMIN_TOKEN, testCertProfileName, certificateProfile);
    }

    /**
     * Returns the test CertificateProfile. Creates one if needed.
     */
    private CertificateProfile getCertificateProfile() throws Exception {
        CertificateProfile certificateProfile = certificateProfileSession.getCertificateProfile(testCertProfileName);
        if (certificateProfile == null) {
            final int certificateProfileId = createCertificateProfile();
            return certificateProfileSession.getCertificateProfile(certificateProfileId);
        }
        return certificateProfile;
    }

    /**
     * Creates a test certificate profile and returns its ID
     */
    private int createCertificateProfile() throws Exception {
        int certificateProfileId = certificateProfileSession.getCertificateProfileId(testCertProfileName);
        if (certificateProfileId == 0) {
            final CertificateProfile certificateProfile = new CertificateProfile(CertificateProfileConstants.CERTPROFILE_FIXED_ENDUSER);
            certificateProfile.setAvailableCAs(Arrays.asList(x509TestCa.getCAId()));
            certificateProfileId = certificateProfileSession.addCertificateProfile(INTERNAL_ADMIN_TOKEN, testCertProfileName, certificateProfile);
        }
        return certificateProfileId;
    }

    /**
     * Creates a test End Entity
     */
    private EndEntityInformation createTestEndEntity() throws Exception {
        return new CertificateRestResourceSystemTestUtil()
                .createTestEndEntity(TestEndEntityParamHolder.newBuilder()
                        .withX509TestCa(x509TestCa)
                        .withTestUsername(testUsername)
                        .withTestCertProfileName(testCertProfileName)
                        .withTestEeProfileName(testEeProfileName)
                        .withInternalAdminToken(INTERNAL_ADMIN_TOKEN)
                        .withCertificateProfileSession(certificateProfileSession)
                        .withEndEntityManagementSession(endEntityManagementSession)
                        .withEndEntityProfileSessionRemote(endEntityProfileSessionRemote)
                        .build());
    }

    /**
     * Creates a keystore with a certificate for the test End Entity
     */
    private KeyStore createKeystore(final String keySpec, final String keyAlg) throws Exception {
        final byte[] keyStoreBytes = keyStoreCreateSession.generateOrKeyRecoverTokenAsByteArray(
                INTERNAL_ADMIN_TOKEN,
                testUsername,
                "foo123",
                x509TestCa.getCAId(),
                keySpec,
                keyAlg,
                SecConst.TOKEN_SOFT_P12,
                false,
                false,
                false,
                EndEntityConstants.EMPTY_END_ENTITY_PROFILE);
        final KeyStore keyStore = KeyStore.getInstance("PKCS12-3DES-3DES");
        keyStore.load(new ByteArrayInputStream(keyStoreBytes), "foo123".toCharArray());
        return keyStore;
    }

    /**
     * Creates a test End Entity with a Certificate and returns its Serial Number
     */
    private String generateTestSerialNumber() throws Exception {
        createTestEndEntity();
        final KeyStore keyStore = createKeystore("1024", AlgorithmConstants.KEYALGORITHM_RSA);
        return CertTools.getSerialNumberAsString(keyStore.getCertificate(testUsername));
    }

    /**
     * Creates a CRL for the test CA
     *
     * @param delta true for delta CRL, false for base CRL
     */
    private X509CRL createCrl(final boolean delta) throws Exception {
        final String orderedIssuerDn = DnComponents.stringToBCDNString(testIssuerDn);
        final String deltaCrlParameter = (delta) ? "?deltacrl=true" : "";
        final Response createCrlResponse = newRequest("/v1/ca/" + orderedIssuerDn + "/createcrl" + deltaCrlParameter).request().post(null);
        assertEquals("Failed to create a CRL", 200, createCrlResponse.getStatus());
        return getLatestCrl(delta);
    }

    /**
     * Returns the latest CRL of test CA
     *
     * @param delta true for delta CRL, false for base CRL
     */
    private X509CRL getLatestCrl(final boolean delta) throws Exception {
        final String orderedIssuerDn = DnComponents.stringToBCDNString(testIssuerDn);
        final String deltaCrlParameter = (delta) ? "?deltacrl=true" : "";

        // get the created CRL
        final Response latestCRLResponse = newRequest("/v1/ca/" + orderedIssuerDn + "/getLatestCrl" + deltaCrlParameter).request().get();
        assertEquals("Failed to retrieve latest CRL", 200, latestCRLResponse.getStatus());

        final JSONObject latestCRLResponseAsJSON = (JSONObject) jsonParser.parse(latestCRLResponse.readEntity(String.class));
        final Object latestCRL = latestCRLResponseAsJSON.get("crl");
        assertNotNull("Response does not contain a CRL", latestCRL);

        return CertTools.getCRLfromByteArray(Base64.decode(latestCRL.toString().getBytes()));
    }

    /**
     * Extracts a certificate`s revocation reason from CRL
     *
     * @param crl          Certificate Revocation List
     * @param serialNumber Serial Number of certificate in CRL
     * @return String value of {@link java.security.cert.CRLReason CRLReason}
     */
    private String getRevocationReason(final X509CRL crl, final String serialNumber) {
        final X509CRLEntry crlEntry = crl.getRevokedCertificate(CertTools.getSerialNumberFromString(serialNumber));
        assertNotNull("Certificate not found in CRL", crlEntry);
        return crlEntry.getRevocationReason().toString();
    }

    /**
     * Extracts a certificate`s revocation time from CRL
     *
     * @param crl          Certificate Revocation List
     * @param serialNumber Serial Number of certificate in CRL
     * @return milliseconds between start of Unix Epoch and revocation date
     */
    private long getRevocationTime(final X509CRL crl, final String serialNumber) {
        final X509CRLEntry crlEntry = crl.getRevokedCertificate(CertTools.getSerialNumberFromString(serialNumber));
        assertNotNull("Certificate not found in CRL", crlEntry);
        return crlEntry.getRevocationDate().getTime();
    }

    /**
     * Returns formatted date string for invocation of revocation REST API
     *
     * @return ISO 8601 date string, e.g. 2000-01-01T00:00:00Z
     */
    private String getRevocationRequestDate() {
        final Calendar now = Calendar.getInstance(TimeZone.getTimeZone("UTC"));
        final String requestDateString = DatatypeConverter.printDateTime(now).replaceAll(".[0-9]{3}Z", "Z"); // remove milliseconds: .SSSZ > Z
        return requestDateString;
    }

    /**
     * Imports a X509CRL using REST API
     */
    private void importCrl(X509CRL crl) throws Exception {
        Files.write(Paths.get(CRL_FILENAME), crl.getEncoded());
        final EntityPart fileEP = EntityPart.withName("crlFile").fileName(CRL_FILENAME).content(new File(CRL_FILENAME)).build();
        final EntityPart crlPartitionIndexEP = EntityPart.withName("crlPartitionIndex").content(0, Integer.class).build();
        final List<EntityPart> entityParts = Arrays.asList(fileEP, crlPartitionIndexEP);

        final Entity<?> requestEntity = Entity.entity(new GenericEntity<>(entityParts){}, MediaType.MULTIPART_FORM_DATA);

        final WebTarget crlImportRequest = newRequest("/v1/ca/" + DnComponents.stringToBCDNString(testIssuerDn) + "/importcrl");
        final Response crlImportResponse = crlImportRequest.request().post(requestEntity);

        assertEquals("CRL import failed", Response.Status.OK.getStatusCode(), crlImportResponse.getStatus());
        Files.deleteIfExists(Paths.get(CRL_FILENAME));
    }

    /**
     * Generates a new CRL containing a certificate with the desired revocation reason and deletes all CRLs of the test CA.
     *
     * @param fingerprint             of certificate whose revocation reson should be changed
     * @param desiredRevocationReason new revocation reason in CRL
     * @return X509CRL containing certificate with the desired revocation reason
     * @throws Exception
     */
    private X509CRL prepareImportCrl(final String fingerprint, final RevocationReasons desiredRevocationReason) throws Exception {
        CertificateData certificateData = internalCertificateStoreSession.getCertificateData(fingerprint);
        assertNotNull("Certificate not found", certificateData);
        final BigInteger serialNumber = CertTools.getSerialNumberFromString(certificateData.getSerialNumberHex());
        final int oldRevocationReason = certificateData.getRevocationReason();
        revokeCertificate(testIssuerDn, certificateData.getSerialNumberHex(), desiredRevocationReason.getStringValue(), null);
        final X509CRL crl = createCrl(false);
        assertNotNull("Certificate is not present in CRL", crl.getRevokedCertificate(serialNumber));
        assertEquals("Wrong revocation reason in CRL", desiredRevocationReason.getStringValue(),
                crl.getRevokedCertificate(serialNumber).getRevocationReason().toString());
        internalCertificateStoreSession.removeCRLs(INTERNAL_ADMIN_TOKEN, x509TestCa.getSubjectDN());
        internalCertificateStoreSession.setStatus(INTERNAL_ADMIN_TOKEN, fingerprint, oldRevocationReason);
        certificateData = internalCertificateStoreSession.getCertificateData(fingerprint);
        assertEquals("Revocation reason was not reverted", desiredRevocationReason.getDatabaseValue(), certificateData.getRevocationReason());
        return crl;
    }
}<|MERGE_RESOLUTION|>--- conflicted
+++ resolved
@@ -26,7 +26,18 @@
 import java.security.cert.X509Certificate;
 import java.text.MessageFormat;
 import java.time.Instant;
-import java.util.*;
+import java.util.ArrayList;
+import java.util.Arrays;
+import java.util.Calendar;
+import java.util.Collections;
+import java.util.Date;
+import java.util.Enumeration;
+import java.util.LinkedHashMap;
+import java.util.List;
+import java.util.Properties;
+import java.util.Random;
+import java.util.Set;
+import java.util.TimeZone;
 import java.util.concurrent.TimeUnit;
 
 import com.fasterxml.jackson.databind.ObjectMapper;
@@ -91,13 +102,10 @@
 import org.ejbca.core.model.approval.profile.AccumulativeApprovalProfile;
 import org.ejbca.core.model.ra.raadmin.EndEntityProfile;
 import org.ejbca.core.protocol.rest.EnrollPkcs10CertificateRequest;
-<<<<<<< HEAD
 import org.ejbca.ui.web.rest.api.io.request.AddEndEntityRestRequest;
 import org.ejbca.ui.web.rest.api.io.request.EnrollCertificateWithEntityRestRequest;
-=======
 import org.ejbca.ui.web.rest.api.io.request.EnrollCertificateRestRequest;
 import org.ejbca.ui.web.rest.api.io.request.ExtendedInformationRestRequestComponent;
->>>>>>> 9b0b3573
 import org.ejbca.ui.web.rest.api.io.request.FinalizeRestRequest;
 import org.ejbca.ui.web.rest.api.resource.util.CertificateRestResourceSystemTestUtil;
 import org.ejbca.ui.web.rest.api.resource.util.TestEndEntityParamHolder;
@@ -170,7 +178,7 @@
 
     private static AvailableCustomCertificateExtensionsConfiguration cceConfigBackup;
     private static final String EXTENSTION_TO_OVERWRITE = "1.2.3.4.5.6.7.1234";
-    
+
     private static final Random RANDOM = new Random();
     private X509CA x509TestCa;
     private String testCaName = "CertificateRestSystemTestCa";
@@ -1341,13 +1349,13 @@
 
     @Test
     public void enrollPkcs10Overwrite() throws Exception {
-        
+
         AvailableCustomCertificateExtensionsConfiguration cceConfig = new AvailableCustomCertificateExtensionsConfiguration();
         Properties props = new Properties();
         props.put("critical", "false");
         props.put("dynamic", "true");
         props.put("encoding", "DEROCTETSTRING");
-        cceConfig.addCustomCertExtension(1, EXTENSTION_TO_OVERWRITE, "SingleExtension", 
+        cceConfig.addCustomCertExtension(1, EXTENSTION_TO_OVERWRITE, "SingleExtension",
                 "org.cesecore.certificates.certificate.certextensions.BasicCertificateExtension", false, true, props);
         globalConfigurationSession.saveConfiguration(INTERNAL_ADMIN_TOKEN, cceConfig);
 
@@ -1389,7 +1397,7 @@
 
         // Add a challenge password as well
         ASN1EncodableVector pwdattr = new ASN1EncodableVector();
-        pwdattr.add(new ASN1ObjectIdentifier(EXTENSTION_TO_OVERWRITE)); 
+        pwdattr.add(new ASN1ObjectIdentifier(EXTENSTION_TO_OVERWRITE));
         ASN1EncodableVector pwdvalues = new ASN1EncodableVector();
         pwdvalues.add(new DERUTF8String("30080102030405060708"));
         pwdattr.add(new DERSet(pwdvalues));
@@ -1399,12 +1407,12 @@
         ASN1EncodableVector v = new ASN1EncodableVector();
         v.add(new DERSequence(pwdattr));
         DERSet attributes = new DERSet(v);
-        
+
         final KeyPair keys = KeyTools.genKeys("2048", AlgorithmConstants.KEYALGORITHM_RSA);
-        final PKCS10CertificationRequest pkcs10 = CertTools.genPKCS10CertificationRequest("SHA256WithRSA", 
+        final PKCS10CertificationRequest pkcs10 = CertTools.genPKCS10CertificationRequest("SHA256WithRSA",
                 DnComponents.stringToBcX500Name("CN="+testUsername), keys.getPublic(),
                 attributes, keys.getPrivate(), null);
-        
+
         X509Certificate certificate = (X509Certificate) enrollPkcs10(
                 testCertProfileName,
                 testEeProfileName,
@@ -1704,7 +1712,7 @@
                 assertJsonContentType(actualResponse);
                 final JSONObject actualJsonObject = (JSONObject) jsonParser.parse(actualJsonString);
                 assertEquals("The response error message does not match.",
-                        "Error Certificate profile KotCp does not exist.", actualJsonObject.get("error_message"));
+                        "No Certificate profile found by name of KotCp", actualJsonObject.get("error_message"));
         } catch (Exception e) {
             log.error("Exception while testing certificate creation from public key: ", e);
             fail("Exception while testing certificate creation from public key");
