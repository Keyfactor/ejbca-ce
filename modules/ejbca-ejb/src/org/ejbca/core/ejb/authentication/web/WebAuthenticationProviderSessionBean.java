--- conflicted
+++ resolved
@@ -147,11 +147,7 @@
             final Date now = new Date();
             final String subject = claims.getSubject();
             if (expiry != null && !now.before(new Date(expiry.getTime() + keyInfo.getSkewLimit()))) {
-<<<<<<< HEAD
                 LOG.info(intres.getLocalizedMessage("authentication.jwt.expired", subject, keyFingerprint));
-=======
-                logAuthenticationFailure(intres.getLocalizedMessage("authentication.jwt.expired", subject, keyFingerprint));
->>>>>>> c48dfcff
                 throw new TokenExpiredException("Token expired");
             }
             if (claims.getNotBeforeTime() != null && now.before(new Date(claims.getNotBeforeTime().getTime() - keyInfo.getSkewLimit()))) {
@@ -170,11 +166,7 @@
     }
 
     @Override
-<<<<<<< HEAD
-    public OAuthGrantResponseInfo refreshOAuthBearerToken(String encodedOauthBearerToken, String refreshToken, String baseUrl) {
-=======
     public OAuthGrantResponseInfo refreshOAuthBearerToken(String encodedOauthBearerToken, String refreshToken) {
->>>>>>> c48dfcff
         OAuthGrantResponseInfo oAuthGrantResponseInfo = null;
         try {
             OAuthKeyInfo keyInfo;
@@ -195,11 +187,7 @@
                     logAuthenticationFailure(intres.getLocalizedMessage(signedJwt.getHeader().getKeyID() != null ? "authentication.jwt.keyid_missing" : "authentication.jwt.default_keyid_not_configured"));
                     return null;
                 }
-<<<<<<< HEAD
-                String redirectUrl = baseUrl + "?provider=" + keyInfo.getKeyIdentifier();
-=======
                 String redirectUrl = getBaseUrl();
->>>>>>> c48dfcff
                 oAuthGrantResponseInfo = OauthRequestHelper.sendRefreshTokenRequest(refreshToken, keyInfo, redirectUrl);
             }
         } catch (ParseException e) {
