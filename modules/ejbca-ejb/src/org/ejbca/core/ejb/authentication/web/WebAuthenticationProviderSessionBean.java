/*************************************************************************
 *                                                                       *
 *  EJBCA Community: The OpenSource Certificate Authority                *
 *                                                                       *
 *  This software is free software; you can redistribute it and/or       *
 *  modify it under the terms of the GNU Lesser General Public           *
 *  License as published by the Free Software Foundation; either         *
 *  version 2.1 of the License, or any later version.                    *
 *                                                                       *
 *  See terms of license at gnu.org.                                     *
 *                                                                       *
 *************************************************************************/
package org.ejbca.core.ejb.authentication.web;

import java.io.IOException;
import java.security.Key;
import java.security.cert.X509Certificate;
import java.text.ParseException;
import java.util.Arrays;
import java.util.Date;
import java.util.HashSet;
import java.util.LinkedHashMap;
import java.util.Map;
import java.util.Set;

import javax.ejb.EJB;
import javax.ejb.Stateless;
import javax.ejb.TransactionAttribute;
import javax.ejb.TransactionAttributeType;

import org.apache.log4j.Logger;
import org.cesecore.audit.enums.EventStatus;
import org.cesecore.audit.enums.EventTypes;
import org.cesecore.audit.log.SecurityEventsLoggerSessionLocal;
import org.cesecore.authentication.oauth.OAuthGrantResponseInfo;
import org.cesecore.authentication.oauth.OAuthKeyInfo;
import org.cesecore.authentication.oauth.OAuthPublicKey;
import org.cesecore.authentication.oauth.OauthRequestHelper;
import org.cesecore.authentication.oauth.TokenExpiredException;
import org.cesecore.authentication.tokens.AuthenticationSubject;
import org.cesecore.authentication.tokens.AuthenticationToken;
import org.cesecore.authentication.tokens.OAuth2AuthenticationToken;
import org.cesecore.authentication.tokens.OAuth2Principal;
import org.cesecore.authentication.tokens.PublicAccessAuthenticationToken;
import org.cesecore.authentication.tokens.X509CertificateAuthenticationToken;
import org.cesecore.certificates.certificate.CertificateConstants;
import org.cesecore.certificates.certificate.CertificateStoreSessionLocal;
import org.cesecore.config.OAuthConfiguration;
import org.cesecore.configuration.GlobalConfigurationSessionLocal;
import org.cesecore.jndi.JndiConstants;
import org.cesecore.keys.util.KeyTools;
import org.cesecore.util.CertTools;
import org.ejbca.config.GlobalConfiguration;
import org.ejbca.config.WebConfiguration;
import org.ejbca.core.ejb.audit.enums.EjbcaModuleTypes;
import org.ejbca.core.ejb.audit.enums.EjbcaServiceTypes;
import org.ejbca.core.model.InternalEjbcaResources;
import org.ejbca.core.model.log.LogConstants;

import com.nimbusds.jose.JOSEException;
import com.nimbusds.jose.JWSVerifier;
import com.nimbusds.jose.crypto.factories.DefaultJWSVerifierFactory;
import com.nimbusds.jwt.EncryptedJWT;
import com.nimbusds.jwt.JWT;
import com.nimbusds.jwt.JWTClaimsSet;
import com.nimbusds.jwt.JWTParser;
import com.nimbusds.jwt.PlainJWT;
import com.nimbusds.jwt.SignedJWT;

/**
 *
 * @version $Id$
 * 
 */
@Stateless(mappedName = JndiConstants.APP_JNDI_PREFIX + "WebAuthenticationProviderSessionLocal")
@TransactionAttribute(TransactionAttributeType.SUPPORTS)
public class WebAuthenticationProviderSessionBean implements WebAuthenticationProviderSessionLocal {

    private static final long serialVersionUID = 1524951666783567785L;

    private final static Logger LOG = Logger.getLogger(WebAuthenticationProviderSessionBean.class);
    /** Internal localization of logs and errors */
    private static final InternalEjbcaResources intres = InternalEjbcaResources.getInstance();

    @EJB
    private CertificateStoreSessionLocal certificateStoreSession;
    @EJB
    private GlobalConfigurationSessionLocal globalConfigurationSession;
    @EJB
    private SecurityEventsLoggerSessionLocal securityEventsLoggerSession;

    public WebAuthenticationProviderSessionBean() { }

    /** Constructor for unit tests */
    protected WebAuthenticationProviderSessionBean(final CertificateStoreSessionLocal certificateStoreSession,
            final GlobalConfigurationSessionLocal globalConfigurationSession,
            final SecurityEventsLoggerSessionLocal securityEventsLoggerSession) {
        this.certificateStoreSession = certificateStoreSession;
        this.globalConfigurationSession = globalConfigurationSession;
        this.securityEventsLoggerSession = securityEventsLoggerSession;
    }

    @Override
    public X509CertificateAuthenticationToken authenticateUsingClientCertificate(final X509Certificate x509Certificate) {
        return (X509CertificateAuthenticationToken) authenticate(new AuthenticationSubject(null, new HashSet<>( Arrays.asList(new X509Certificate[]{ x509Certificate }))));
    }

    @Override
    public PublicAccessAuthenticationToken authenticateUsingNothing(final String principal, final boolean confidentialTransport) {
        return new PublicAccessAuthenticationToken(principal, confidentialTransport);
    }

    @Override
    public AuthenticationToken authenticateUsingOAuthBearerToken(final String encodedOauthBearerToken) throws TokenExpiredException {
        try {
            String keyFingerprint = null;
            OAuthKeyInfo keyInfo = null;
            final JWT jwt = JWTParser.parse(encodedOauthBearerToken);
            if (jwt instanceof PlainJWT) {
                LOG.info("Not accepting unsigned OAuth2 JWT, which is insecure.");
                return null;
            } else if (jwt instanceof EncryptedJWT) {
                LOG.info("Received encrypted OAuth2 JWT, which is unsupported.");
                return null;
            } else if (jwt instanceof SignedJWT) {
                final SignedJWT signedJwt = (SignedJWT) jwt;
                if (LOG.isDebugEnabled()) {
                    LOG.debug("Signed JWT has key ID: " + signedJwt.getHeader().getKeyID());
                }
                keyInfo = getJwtKey(signedJwt.getHeader().getKeyID());
                if (keyInfo == null) {
                    logAuthenticationFailure(intres.getLocalizedMessage(signedJwt.getHeader().getKeyID() != null ? "authentication.jwt.keyid_missing" : "authentication.jwt.default_keyid_not_configured"));
                    return null;
                }
                OAuthPublicKey oAuthPublicKey = keyInfo.getKeys().get(signedJwt.getHeader().getKeyID());
                if (oAuthPublicKey != null) {
                    // Default provider (Key ID does not match)
                    if (verifyJwt(oAuthPublicKey, signedJwt)) {
                        keyFingerprint = oAuthPublicKey.getKeyFingerprint();
                    } else {
                        logAuthenticationFailure(intres.getLocalizedMessage("authentication.jwt.invalid_signature", oAuthPublicKey.getKeyFingerprint()));
                        return null;
                    }
                } else {
                    if (keyInfo.getKeys().isEmpty()) {
                        logAuthenticationFailure(intres.getLocalizedMessage(signedJwt.getHeader().getKeyID() != null ? "authentication.jwt.keyid_missing" : "authentication.jwt.default_keyid_not_configured"));
                        return null;
                    } else {
                        for (OAuthPublicKey key : keyInfo.getKeys().values()) {
                            if (verifyJwt(key, signedJwt)) {
                                keyFingerprint = key.getKeyFingerprint();
                                break;
                            }
                        }
                        if (keyFingerprint == null) {
                            logAuthenticationFailure(intres.getLocalizedMessage("authentication.jwt.invalid_signature_provider", keyInfo.getLabel()));
                            return null;
                        }
                    }
                }
            } else {
                LOG.info("Received unsupported OAuth2 JWT type.");
                return null;
            }
            final JWTClaimsSet claims = jwt.getJWTClaimsSet();
            final Date expiry = claims.getExpirationTime();
            final Date now = new Date();
            final String subject = keyInfo.getType().equals(OAuthKeyInfo.OAuthProviderType.TYPE_AZURE) ?
                    claims.getStringClaim("oid") : claims.getSubject();
            if (expiry != null && !now.before(new Date(expiry.getTime() + keyInfo.getSkewLimit()))) {
                LOG.info(intres.getLocalizedMessage("authentication.jwt.expired", subject, keyFingerprint));
                throw new TokenExpiredException("Token expired");
            }
            if (claims.getNotBeforeTime() != null && now.before(new Date(claims.getNotBeforeTime().getTime() - keyInfo.getSkewLimit()))) {
                logAuthenticationFailure(intres.getLocalizedMessage("authentication.jwt.not_yet_valid", subject, keyFingerprint));
                return null;
            }
<<<<<<< HEAD
            final OAuth2Principal principal = new OAuth2Principal(claims.getIssuer(), claims.getSubject(), claims.getStringClaim("oid"), claims.getAudience());
            return new OAuth2AuthenticationToken(principal, encodedOauthBearerToken, keyFingerprint);
=======
            final OAuth2Principal principal = new OAuth2Principal(claims.getIssuer(), claims.getSubject(), claims.getAudience());
            return new OAuth2AuthenticationToken(principal, encodedOauthBearerToken, keyFingerprint, keyInfo.getLabel());
>>>>>>> cb186eda
        } catch (ParseException e) {
            LOG.info("Failed to parse OAuth2 JWT: " + e.getMessage(), e);
            return null;
        } catch (JOSEException e) {
            LOG.info("Configured not verify OAuth2 JWT signature: " + e.getMessage(), e);
            return null;
        }
    }

    private boolean verifyJwt(OAuthPublicKey oAuthPublicKey, SignedJWT signedJwt) throws JOSEException {
        final byte[] keyBytes = oAuthPublicKey.getPublicKeyBytes();
        final Key key = KeyTools.getPublicKeyFromBytes(keyBytes);
        final JWSVerifier verifier = new DefaultJWSVerifierFactory().createJWSVerifier(signedJwt.getHeader(), key);
        return signedJwt.verify(verifier);
    }

    @Override
    public OAuthGrantResponseInfo refreshOAuthBearerToken(String encodedOauthBearerToken, String refreshToken) {
        OAuthGrantResponseInfo oAuthGrantResponseInfo = null;
        try {
            OAuthKeyInfo keyInfo;
            final JWT jwt = JWTParser.parse(encodedOauthBearerToken);
            if (jwt instanceof PlainJWT) {
                LOG.info("Not accepting unsigned OAuth2 JWT, which is insecure.");
                return null;
            } else if (jwt instanceof EncryptedJWT) {
                LOG.info("Received encrypted OAuth2 JWT, which is unsupported.");
                return null;
            } else if (jwt instanceof SignedJWT) {
                final SignedJWT signedJwt = (SignedJWT) jwt;
                if (LOG.isDebugEnabled()) {
                    LOG.debug("Signed JWT has key ID: " + signedJwt.getHeader().getKeyID());
                }
                keyInfo = getJwtKey(signedJwt.getHeader().getKeyID());
                if (keyInfo == null) {
                    logAuthenticationFailure(intres.getLocalizedMessage(signedJwt.getHeader().getKeyID() != null ? "authentication.jwt.keyid_missing" : "authentication.jwt.default_keyid_not_configured"));
                    return null;
                }
                String redirectUrl = getBaseUrl();
                oAuthGrantResponseInfo = OauthRequestHelper.sendRefreshTokenRequest(refreshToken, keyInfo, redirectUrl);
            }
        } catch (ParseException e) {
            LOG.info("Failed to parse OAuth2 JWT: " + e.getMessage(), e);
            return null;
        } catch (IOException e) {
            LOG.info("Failed to refresh token: " + e.getMessage(), e);
            return null;
        }
        return oAuthGrantResponseInfo;
    }

    private OAuthKeyInfo getJwtKey(final String keyId) {
        final OAuthConfiguration oAuthConfiguration = (OAuthConfiguration) globalConfigurationSession.getCachedConfiguration(OAuthConfiguration.OAUTH_CONFIGURATION_ID);
        final Map<String,OAuthKeyInfo> availableKeys = oAuthConfiguration.getOauthKeys();
        if (keyId != null) {
            for (final OAuthKeyInfo oAuthKeyInfo : availableKeys.values()) {
                if (oAuthKeyInfo.getAllKeyIdentifiers() != null && oAuthKeyInfo.getAllKeyIdentifiers().contains(keyId)) {
                    return oAuthKeyInfo;
                }
            }
        } else {
             return oAuthConfiguration.getDefaultOauthKey();
        }
        return null;
    }

    /**
     * Performs client certificate authentication for a subject. This requires:
     * - An AuthenticationSubject containing a Set<X509Certificate>, where there should be only one certificate 
     *   being the administrators client certificate.
     * If the admin certificate is required to be in the database (properties configuration option) it is
     * verified that the certificate is present in the database and that it is not revoked.
     * 
     * @param subject an AuthenticationSubject containing a Set<X509Certificate> of credentials, the set must contain one certificate which is the admin client certificate.
     * @return an AuthenticationToken if the subject was authenticated, null otherwise.
     */
    @Override
    public AuthenticationToken authenticate(AuthenticationSubject subject) {
        @SuppressWarnings("unchecked")
        final Set<X509Certificate> certs = (Set<X509Certificate>) subject.getCredentials();
        if (certs.size() != 1) {
            if (LOG.isDebugEnabled()) {
                LOG.debug("certificateArray contains "+certs.size()+" certificates, instead of 1 that is required.");
            }
            return null;
        } else {
            final X509Certificate certificate = certs.iterator().next();
            // Check Validity
            try {
                certificate.checkValidity();
            } catch (Exception e) {
                logAuthenticationFailure(intres.getLocalizedMessage("authentication.certexpired", CertTools.getSubjectDN(certificate), CertTools.getNotAfter(certificate).toString()));
            	return null;
            }
            // Find out if this is a certificate present in the local database (even if we don't require a cert to be present there we still want to allow a mix)
            // Database integrity protection verification not performed running this query
            final int status = certificateStoreSession.getFirstStatusByIssuerAndSerno(CertTools.getIssuerDN(certificate), CertTools.getSerialNumber(certificate));
            if (status != -1) {
                // The certificate is present in the database.
                if (!(status == CertificateConstants.CERT_ACTIVE || status == CertificateConstants.CERT_NOTIFIEDABOUTEXPIRATION)) {
                    // The certificate is neither active, nor active (but user is notified of coming revocation)
                    logAuthenticationFailure(intres.getLocalizedMessage("authentication.revokedormissing", CertTools.getSubjectDN(certificate)));
                    return null;
                }
            } else {
                // The certificate is not present in the database.
                if (WebConfiguration.getRequireAdminCertificateInDatabase()) {
                    logAuthenticationFailure(intres.getLocalizedMessage("authentication.revokedormissing", CertTools.getSubjectDN(certificate)));
                    return null;
                }
                // TODO: We should check the certificate for CRL or OCSP tags and verify the certificate status
            }
            return new X509CertificateAuthenticationToken(certificate);
        }
    }

    private void logAuthenticationFailure(final String msg) {
        LOG.info(msg);
        final Map<String, Object> details = new LinkedHashMap<>();
        details.put("msg", msg);
        securityEventsLoggerSession.log(EventTypes.AUTHENTICATION, EventStatus.FAILURE, EjbcaModuleTypes.ADMINWEB, EjbcaServiceTypes.EJBCA, LogConstants.NO_AUTHENTICATION_TOKEN, null, null, null, details);
    }

    private String getBaseUrl(){
        GlobalConfiguration globalConfiguration = (GlobalConfiguration) globalConfigurationSession.getCachedConfiguration(GlobalConfiguration.GLOBAL_CONFIGURATION_ID);
        return globalConfiguration.getBaseUrl(
                "https",
                WebConfiguration.getHostName(),
                WebConfiguration.getPublicHttpsPort()
        ) + globalConfiguration.getAdminWebPath();
    }
}<|MERGE_RESOLUTION|>--- conflicted
+++ resolved
@@ -175,13 +175,8 @@
                 logAuthenticationFailure(intres.getLocalizedMessage("authentication.jwt.not_yet_valid", subject, keyFingerprint));
                 return null;
             }
-<<<<<<< HEAD
             final OAuth2Principal principal = new OAuth2Principal(claims.getIssuer(), claims.getSubject(), claims.getStringClaim("oid"), claims.getAudience());
-            return new OAuth2AuthenticationToken(principal, encodedOauthBearerToken, keyFingerprint);
-=======
-            final OAuth2Principal principal = new OAuth2Principal(claims.getIssuer(), claims.getSubject(), claims.getAudience());
             return new OAuth2AuthenticationToken(principal, encodedOauthBearerToken, keyFingerprint, keyInfo.getLabel());
->>>>>>> cb186eda
         } catch (ParseException e) {
             LOG.info("Failed to parse OAuth2 JWT: " + e.getMessage(), e);
             return null;
