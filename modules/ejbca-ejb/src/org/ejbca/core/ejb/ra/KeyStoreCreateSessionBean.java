/*************************************************************************
 *                                                                       *
 *  EJBCA Community: The OpenSource Certificate Authority                *
 *                                                                       *
 *  This software is free software; you can redistribute it and/or       *
 *  modify it under the terms of the GNU Lesser General Public           *
 *  License as published by the Free Software Foundation; either         *
 *  version 2.1 of the License, or any later version.                    *
 *                                                                       *
 *  See terms of license at gnu.org.                                     *
 *                                                                       *
 *************************************************************************/

package org.ejbca.core.ejb.ra;

import org.apache.log4j.Logger;
import org.bouncycastle.util.Properties;
import org.cesecore.authentication.tokens.AlwaysAllowLocalAuthenticationToken;
import org.cesecore.authentication.tokens.AuthenticationToken;
import org.cesecore.authentication.tokens.UsernamePrincipal;
import org.cesecore.authorization.AuthorizationDeniedException;
import org.cesecore.authorization.AuthorizationSessionLocal;
import org.cesecore.authorization.control.StandardRules;
import org.cesecore.certificates.ca.CADoesntExistsException;
import org.cesecore.certificates.ca.CAOfflineException;
import org.cesecore.certificates.ca.CaSessionLocal;
import org.cesecore.certificates.ca.IllegalNameException;
import org.cesecore.certificates.ca.IllegalValidityException;
import org.cesecore.certificates.ca.InvalidAlgorithmException;
import org.cesecore.certificates.certificate.CertificateConstants;
import org.cesecore.certificates.certificate.CertificateCreateException;
import org.cesecore.certificates.certificate.CertificateRevokeException;
import org.cesecore.certificates.certificate.IllegalKeyException;
import org.cesecore.certificates.certificate.exception.CertificateSerialNumberException;
import org.cesecore.certificates.certificate.exception.CustomCertificateSerialNumberException;
import org.cesecore.certificates.endentity.EndEntityConstants;
import org.cesecore.certificates.endentity.EndEntityInformation;
import org.cesecore.configuration.GlobalConfigurationSessionLocal;
import org.cesecore.jndi.JndiConstants;
import org.cesecore.keys.util.PublicKeyWrapper;
import org.cesecore.util.LogRedactionUtils;
import org.ejbca.config.GlobalConfiguration;
import org.ejbca.core.EjbcaException;
import org.ejbca.core.ejb.ca.auth.EndEntityAuthenticationSessionLocal;
import org.ejbca.core.ejb.ca.sign.SignSessionLocal;
import org.ejbca.core.ejb.keyrecovery.KeyRecoverySessionLocal;
import org.ejbca.core.ejb.ra.raadmin.EndEntityProfileSessionLocal;
import org.ejbca.core.model.CertificateSignatureException;
import org.ejbca.core.model.InternalEjbcaResources;
import org.ejbca.core.model.SecConst;
import org.ejbca.core.model.ca.AuthLoginException;
import org.ejbca.core.model.ca.AuthStatusException;
import org.ejbca.core.model.keyrecovery.KeyRecoveryInformation;
import org.ejbca.core.model.ra.NotFoundException;
import org.ejbca.core.model.ra.raadmin.EndEntityProfile;
import org.ejbca.core.model.ra.raadmin.EndEntityProfileValidationException;

import com.keyfactor.ErrorCode;
import com.keyfactor.util.CertTools;
import com.keyfactor.util.EJBTools;
import com.keyfactor.util.keys.KeyStoreTools;
import com.keyfactor.util.keys.KeyTools;
import com.keyfactor.util.keys.token.CryptoTokenOfflineException;

import javax.ejb.EJB;
import javax.ejb.Stateless;
import javax.ejb.TransactionAttribute;
import javax.ejb.TransactionAttributeType;
import java.security.GeneralSecurityException;
import java.security.InvalidAlgorithmParameterException;
import java.security.KeyPair;
import java.security.KeyStore;
import java.security.KeyStoreException;
import java.security.NoSuchAlgorithmException;
import java.security.cert.Certificate;
import java.security.cert.CertificateEncodingException;
import java.security.cert.CertificateException;
import java.security.cert.X509Certificate;
import java.security.spec.InvalidKeySpecException;
import java.util.Date;

/**
 * Implementation of KeyStoreCreateSession
 * Class that has helper methods to generate tokens for users in ejbca.
 */

@Stateless(mappedName = JndiConstants.APP_JNDI_PREFIX + "KeyStoreCreateSessionRemote")
@TransactionAttribute(TransactionAttributeType.REQUIRED)
public class KeyStoreCreateSessionBean implements KeyStoreCreateSessionLocal, KeyStoreCreateSessionRemote {
    
    private static final Logger log = Logger.getLogger(KeyStoreCreateSessionBean.class);

    private static final InternalEjbcaResources intres = InternalEjbcaResources.getInstance();

    @EJB
    private GlobalConfigurationSessionLocal globalConfigurationSession;
    @EJB
	private EndEntityAuthenticationSessionLocal authenticationSession;
    @EJB
    private AuthorizationSessionLocal authorizationSession;
    @EJB
    private EndEntityAccessSessionLocal endEntityAccessSession;
    @EJB
    private EndEntityAuthenticationSessionLocal endEntityAuthenticationSession;
    @EJB
    private EndEntityManagementSessionLocal endEntityManagementSession;
    @EJB
    private EndEntityProfileSessionLocal endEntityProfileSession;
    @EJB
    private CaSessionLocal caSession;
    @EJB
    private KeyRecoverySessionLocal keyRecoverySession;
    @EJB
    private SignSessionLocal signSession;

    @Override
    public byte[] generateOrKeyRecoverTokenAsByteArray(final AuthenticationToken authenticationToken, final String username, final String password, final String keySpecification, final String keyAlgorithm)
            throws CADoesntExistsException, AuthorizationDeniedException, EjbcaException {
        // Check if user exists.
        final EndEntityInformation endEntity = endEntityAccessSession.findUser(authenticationToken, username);
        if(endEntity == null) {
            log.info(intres.getLocalizedMessage("ra.errorentitynotexist", username));
            throw new NotFoundException(intres.getLocalizedMessage("ra.wrongusernameorpassword"));
        }
        // Check CA ID and authorization.
        final int caId = endEntity.getCAId();
        caSession.verifyExistenceOfCA(caId);
        if(!authorizationSession.isAuthorized(authenticationToken, StandardRules.CAACCESS.resource() + caId, StandardRules.CREATECERT.resource())) {
            final String msg = intres.getLocalizedMessage("authorization.notauthorizedtoresource", StandardRules.CAACCESS.resource() +caId +
                    "," + StandardRules.CREATECERT.resource(), null);
            throw new AuthorizationDeniedException(msg);
        }
        // Check token type.
        if (endEntity.getTokenType() != EndEntityConstants.TOKEN_SOFT_P12 && endEntity.getTokenType() != EndEntityConstants.TOKEN_USERGEN) { // logger
            throw new EjbcaException(ErrorCode.BAD_USER_TOKEN_TYPE,
                    "Error: Wrong Token Type of user, must be 'P12' for PKCS12 requests and 'USER_GENERATED' for MSAE key archival request.");
        }
        final boolean useKeyRecovery = ((GlobalConfiguration) globalConfigurationSession.getCachedConfiguration(GlobalConfiguration.GLOBAL_CONFIGURATION_ID)).getEnableKeyRecovery();
        if (log.isDebugEnabled()) {
            log.debug("usekeyrecovery: " + useKeyRecovery);
        }
        final boolean saveKeys = endEntity.getKeyRecoverable() && useKeyRecovery && (endEntity.getStatus() != EndEntityConstants.STATUS_KEYRECOVERY);
        if (log.isDebugEnabled()) {
            log.debug("userdata.getKeyRecoverable(): " + endEntity.getKeyRecoverable());
            log.debug("userdata.getStatus(): " + endEntity.getStatus());
            log.debug("savekeys: " + saveKeys);
        }
        final boolean loadKeys = (endEntity.getStatus() == EndEntityConstants.STATUS_KEYRECOVERY) && useKeyRecovery;
        if (log.isDebugEnabled()) {
            log.debug("loadkeys: " + loadKeys);
        }
        final int endEntityProfileId = endEntity.getEndEntityProfileId();
        final EndEntityProfile endEntityProfile = endEntityProfileSession.getEndEntityProfile(endEntityProfileId);
        final boolean reuseCertificate = endEntityProfile.getReUseKeyRecoveredCertificate();
        if (log.isDebugEnabled()) {
            log.debug("reusecertificate: " + reuseCertificate);
        }
        try {
            final KeyStore keyStore = generateOrKeyRecoverToken(authenticationToken, username, password, caId, keySpecification, keyAlgorithm, null,
                    null, SecConst.TOKEN_SOFT_P12, loadKeys, saveKeys, reuseCertificate, endEntityProfileId);
            return KeyStoreTools.getAsByteArray(keyStore, password);
        } catch (AuthLoginException | AuthStatusException e) { // Is handled as EjbcaException at caller (EjbcaWS).
            throw e;
        } catch (Exception e) {
            if (log.isDebugEnabled()) {
                log.debug("Re-throw exception in RA master API: " + LogRedactionUtils.getRedactedMessage(e.getMessage()),
                        LogRedactionUtils.getRedactedException(e));
            }
            throw new EjbcaException(ErrorCode.INTERNAL_ERROR, LogRedactionUtils.getRedactedMessage(e.getMessage()));
        }
    }

    @Override
    public byte[] generateOrKeyRecoverTokenAsByteArray(AuthenticationToken administrator, String username, String password, int caid, String keyspec,
            String keyalg, int keystoreType, boolean loadkeys, boolean savekeys, boolean reusecertificate, int endEntityProfileId)
            throws AuthorizationDeniedException, KeyStoreException, InvalidAlgorithmParameterException, CADoesntExistsException, IllegalKeyException,
            CertificateCreateException, IllegalNameException, CertificateRevokeException, CertificateSerialNumberException,
            CryptoTokenOfflineException, IllegalValidityException, CAOfflineException, InvalidAlgorithmException,
            CustomCertificateSerialNumberException, AuthStatusException, AuthLoginException, EndEntityProfileValidationException, NoSuchEndEntityException,
            CertificateSignatureException, CertificateEncodingException, CertificateException, NoSuchAlgorithmException, InvalidKeySpecException {
        KeyStore keyStore = generateOrKeyRecoverToken(administrator, username, password, caid, keyspec, keyalg, null, null, keystoreType, loadkeys,
                savekeys,
                reusecertificate, endEntityProfileId);
        return KeyStoreTools.getAsByteArray(keyStore, password);
    }

    @Override
    public KeyStore generateOrKeyRecoverToken(AuthenticationToken administrator, String username, String password, int caid,
            String keyspec, String keyalg, Date notBefore, Date notAfter, int keystoreType, boolean loadkeys, boolean savekeys,
            boolean reusecertificate,
            int endEntityProfileId)
            throws AuthorizationDeniedException, KeyStoreException, InvalidAlgorithmParameterException, CADoesntExistsException, IllegalKeyException,
            CertificateCreateException, IllegalNameException, CertificateRevokeException, CertificateSerialNumberException,
            CryptoTokenOfflineException, IllegalValidityException, CAOfflineException, InvalidAlgorithmException,
            CustomCertificateSerialNumberException, AuthStatusException, AuthLoginException, EndEntityProfileValidationException, NoSuchEndEntityException,
            CertificateSignatureException, CertificateEncodingException, CertificateException, NoSuchAlgorithmException, InvalidKeySpecException {
        if (log.isTraceEnabled()) {
            log.trace(">generateOrKeyRecoverToken");
        }
        boolean isNewToken = false;
    	KeyRecoveryInformation keyData = null;
    	KeyPair rsaKeys = null;
    	EndEntityInformation userdata = endEntityAccessSession.findUser(administrator, username);
        if (userdata == null) {
            throw new NoSuchEndEntityException("User '" + username + "' does not exist");
        }
    	if (userdata.getStatus() == EndEntityConstants.STATUS_NEW) {
    	    isNewToken = true;
    	}
    	if (loadkeys) {
<<<<<<< HEAD

            try {
                Properties.setThreadOverride("org.bouncycastle.rsa.allow_unsafe_mod", true);
=======
            try {
                Properties.setThreadOverride(CertificateConstants.ENABLE_UNSAFE_RSA_KEYS, true);
>>>>>>> 4a36d97a
                if (log.isDebugEnabled()) {
                    log.debug("Recovering keys for user: " + username);
                }
                // used saved keys.
                keyData = keyRecoverySession.recoverKeys(administrator, username, endEntityProfileId);
                if (keyData == null) {
                    throw new KeyStoreException("No key recovery data exists for the user '" + username + "', or access to key recovery for the "
                            + "end entity profile with ID '" + endEntityProfileId + "' has not been granted to the role member '" + administrator
                            + "'.");
                }
                rsaKeys = keyData.getKeyPair();
            } finally {
<<<<<<< HEAD
                Properties.removeThreadOverride("org.bouncycastle.rsa.allow_unsafe_mod");
=======
                Properties.removeThreadOverride(CertificateConstants.ENABLE_UNSAFE_RSA_KEYS);
>>>>>>> 4a36d97a
            }
    		if (reusecertificate) {
    			// This is only done if reusecertificate == true because if you don't re-use certificate
    		    // signSession.createCertificate is called, which set status to generated, unless finishUser == false in CA config
                if (log.isDebugEnabled()) {
                    log.debug("Re-using old certificate for user: "+ username);
                }
    			keyRecoverySession.unmarkUser(administrator,username);
    		}
    		caid = keyData.getIssuerDN().hashCode(); // always use the CA of the certificate
    	} else {
            if (log.isDebugEnabled()) {
                log.debug("Generating new keys for user: "+ username);
            }

            //KeyStore algorithm specification inside endEntityInformation has priority since its algorithm is approved
            if (userdata.getExtendedInformation() != null) {
                if (userdata.getExtendedInformation().getKeyStoreAlgorithmType() != null
                        && userdata.getExtendedInformation().getKeyStoreAlgorithmSubType() != null) {
                    if (log.isDebugEnabled()) {
                        log.debug("Using the key-store algorithm specification found inside the endEntityInformation ("
                                + userdata.getExtendedInformation().getKeyStoreAlgorithmType() + "_"
                                + userdata.getExtendedInformation().getKeyStoreAlgorithmSubType() + ") instead of one provided separately (" + keyalg
                                + "_" + keyspec + ")");
                    }
                    keyalg = userdata.getExtendedInformation().getKeyStoreAlgorithmType();
                    keyspec = userdata.getExtendedInformation().getKeyStoreAlgorithmSubType();
                }
            }
            // generate new keys.
            rsaKeys = KeyTools.genKeys(keyspec, keyalg);
    	}
    	X509Certificate cert = null;
    	if ((reusecertificate) && (keyData != null)) {
            cert = (X509Certificate) keyData.getCertificate();
    		boolean finishUser = true;
			finishUser = caSession.getCAInfo(administrator,caid).getFinishUser();
    		if (finishUser) {
				endEntityManagementSession.finishUser(userdata);
    		}
    	} else {
            if (log.isDebugEnabled()) {
                log.debug("Generating new certificate for user: "+ username);
            }
            cert = (X509Certificate) signSession.createCertificate(administrator, username, password, new PublicKeyWrapper(rsaKeys.getPublic()), -1,
                    notBefore, notAfter);
    	}
    	// Clear password from database
    	userdata = endEntityAccessSession.findUser(administrator, username); //Get GENERATED end entity information
        return finishProcessingAndStoreKeys(administrator, username, password, caid, keystoreType, loadkeys, savekeys, isNewToken, rsaKeys, userdata,
                cert);
    }
    
    @Override
    public KeyStore generateOrKeyRecoverTokenWithoutViewEndEntityAccessRule(AuthenticationToken administrator, String username, String password, int caid,
            String keyspec, String keyalg, Date notBefore, Date notAfter, int keystoreType, boolean loadkeys, boolean savekeys,
            boolean reusecertificate,
            int endEntityProfileId)
            throws AuthorizationDeniedException, KeyStoreException, InvalidAlgorithmParameterException, CADoesntExistsException, IllegalKeyException,
            CertificateCreateException, IllegalNameException, CertificateRevokeException, CertificateSerialNumberException,
            CryptoTokenOfflineException, IllegalValidityException, CAOfflineException, InvalidAlgorithmException,
            CustomCertificateSerialNumberException, AuthStatusException, AuthLoginException, EndEntityProfileValidationException, NoSuchEndEntityException,
            CertificateSignatureException, CertificateException, NoSuchAlgorithmException, InvalidKeySpecException {
        if (log.isTraceEnabled()) {
            log.trace(">generateOrKeyRecoverToken");
        }
        boolean isNewToken = false;
        KeyRecoveryInformation keyData = null;
        KeyPair rsaKeys = null;
        EndEntityInformation userdata = endEntityAccessSession.findUserWithoutViewEndEntityAccessRule(administrator, username);
        if (userdata == null) {
            throw new NoSuchEndEntityException("User '" + username + "' does not exist");
        }
        if (userdata.getStatus() == EndEntityConstants.STATUS_NEW) {
            isNewToken = true;
        }
        if (loadkeys) {
            try {
                Properties.setThreadOverride(CertificateConstants.ENABLE_UNSAFE_RSA_KEYS, true);
                if (log.isDebugEnabled()) {
                    log.debug("Recovering keys for user: " + username);
                }
                // used saved keys.
                keyData = keyRecoverySession.recoverKeys(administrator, username, endEntityProfileId);
                if (keyData == null) {
                    throw new KeyStoreException("No key recovery data exists for the user '" + username + "', or access to key recovery for the "
                            + "end entity profile with ID '" + endEntityProfileId + "' has not been granted to the role member '" + administrator
                            + "'.");
                }
                rsaKeys = keyData.getKeyPair();
                if (reusecertificate) {
                    // This is only done if reusecertificate == true because if you don't re-use certificate
                    // signSession.createCertificate is called, which set status to generated, unless finishUser == false in CA config
                    if (log.isDebugEnabled()) {
                        log.debug("Re-using old certificate for user: " + username);
                    }
                    keyRecoverySession.unmarkUser(administrator, username);
                }
            } finally {
                Properties.removeThreadOverride(CertificateConstants.ENABLE_UNSAFE_RSA_KEYS);
            }
            caid = keyData.getIssuerDN().hashCode(); // always use the CA of the certificate
        } else {
            if (log.isDebugEnabled()) {
                log.debug("Generating new keys for user: " + username);
            }

            //KeyStore algorithm specification inside endEntityInformation has priority since its algorithm is approved
            if (userdata.getExtendedInformation() != null) {
                if (userdata.getExtendedInformation().getKeyStoreAlgorithmType() != null
                        && userdata.getExtendedInformation().getKeyStoreAlgorithmSubType() != null) {
                    if (log.isDebugEnabled()) {
                        log.debug("Using the key-store algorithm specification found inside the endEntityInformation ("
                                + userdata.getExtendedInformation().getKeyStoreAlgorithmType() + "_"
                                + userdata.getExtendedInformation().getKeyStoreAlgorithmSubType() + ") instead of one provided separately (" + keyalg
                                + "_" + keyspec + ")");
                    }
                    keyalg = userdata.getExtendedInformation().getKeyStoreAlgorithmType();
                    keyspec = userdata.getExtendedInformation().getKeyStoreAlgorithmSubType();
                }
            }
            // generate new keys.
            rsaKeys = KeyTools.genKeys(keyspec, keyalg);
        }
        X509Certificate cert = null;
        if ((reusecertificate) && (keyData != null)) {
            cert = (X509Certificate) keyData.getCertificate();
            boolean finishUser = true;
            finishUser = caSession.getCAInfo(administrator,caid).getFinishUser();
            if (finishUser) {
                endEntityManagementSession.finishUser(userdata);
            }
        } else {
            if (log.isDebugEnabled()) {
                log.debug("Generating new certificate for user: "+ username);
            }
            cert = (X509Certificate) signSession.createCertificate(administrator, username, password, new PublicKeyWrapper(rsaKeys.getPublic()), -1,
                    notBefore, notAfter);
        }
        // Clear password from database
        userdata = endEntityAccessSession.findUserWithoutViewEndEntityAccessRule(administrator, username); //Get GENERATED end entity information
        return finishProcessingAndStoreKeys(administrator, username, password, caid, keystoreType, loadkeys, savekeys, isNewToken, rsaKeys,
                userdata, cert);
    }

    private KeyStore finishProcessingAndStoreKeys(AuthenticationToken administrator, String username, String password, int caid, int keystoreType,
            boolean loadkeys, boolean savekeys, boolean isNewToken, KeyPair rsaKeys, EndEntityInformation userdata, X509Certificate cert)
            throws EndEntityProfileValidationException, AuthorizationDeniedException, NoSuchEndEntityException, CertificateSignatureException,
            KeyStoreException, CertificateException, NoSuchAlgorithmException, InvalidKeySpecException {
        if (userdata.getStatus() == EndEntityConstants.STATUS_GENERATED) {
            // Don't clear the password if "Allow renewal before expiration" is enabled
            final EndEntityProfile eep = endEntityProfileSession.getEndEntityProfile(userdata.getEndEntityProfileId());
            if (eep == null || !eep.isRenewDaysBeforeExpirationUsed()) {
                // If we have a successful key recovery via EJBCA WS we implicitly want to allow resetting of the password without edit_end_entity rights (ECA-4947)
                if (loadkeys) {
                    endEntityManagementSession.setClearTextPassword(new AlwaysAllowLocalAuthenticationToken(
                            new UsernamePrincipal("Implicit authorization from key recovery operation to reset password.")), username, null);
                } else if (isNewToken) {
                    // If we generate a new token through an enrollment, we don't want to demand access to edit_end_entity
                    endEntityManagementSession.setClearTextPassword(new AlwaysAllowLocalAuthenticationToken(
                            new UsernamePrincipal("Implicit authorization from new enrollments")), username, null);
                } else {
                    endEntityManagementSession.setClearTextPassword(administrator, username, null);
                }
            }
        }
        // Make a certificate chain from the certificate and the CA-certificate
        Certificate[] cachain = signSession.getCertificateChain(caid).toArray(new Certificate[0]);
        // Verify CA-certificate
        Certificate rootcert = cachain[cachain.length - 1];
        if (CertTools.isSelfSigned(rootcert)) {
            try {
                rootcert.verify(rootcert.getPublicKey());
            } catch (GeneralSecurityException se) {
                throw new CertificateSignatureException("RootCA certificate does not verify, issuerDN: " + CertTools.getIssuerDN(rootcert)
                        + ", subjectDN: " + CertTools.getSubjectDN(rootcert), se);
            }
        } else {
            throw new CertificateSignatureException("RootCA certificate not self-signed, issuerDN: "+CertTools.getIssuerDN(rootcert)+", subjectDN: "+CertTools.getSubjectDN(rootcert));
        }
        // Verify that the user-certificate is signed by our CA
        Certificate cacert = cachain[0];
        try {
            cert.verify(cacert.getPublicKey());
        } catch (GeneralSecurityException se) {
            throw new CertificateSignatureException("Generated certificate does not verify using CA-certificate, issuerDN: "+CertTools.getIssuerDN(cert)+", subjectDN: "+CertTools.getSubjectDN(cert)+
                    ", caIssuerDN: "+CertTools.getIssuerDN(cacert)+", caSubjectDN: "+CertTools.getSubjectDN(cacert), se);
        }
        if (savekeys) {
            // Save generated keys to database.
            if (log.isDebugEnabled()) {
                log.debug("Saving generated keys for recovery for user: "+ username);
            }
            keyRecoverySession.addKeyRecoveryData(administrator, EJBTools.wrap(cert), username, EJBTools.wrap(rsaKeys));
        }
        //  Use CN if as alias in the keystore, if CN is not present use username
        String alias = CertTools.getPartFromDN(CertTools.getSubjectDN(cert), "CN");
        if (alias == null) {
            alias = username;
        }
        // Store keys and certificates in keystore.
        KeyStore ks = null;
        try {
<<<<<<< HEAD
            Properties.setThreadOverride("org.bouncycastle.rsa.allow_unsafe_mod", true);
            if (keystoreType == SecConst.TOKEN_SOFT_JKS) {
                if (log.isDebugEnabled()) {
                    log.debug("Generating JKS for user: "+ username);
=======
            if (loadkeys) {
                Properties.setThreadOverride(CertificateConstants.ENABLE_UNSAFE_RSA_KEYS, true);
            }
            if (keystoreType == SecConst.TOKEN_SOFT_JKS) {
                if (log.isDebugEnabled()) {
                    log.debug("Generating JKS for user: " + username);
>>>>>>> 4a36d97a
                }
                ks = KeyTools.createJKS(alias, rsaKeys.getPrivate(), password, cert, cachain);
            } else if (keystoreType == SecConst.TOKEN_SOFT_BCFKS) {
                if (log.isDebugEnabled()) {
                    log.debug("Generating FIPS compliant PKCS12 for user: " + username);
                }
                ks = KeyTools.createBcfks(alias, rsaKeys.getPrivate(), cert, cachain);
            } else {
<<<<<<< HEAD
                if (log.isDebugEnabled()) {
                    log.debug("Generating PKCS12 for user: "+ username);
                }
                ks = KeyTools.createP12(alias, rsaKeys.getPrivate(), cert, cachain);
            }
        } finally {
            Properties.removeThreadOverride("org.bouncycastle.rsa.allow_unsafe_mod");
=======
                // for USERGENERATED tokens too - MS key archival
                if (log.isDebugEnabled()) {
                    log.debug("Generating PKCS12 for user: " + username);
                }
                ks = KeyTools.createP12(alias, rsaKeys.getPrivate(), cert, cachain);
            }

        } finally {
            Properties.removeThreadOverride(CertificateConstants.ENABLE_UNSAFE_RSA_KEYS);
>>>>>>> 4a36d97a
        }
        if (log.isTraceEnabled()) {
            log.trace("<generateOrKeyRecoverToken");
        }
        return ks;
    }
}<|MERGE_RESOLUTION|>--- conflicted
+++ resolved
@@ -208,14 +208,8 @@
     	    isNewToken = true;
     	}
     	if (loadkeys) {
-<<<<<<< HEAD
-
-            try {
-                Properties.setThreadOverride("org.bouncycastle.rsa.allow_unsafe_mod", true);
-=======
             try {
                 Properties.setThreadOverride(CertificateConstants.ENABLE_UNSAFE_RSA_KEYS, true);
->>>>>>> 4a36d97a
                 if (log.isDebugEnabled()) {
                     log.debug("Recovering keys for user: " + username);
                 }
@@ -228,11 +222,7 @@
                 }
                 rsaKeys = keyData.getKeyPair();
             } finally {
-<<<<<<< HEAD
-                Properties.removeThreadOverride("org.bouncycastle.rsa.allow_unsafe_mod");
-=======
                 Properties.removeThreadOverride(CertificateConstants.ENABLE_UNSAFE_RSA_KEYS);
->>>>>>> 4a36d97a
             }
     		if (reusecertificate) {
     			// This is only done if reusecertificate == true because if you don't re-use certificate
@@ -436,19 +426,12 @@
         // Store keys and certificates in keystore.
         KeyStore ks = null;
         try {
-<<<<<<< HEAD
-            Properties.setThreadOverride("org.bouncycastle.rsa.allow_unsafe_mod", true);
-            if (keystoreType == SecConst.TOKEN_SOFT_JKS) {
-                if (log.isDebugEnabled()) {
-                    log.debug("Generating JKS for user: "+ username);
-=======
             if (loadkeys) {
                 Properties.setThreadOverride(CertificateConstants.ENABLE_UNSAFE_RSA_KEYS, true);
             }
             if (keystoreType == SecConst.TOKEN_SOFT_JKS) {
                 if (log.isDebugEnabled()) {
                     log.debug("Generating JKS for user: " + username);
->>>>>>> 4a36d97a
                 }
                 ks = KeyTools.createJKS(alias, rsaKeys.getPrivate(), password, cert, cachain);
             } else if (keystoreType == SecConst.TOKEN_SOFT_BCFKS) {
@@ -457,15 +440,6 @@
                 }
                 ks = KeyTools.createBcfks(alias, rsaKeys.getPrivate(), cert, cachain);
             } else {
-<<<<<<< HEAD
-                if (log.isDebugEnabled()) {
-                    log.debug("Generating PKCS12 for user: "+ username);
-                }
-                ks = KeyTools.createP12(alias, rsaKeys.getPrivate(), cert, cachain);
-            }
-        } finally {
-            Properties.removeThreadOverride("org.bouncycastle.rsa.allow_unsafe_mod");
-=======
                 // for USERGENERATED tokens too - MS key archival
                 if (log.isDebugEnabled()) {
                     log.debug("Generating PKCS12 for user: " + username);
@@ -475,7 +449,6 @@
 
         } finally {
             Properties.removeThreadOverride(CertificateConstants.ENABLE_UNSAFE_RSA_KEYS);
->>>>>>> 4a36d97a
         }
         if (log.isTraceEnabled()) {
             log.trace("<generateOrKeyRecoverToken");
