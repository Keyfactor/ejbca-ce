/*************************************************************************
 *                                                                       *
 *  EJBCA Community: The OpenSource Certificate Authority                *
 *                                                                       *
 *  This software is free software; you can redistribute it and/or       *
 *  modify it under the terms of the GNU Lesser General Public           *
 *  License as published by the Free Software Foundation; either         *
 *  version 2.1 of the License, or any later version.                    *
 *                                                                       *
 *  See terms of license at gnu.org.                                     *
 *                                                                       *
 *************************************************************************/

package org.ejbca.core.protocol.cmp;

import java.security.cert.Certificate;
import java.util.ArrayList;
import java.util.List;

import javax.ejb.EJB;
import javax.ejb.Stateless;
import javax.ejb.TransactionAttribute;
import javax.ejb.TransactionAttributeType;

import org.apache.commons.collections4.CollectionUtils;
import org.apache.commons.lang.StringUtils;
import org.apache.log4j.Logger;
import org.bouncycastle.asn1.cmp.PKIBody;
import org.bouncycastle.asn1.cmp.PKIHeader;
import org.bouncycastle.asn1.cmp.PKIMessage;
import org.bouncycastle.asn1.cmp.PKIMessages;
import org.bouncycastle.asn1.util.ASN1Dump;
import org.cesecore.authentication.tokens.AuthenticationToken;
import org.cesecore.authorization.AuthorizationDeniedException;
import org.cesecore.certificates.ca.CAInfo;
import org.cesecore.certificates.ca.CaSessionLocal;
import org.cesecore.certificates.certificate.request.FailInfo;
import org.cesecore.certificates.certificate.request.ResponseMessage;
import org.cesecore.configuration.GlobalConfigurationSessionLocal;
import org.cesecore.jndi.JndiConstants;
import org.cesecore.keys.token.CryptoTokenSessionLocal;
import org.cesecore.util.LogRedactionUtils;
import org.ejbca.config.CmpConfiguration;
import org.ejbca.core.ejb.EjbBridgeSessionLocal;
import org.ejbca.core.ejb.ra.CertificateRequestSessionLocal;
import org.ejbca.core.model.InternalEjbcaResources;
import org.ejbca.core.protocol.NoSuchAliasException;

/**
 * Class that receives a CMP message and passes it on to the correct message handler.
 *
 * -----
 * This processes does the following:
 * 1. receive a CMP message
 * 2. check which message type it is
 * 3. dispatch to the correct message handler
 * 4. send back the response received from the handler
 * -----
 *
 * Messages supported (see <a href=https://tools.ietf.org/html/rfc4210#section-5.3">RFC4210 5.3 Operation-Specific Data Structures</a>):
 * 
 * Implemented:
 * - 5.3.1 Initialization Request - will return an Initialization Response (-> CertRepMessage).
 * - 5.3.9 Revocation Request / Response (-> RevRepContent)
 * - 5.3.17 PKI Confirmation - same as certificate confirmation accept - will return a PKI Confirmation Content (-> PKIConfirmContent)
 * - 5.3.18 Certificate Confirmation - accept or reject by client - will return a PKI Confirmation Content (-> PKIConfirmContent)
 * - 5.3.3 Certificate Request / Response (-> CertRepMessage)
 * - 5.3.5 Key Update Request / Response (-> CertRepMessage)
 * - 5.3.3 CertificationRequest (PKCS10)
 * 
 *  Responses of type 'CertRepMessage' may contain additional CA certificates in its 'caPubs' field 
 *  which can be configured in the CMP configuration ({@link CmpConfiguration#getResponseCaPubsCA(String)}.
 */
@Stateless(mappedName = JndiConstants.APP_JNDI_PREFIX + "CmpMessageDispatcherSessionRemote")
public class CmpMessageDispatcherSessionBean implements CmpMessageDispatcherSessionLocal, CmpMessageDispatcherSessionRemote {

    private static final Logger log = Logger.getLogger(CmpMessageDispatcherSessionBean.class);
    /** Internal localization of logs and errors */
    private static final InternalEjbcaResources intres = InternalEjbcaResources.getInstance();

    @EJB
    private EjbBridgeSessionLocal ejbBridgeSession;
    @EJB
    private CertificateRequestSessionLocal certificateRequestSession;
    @EJB
    private CryptoTokenSessionLocal cryptoTokenSession;
    @EJB
    private CaSessionLocal caSession;
    @EJB
    private GlobalConfigurationSessionLocal globalConfigSession;

    @Override
    @TransactionAttribute(TransactionAttributeType.REQUIRED)
    public byte[] dispatchRequest(final AuthenticationToken authenticationToken, final byte[] pkiMessageBytes, final String cmpConfigurationAlias)
            throws NoSuchAliasException {
        final CmpConfiguration cmpConfiguration = (CmpConfiguration) this.globalConfigSession
                .getCachedConfiguration(CmpConfiguration.CMP_CONFIGURATION_ID);
        if (!cmpConfiguration.aliasExists(cmpConfigurationAlias)) {
            final String msg = intres.getLocalizedMessage("protocol.nosuchalias", "CMP", cmpConfigurationAlias);
            log.info(msg);
            throw new NoSuchAliasException(msg);
        }
        final PKIMessage pkiMessage = CmpMessageHelper.getPkiMessageFromBytes(pkiMessageBytes, false);
        if (pkiMessage == null) {
            // Log that we handled a bad request and respond to the client
            final String msg = intres.getLocalizedMessage("cmp.errornotcmpmessage");
            log.info(msg);
            return CmpMessageHelper.createUnprotectedErrorMessage(msg);
        }
        final ResponseMessage responseMessage = dispatch(authenticationToken, pkiMessage, pkiMessage.getHeader(), cmpConfiguration,
                cmpConfigurationAlias, /*levelOfNesting=*/0);
        return responseMessage == null ? null : responseMessage.getResponseMessage();

    }

    /**
     * The message may have been received by any transport protocol, and is passed here in it's binary ASN.1 form.
     *
     * @param authenticationToken the authentication token.
     * @param pkiMessage DER encoded CMP message received from the client.
     * @param pkiHeader DER encoded PKI header of the original CMP message received from the client.
     * @param cmpConfigurationAlias the CMP alias we want to use for this request.
    *  @param levelOfNesting the level of nesting depth.
     * @return A response message containing the CMP response message or null if there is no message to send back or some internal error has occurred
     */
    private ResponseMessage dispatch(final AuthenticationToken authenticationToken, final PKIMessage pkiMessage, final PKIHeader pkiHeader,
            final CmpConfiguration cmpConfiguration, String cmpConfigurationAlias, final int levelOfNesting) {
        if (levelOfNesting > CmpMessageHelper.MAX_LEVEL_OF_NESTING) {
                return new BaseCmpMessageHandler(authenticationToken, cmpConfiguration, cmpConfigurationAlias, ejbBridgeSession).sendSignedErrorMessage(new GeneralCmpMessage(pkiMessage), FailInfo.BAD_REQUEST, "Rejected request due to unreasonable level of nesting.");
        }
        final boolean authenticated = levelOfNesting > 0;
        try {
            final PKIBody pkiBody = pkiMessage.getBody();
            final int tagno = pkiBody.getType();
            if (log.isDebugEnabled()) {
                final String message = "Received CMP message with pvno=" + pkiHeader.getPvno() + ", sender=" +
                        LogRedactionUtils.getRedactedMessage(pkiHeader.getSender().toString()) +
                        ", recipient=" + pkiHeader.getRecipient().toString() + System.lineSeparator() +
                        "Cmp configuration alias: " + cmpConfigurationAlias + System.lineSeparator() +
                        "The CMP message is already authenticated: " + authenticated + System.lineSeparator() +
                        "Body is of type: " + tagno + System.lineSeparator() +
                        "Transaction ID: " + pkiHeader.getTransactionID();
                log.debug(message);
                if (log.isTraceEnabled() && !LogRedactionUtils.redactPii()) {
                    log.trace(ASN1Dump.dumpAsString(pkiMessage));
                }
            }
            log.info("Dispatching message of type " + tagno + " with transaction ID: " + pkiHeader.getTransactionID());
            BaseCmpMessage cmpMessage = null;
            ICmpMessageHandler handler = null;
            int unknownMessageType = -1;
            switch (tagno) {
            case PKIBody.TYPE_INIT_REQ:
                // 0: ir, Initialization Request and 2 (cr, Certification Req) are both certificate requests
            case PKIBody.TYPE_CERT_REQ:
                // 2:
                handler = new CrmfMessageHandler(authenticationToken, cmpConfiguration, cmpConfigurationAlias, ejbBridgeSession,
                        certificateRequestSession);
                cmpMessage = new CrmfRequestMessage(pkiMessage, cmpConfiguration.getCMPDefaultCA(cmpConfigurationAlias),
                        cmpConfiguration.getAllowRAVerifyPOPO(cmpConfigurationAlias),
                        cmpConfiguration.getExtractUsernameComponent(cmpConfigurationAlias));
                break;
            case PKIBody.TYPE_P10_CERT_REQ:
                handler = new P10CrMessageHandler(authenticationToken, cmpConfiguration, cmpConfigurationAlias, ejbBridgeSession,
                        certificateRequestSession);
                cmpMessage = new P10CrCertificationRequestMessage(pkiMessage, cmpConfiguration.getCMPDefaultCA(cmpConfigurationAlias),
                        cmpConfiguration.getExtractUsernameComponent(cmpConfigurationAlias));
                break;
            case PKIBody.TYPE_KEY_UPDATE_REQ:                    
                // 7: Key Update request (kur, Key Update Request)
                handler = new CrmfKeyUpdateHandler(authenticationToken, cmpConfiguration, cmpConfigurationAlias, ejbBridgeSession);
                cmpMessage = new CrmfRequestMessage(pkiMessage, cmpConfiguration.getCMPDefaultCA(cmpConfigurationAlias),
                        cmpConfiguration.getAllowRAVerifyPOPO(cmpConfigurationAlias),
                        cmpConfiguration.getExtractUsernameComponent(cmpConfigurationAlias));
                break;
            case PKIBody.TYPE_CONFIRM:
                // 19: PKI confirm (pkiconf, Confirmation)
            case PKIBody.TYPE_CERT_CONFIRM:
                // 24: Certificate confirmation (certConf, Certificate confirm)
                handler = new ConfirmationMessageHandler(authenticationToken, cmpConfiguration, cmpConfigurationAlias, ejbBridgeSession,
                        cryptoTokenSession);
                cmpMessage = new GeneralCmpMessage(pkiMessage);
                break;
            case PKIBody.TYPE_REVOCATION_REQ:
                // 11: Revocation request (rr, Revocation Request)
                handler = new RevocationMessageHandler(authenticationToken, cmpConfiguration, cmpConfigurationAlias, ejbBridgeSession,
                        cryptoTokenSession);
                cmpMessage = new GeneralCmpMessage(pkiMessage);
                break;
            case PKIBody.TYPE_NESTED:
                // 20: NestedMessageContent (nested)
                if (log.isDebugEnabled()) {
                    log.debug("Received a NestedMessageContent");
                }
                final NestedMessageContent nestedMessage = new NestedMessageContent(pkiMessage, cmpConfiguration, cmpConfigurationAlias);
                if (nestedMessage.verify()) {
                    if (log.isDebugEnabled()) {
                        log.debug("The NestedMessageContent was verified successfully");
                    }
                    try {
                        final PKIMessages nestedPkiMessages = PKIMessages.getInstance(pkiMessage.getBody().getContent());
                        final PKIMessage nestedPkiMessage = nestedPkiMessages.toPKIMessageArray()[0];
                        return dispatch(authenticationToken, nestedPkiMessage, pkiHeader, cmpConfiguration, cmpConfigurationAlias, levelOfNesting+1);
                    } catch (IllegalArgumentException e) {
                        final String errMsg = e.getMessage();
<<<<<<< HEAD
                        log.info(LogRedactionUtils.getRedactedMessage(errMsg), LogRedactionUtils.getRedactedException(e));
                        return CmpMessageHelper.createUnprotectedErrorMessage(pkiHeader, FailInfo.BAD_REQUEST, errMsg);
=======
                        log.info(errMsg, e);
                            return new BaseCmpMessageHandler(authenticationToken, cmpConfiguration, cmpConfigurationAlias, ejbBridgeSession).sendSignedErrorMessage(new GeneralCmpMessage(pkiMessage), FailInfo.BAD_REQUEST, errMsg );
>>>>>>> 0a566a5e
                    }
                }
                final String errMsg = "Could not verify the RA, signature verification on NestedMessageContent failed.";
                log.info(errMsg);
                    return new BaseCmpMessageHandler(authenticationToken, cmpConfiguration, cmpConfigurationAlias, ejbBridgeSession).sendSignedErrorMessage(new GeneralCmpMessage(pkiMessage), FailInfo.BAD_REQUEST, errMsg);
            default:
                unknownMessageType = tagno;
                log.info("Received an unknown message type, tagno=" + tagno);
                break;
            }
            
            if (cmpMessage != null) {
                cmpMessage.setIncludeCaCert(cmpConfiguration.getResponseCaPubsIssuingCA(cmpConfigurationAlias));
            }
            
            addAdditionalResponseCaPubsCertificates(authenticationToken, cmpConfiguration, cmpConfigurationAlias, cmpMessage);
            addAdditionalResponseExtraCertsCertificates(authenticationToken, cmpConfiguration, cmpConfigurationAlias, cmpMessage);
            
            if (handler == null || cmpMessage == null) {
                if (unknownMessageType > -1) {
                    final String eMsg = intres.getLocalizedMessage("cmp.errortypenohandle", Integer.valueOf(unknownMessageType));
                    log.error(eMsg);
                        return new BaseCmpMessageHandler(authenticationToken, cmpConfiguration, cmpConfigurationAlias, ejbBridgeSession).sendSignedErrorMessage(new GeneralCmpMessage(pkiMessage), FailInfo.BAD_REQUEST, eMsg);
                }
                throw new IllegalStateException("Something is null! Handler=" + handler + ", cmpMessage=" + cmpMessage);
            }
            final ResponseMessage ret = handler.handleMessage(cmpMessage, authenticated);
            if (ret == null) {
                log.error(intres.getLocalizedMessage("cmp.errorresponsenull"));
            } else {
                if (log.isDebugEnabled()) {
                    log.debug("Received a response message of type '" + ret.getClass().getName() + "' from CmpMessageHandler.");
                }
            }
            return ret;
        } catch (RuntimeException e) {
            log.error(intres.getLocalizedMessage("cmp.errorprocess"), e);
            return null;
        }
    }
    
    /**
     * Adds the list of additional CA certificates to the user certificates signing CA certificate to be 
     * returned with the CMP response 'CertRepMessage.caPubs' field.
     * 
     * @param admin the authentication token.
     * @param cmpConfiguration the CMP configuration list.
     * @param alias the CMP configuration alias.
     * @param message the request message.
     */
    private void addAdditionalResponseCaPubsCertificates(final AuthenticationToken admin, final CmpConfiguration cmpConfiguration, final String alias, 
            final BaseCmpMessage message) {
        if (message != null) {
            final String casToAdd = cmpConfiguration.getResponseCaPubsCA(alias);
            if (log.isDebugEnabled()) {
                log.debug("Add CA certificates of CAs '" + casToAdd + "' to the CMP response message caPubs field.");
            }
            message.setAdditionalCaCertificates(getCaCertificates(admin, casToAdd));
        }
    }
    
    /**
     * Adds the list of additional CA certificates to the message signing CA certificate returned
     * with the outer PKI response message 'PKIMessage.extraCerts' field.
     * 
     * @param admin the authentication token.
     * @param cmpConfiguration the CMP configuration list.
     * @param alias the CMP configuration alias.
     * @param message the request message.
     */
    private void addAdditionalResponseExtraCertsCertificates(final AuthenticationToken admin, final CmpConfiguration cmpConfiguration, final String alias, 
            final BaseCmpMessage message) {
        if (message != null) {
            final String casToAdd = cmpConfiguration.getResponseExtraCertsCA(alias);
            if (log.isDebugEnabled()) {
                log.debug("Add CA certificates of CAs '" + casToAdd + "' to the PKI response message extraCerts field.");
            }
            message.setAdditionalExtraCertsCertificates(getCaCertificates(admin, casToAdd));
        }
    }
    
    /**
     * Gets the CA certificates by the semicolon separated string of CA names.
     * 
     * @param admin the authentication token.
     * @param caListString the semicolon separated string of CA IDs
     * @return the list of CA certificates in the order, the CA IDs were given.
     */
    private List<Certificate> getCaCertificates(final AuthenticationToken admin, final String caListString) {
        final List<Certificate> result = new ArrayList<>();
        CAInfo cainfo = null;
        Certificate cacert;
        if (StringUtils.isNotBlank(caListString)) {
            int caId;
            for(String ca : StringUtils.split(caListString, ";")) {
                caId = Integer.parseInt(ca);
                if(log.isDebugEnabled()) {
                    log.debug("Get CA by ID: " + caId);
                }
                try {
                    cainfo = caSession.getCAInfo(admin, caId);
                    if (cainfo != null && CollectionUtils.isNotEmpty(cainfo.getCertificateChain())) {
                        cacert = cainfo.getCertificateChain().get(0);
                        if (!result.contains(cacert)) {
                            result.add(cacert);
                        }
                    } else { // Should never happen.
                        log.info("Cannot find CA: " + ca); 
                    }
                } catch (AuthorizationDeniedException e) {
                    if(log.isDebugEnabled()) {
                        log.debug(e.getMessage());
                    }
                }
            }
        }
        return result;
    }
}<|MERGE_RESOLUTION|>--- conflicted
+++ resolved
@@ -203,13 +203,8 @@
                         return dispatch(authenticationToken, nestedPkiMessage, pkiHeader, cmpConfiguration, cmpConfigurationAlias, levelOfNesting+1);
                     } catch (IllegalArgumentException e) {
                         final String errMsg = e.getMessage();
-<<<<<<< HEAD
                         log.info(LogRedactionUtils.getRedactedMessage(errMsg), LogRedactionUtils.getRedactedException(e));
-                        return CmpMessageHelper.createUnprotectedErrorMessage(pkiHeader, FailInfo.BAD_REQUEST, errMsg);
-=======
-                        log.info(errMsg, e);
-                            return new BaseCmpMessageHandler(authenticationToken, cmpConfiguration, cmpConfigurationAlias, ejbBridgeSession).sendSignedErrorMessage(new GeneralCmpMessage(pkiMessage), FailInfo.BAD_REQUEST, errMsg );
->>>>>>> 0a566a5e
+                        return new BaseCmpMessageHandler(authenticationToken, cmpConfiguration, cmpConfigurationAlias, ejbBridgeSession).sendSignedErrorMessage(new GeneralCmpMessage(pkiMessage), FailInfo.BAD_REQUEST, errMsg );
                     }
                 }
                 final String errMsg = "Could not verify the RA, signature verification on NestedMessageContent failed.";
