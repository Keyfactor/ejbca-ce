/*************************************************************************
 *                                                                       *
 *  EJBCA Community: The OpenSource Certificate Authority                *
 *                                                                       *
 *  This software is free software; you can redistribute it and/or       *
 *  modify it under the terms of the GNU Lesser General Public           *
 *  License as published by the Free Software Foundation; either         *
 *  version 2.1 of the License, or any later version.                    *
 *                                                                       *
 *  See terms of license at gnu.org.                                     *
 *                                                                       *
 *************************************************************************/

package org.ejbca.core.protocol.cmp.authentication;

import java.lang.reflect.InvocationTargetException;
import java.security.InvalidAlgorithmParameterException;
import java.security.InvalidKeyException;
import java.security.NoSuchAlgorithmException;
import java.security.NoSuchProviderException;
import java.security.Signature;
import java.security.SignatureException;
import java.security.cert.CertPathBuilderException;
import java.security.cert.CertPathValidatorException;
import java.security.cert.Certificate;
import java.security.cert.CertificateException;
import java.security.cert.CertificateExpiredException;
import java.security.cert.CertificateNotYetValidException;
import java.security.cert.X509Certificate;
import java.util.ArrayList;
import java.util.HashSet;
import java.util.List;
import java.util.Set;

import org.apache.commons.collections4.CollectionUtils;
import org.apache.commons.lang.StringUtils;
import org.apache.log4j.Logger;
import org.bouncycastle.asn1.ASN1OctetString;
import org.bouncycastle.asn1.DEROctetString;
import org.bouncycastle.asn1.cmp.CMPCertificate;
import org.bouncycastle.asn1.cmp.PKIMessage;
import org.bouncycastle.asn1.cmp.RevDetails;
import org.bouncycastle.asn1.cmp.RevReqContent;
import org.bouncycastle.asn1.crmf.CertReqMessages;
import org.bouncycastle.asn1.crmf.CertReqMsg;
import org.bouncycastle.asn1.crmf.CertTemplate;
import org.bouncycastle.asn1.x500.X500Name;
import org.bouncycastle.cert.X509CertificateHolder;
import org.bouncycastle.cert.jcajce.JcaX509CertificateConverter;
import org.bouncycastle.jce.provider.BouncyCastleProvider;
import org.cesecore.authentication.tokens.AuthenticationSubject;
import org.cesecore.authentication.tokens.AuthenticationToken;
import org.cesecore.authorization.AuthorizationDeniedException;
import org.cesecore.authorization.AuthorizationSession;
import org.cesecore.authorization.control.StandardRules;
import org.cesecore.certificates.ca.CADoesntExistsException;
import org.cesecore.certificates.ca.CaSession;
import org.cesecore.certificates.ca.IllegalNameException;
import org.cesecore.certificates.ca.X509CAInfo;
import org.cesecore.certificates.certificate.CertificateConstants;
import org.cesecore.certificates.certificate.CertificateInfo;
import org.cesecore.certificates.certificate.CertificateStoreSession;
import org.cesecore.certificates.certificate.exception.CertificateSerialNumberException;
import org.cesecore.certificates.certificateprofile.CertificateProfile;
import org.cesecore.certificates.certificateprofile.CertificateProfileSession;
import org.cesecore.certificates.endentity.EndEntityConstants;
import org.cesecore.certificates.endentity.EndEntityInformation;
import org.cesecore.util.LogRedactionUtils;
import org.cesecore.util.ValidityDate;
import org.ejbca.config.CmpConfiguration;
import org.ejbca.config.WebConfiguration;
import org.ejbca.core.ejb.authentication.web.WebAuthenticationProviderSessionLocal;
import org.ejbca.core.ejb.ra.EndEntityAccessSession;
import org.ejbca.core.ejb.ra.EndEntityManagementSession;
import org.ejbca.core.ejb.ra.NoSuchEndEntityException;
import org.ejbca.core.ejb.ra.raadmin.EndEntityProfileSession;
import org.ejbca.core.model.approval.ApprovalException;
import org.ejbca.core.model.approval.WaitingForApprovalException;
import org.ejbca.core.model.authorization.AccessRulesConstants;
import org.ejbca.core.model.ra.CustomFieldException;
import org.ejbca.core.model.ra.raadmin.EndEntityProfile;
import org.ejbca.core.model.ra.raadmin.EndEntityProfileNotFoundException;
import org.ejbca.core.model.ra.raadmin.EndEntityProfileValidationException;
import org.ejbca.core.protocol.cmp.CmpMessageHelper;
import org.ejbca.core.protocol.cmp.CmpPKIBodyConstants;
import org.ejbca.util.passgen.IPasswordGenerator;
import org.ejbca.util.passgen.PasswordGeneratorFactory;

import com.keyfactor.util.CertTools;

/**
 * Check the authentication of the PKIMessage by verifying the signature of the administrator who sent the message
 *
 */
public class EndEntityCertificateAuthenticationModule implements ICMPAuthenticationModule {

    private static final Logger log = Logger.getLogger(EndEntityCertificateAuthenticationModule.class);

    private String authenticationparameter;
    private String password;
    private String errorMessage;
    private Certificate extraCert;
    private String confAlias;
    private CmpConfiguration cmpConfiguration;
    private boolean authenticated;

    private AuthenticationToken admin;
    /** authentication token representing the admin/user signing this CMP message */
    private AuthenticationToken reqAuthToken;
    private CaSession caSession;
    private CertificateStoreSession certSession;
    private AuthorizationSession authSession;
    private EndEntityProfileSession eeProfileSession;
    private CertificateProfileSession certProfileSession;
    private EndEntityAccessSession eeAccessSession;
    private WebAuthenticationProviderSessionLocal authenticationProviderSession;
    private EndEntityManagementSession eeManagementSession;

    /** Definition of the optional Vendor mode implementation */
    private static final String implClassName = "org.ejbca.core.protocol.cmp.authentication.CmpVendorModeImpl";
    /** Cache class so we don't have to do Class.forName for every entity object created */
    private static volatile Class<?> implClass = null;
    /** Optimization variable so we don't have to check for existence of implClass for every construction of an object */
    private static volatile boolean implExists = true;

    private CmpVendorMode impl;

    public EndEntityCertificateAuthenticationModule( final AuthenticationToken admin, String authparam, String confAlias,
            CmpConfiguration cmpConfig, boolean authenticated,
            final CaSession caSession, final CertificateStoreSession certSession, final AuthorizationSession authSession,
            final EndEntityProfileSession eeprofSession, final CertificateProfileSession cprofSession, final EndEntityAccessSession eeaccessSession,
            final WebAuthenticationProviderSessionLocal authProvSession, final EndEntityManagementSession endEntityManagementSession) {
        authenticationparameter = authparam;
        password = null;
        errorMessage = null;
        extraCert = null;
        this.confAlias = confAlias;
        this.cmpConfiguration = cmpConfig;
        this.authenticated = authenticated;

        this.admin = admin;
        this.caSession = caSession;
        this.certSession = certSession;
        this.authSession = authSession;
        this.eeProfileSession = eeprofSession;
        this.certProfileSession = cprofSession;
        eeAccessSession = eeaccessSession;
        authenticationProviderSession = authProvSession;
        eeManagementSession = endEntityManagementSession;

        createVendorModeImpl();
    }

    /** Creates the implementation for CMP vendor mode, if it exists. If it does not exist, uses a CmpVendorModeNoop implementation that
     * return false on the question of CMP Vendor mode is used.
     */
    private void createVendorModeImpl() {
        if (implExists) {
            try {
                if (implClass == null) {
                    // We only end up here once, if the class does not exist, we will never end up here again (ClassNotFoundException)
                    // and if the class exists we will never end up here again (it will not be null)
                    implClass = Class.forName(implClassName);
                    log.debug("CmpVendorModeImpl is available, and used, in this version of EJBCA.");
                }
                impl = (CmpVendorMode) implClass.getDeclaredConstructor().newInstance();
                impl.setCaSession(caSession);
                impl.setCertificateDataSession(certSession);
                impl.setCmpConfiguration(cmpConfiguration);
            } catch (ClassNotFoundException e) {
                // We only end up here once, if the class does not exist, we will never end up here again
                implExists = false;
                log.info("CMP Vendor mode is not available in the version of EJBCA.");
                impl = new CmpVendorModeNoopImpl();
            } catch (InstantiationException | IllegalAccessException | IllegalArgumentException | InvocationTargetException | NoSuchMethodException | SecurityException e) {
                log.error("Error intitilizing CmpVendorMode: ", e);
            } 
        } else {
            impl = new CmpVendorModeNoopImpl();
        }
    }


    @Override
    public String getName() {
        return CmpConfiguration.AUTHMODULE_ENDENTITY_CERTIFICATE;
    }

    @Override
    public String getAuthenticationString() {
        return this.password;
    }

    @Override
    public String getErrorMessage() {
        return this.errorMessage;
    }

    /**
     * Get the certificate that was attached to the CMP request in it's extraCert filed.
     *
     * @return The certificate that was attached to the CMP request in it's extraCert filed
     */
    public Certificate getExtraCert() {
        return extraCert;
    }

    /**
     * Get the list of certificates attached to the CMP request in it's extraCerts field.
     *
     * @return The end entity and CA certificates that was attached to the CMP request in it's extraCerts field, or null
     */
    private List<X509Certificate> getExtraCerts(final PKIMessage msg) {
        final CMPCertificate[] extraCerts = msg.getExtraCerts();
        if ((extraCerts == null) || (extraCerts.length == 0)) {
            if(log.isDebugEnabled()) {
                log.debug("There are no certificates in the extraCert field in the PKIMessage");
            }
            return null;
        } else {
            if(log.isDebugEnabled()) {
                log.debug(extraCerts.length+ " certificate(s) found in the extraCert field in the CMP message");
            }
        }

        try {
            //Read the extraCerts. Convert to an array of normal X509Certificates so we can later use a regular CertPath validator
            List<X509Certificate> certlist = new ArrayList<X509Certificate>();
            // Create CertPath
            final JcaX509CertificateConverter jcaX509CertificateConverter = new JcaX509CertificateConverter();
            for (int i = 0; i < extraCerts.length; i++) {
                certlist.add(jcaX509CertificateConverter.getCertificate(new X509CertificateHolder(extraCerts[i].getX509v3PKCert())));
            }
            if (!certlist.isEmpty()) {
                return certlist;
            } else {
                if(log.isDebugEnabled()) {
                    log.debug("Obtaining the certificate from extraCert field failed, the result was null.");
                }
            }
        } catch (CertificateException e) {
            // We only log debug to prevent DOS attacks (log spamming) by sending invalid messages
            if(log.isDebugEnabled()) {
                log.debug(e.getLocalizedMessage(), e);
            }
        }
        return null;
    }

    @Override
    /*
     * Verifies the signature of 'msg'. msg should be signed and the signer's certificate should be
     * attached in msg in the extraCert field.
     *
     * When successful, the authentication string is set.
     */
    public boolean verifyOrExtract(final PKIMessage msg, final String username) {

        //Check that msg is signed
        if(msg.getProtection() == null) {
            this.errorMessage = "PKI Message is not authenticated properly. No PKI protection is found.";
            return false;
        }

        // Read the extraCert and store it in a local variable
        List<X509Certificate> extraCertPath = getExtraCerts(msg);
        // The extraCert should itself be an end entity certificate, if there are more than one cert, find the end entity one
        if (extraCertPath != null && extraCertPath.size() > 1) {
            // find the fist non CA certificate and assume this is the end entity extraCert
            for (X509Certificate cert : extraCertPath) {
                if (!CertTools.isCA(cert)) {
                    extraCert = cert;
                }
            }
            if (extraCert == null) {
                log.info("extraCerts contains certificates, but only CA certificates");
            }
        }
        if(extraCert == null) {
            // Let it be a CA certificate if it is so...who knows what users of CMP expects, there is all sorts of crazy stuff out there
            extraCert = (extraCertPath != null ? extraCertPath.get(0) : null);            
        }
        if(extraCert == null) {
            this.errorMessage = "Error while reading a certificate from the extraCert field";
            return false;
        }

        // A CMP KeyUpdateRequest is always regarding an end entity that already exists. If that end entity
        // does not exist, no point in looking further
        EndEntityInformation endentity = null;
        if(msg.getBody().getType() == CmpPKIBodyConstants.KEYUPDATEREQUEST) {
            try {
                endentity = getEndEntityFromKeyUpdateRequest(msg);
            } catch (AuthorizationDeniedException e1) {
                // note: this should not happen since at this point, this is an AlwaysAllowed token
                this.errorMessage = "Administrator " + admin.toString() + " is not authorized to retrieve end entity";
                return false;
            }
            if(endentity == null) {
                this.errorMessage = "Error. Received a CMP KeyUpdateRequest for a non-existing end entity";
                return false;
            }
        }

        boolean vendormode = impl.isVendorCertificateMode(msg.getBody().getType(), this.confAlias);
        boolean omitVerifications = cmpConfiguration.getOmitVerificationsInEEC(confAlias);
        boolean ramode = cmpConfiguration.getRAMode(confAlias);
        if(log.isDebugEnabled()) {
            log.debug("CMP is operating in RA mode: " + this.cmpConfiguration.getRAMode(this.confAlias));
            log.debug("CMP is operating in Vendor mode: " + vendormode);
            log.debug("CMP message already been authenticated: " + authenticated);
            log.debug("Omitting some verifications: " + omitVerifications);
            log.debug("CMP message (claimed to be) signed by (cert from extraCerts): SubjectDN '" + 
                   LogRedactionUtils.getSubjectDnLogSafe(CertTools.getSubjectDN(extraCert))+"' IssuerDN '"+CertTools.getIssuerDN(extraCert) +"'");
        }

        //----------------------------------------------------------------------------------------
        // Perform the different checks depending on the configuration and previous authentication
        //----------------------------------------------------------------------------------------

        // Not allowed combinations.
        if(ramode && vendormode) {
            this.errorMessage = "Vendor mode and RA mode cannot be combined";
            return false;
        }
        if(omitVerifications && (!ramode || !authenticated)) {
            this.errorMessage = "Omitting some verifications can only be accepted in RA mode and when the " +
                                 "CMP request has already been authenticated, for example, through the use of NestedMessageContent";
            return false;
        }

        // Accepted combinations
        if(omitVerifications && ramode && authenticated) {
            // Do nothing here
            if(log.isDebugEnabled()) {
                log.debug("Skipping some verification of the extraCert certificate in RA mode and an already authenticated CMP message, tex. through NestedMessageContent");
            }
        } else if(ramode) {
            // Get the CA to use for the authentication
            X509CAInfo cainfo = getCAInfoByName(authenticationparameter);
            if(cainfo == null) {
                return false;
            }

            // Check that extraCert is in the Database
            final CertificateInfo certinfo = certSession.getCertificateInfo(CertTools.getFingerprintAsString(extraCert));
            if (WebConfiguration.getRequireAdminCertificateInDatabase() && certinfo == null) {
                this.errorMessage = "The certificate attached to the PKIMessage in the extraCert field could not be " +
                            "found in the database. Start EJBCA with 'web.reqcertindb=false' to disable this check.";
                return false;
            }

            if (certinfo != null && !isExtraCertActive(certinfo)) {
                this.errorMessage = "The certificate attached to the PKI message in the extraCert field is revoked.";
                return false;
            }

            // More extraCert verifications
            if(!isCertListValidAndIssuedByCA(extraCertPath, cainfo)) {
                return false;
            }

            // Check that extraCert belong to an admin with sufficient access rights
            if(!isAuthorizedAdmin(msg, endentity)){
                this.errorMessage = "'" + CertTools.getSubjectDN(extraCert) + "' is not an authorized administrator.";
                return false;
            }

            if(log.isDebugEnabled()) {
                log.debug("The certificate with serial number '" + CertTools.getSerialNumberAsString(extraCert)
                        + "' in the extraCerts field, issued by '" + cainfo.getName()
                        + "', has been used for authentication.");
            }

        } else { // client mode

            String extraCertUsername = null;
            if(vendormode) {

                // Check that extraCert is issued  by a configured VendorCA
                X509CAInfo cainfo = null;
                try {
                    cainfo = impl.isExtraCertIssuedByVendorCA(admin, this.confAlias, extraCertPath);
                    if (cainfo == null) {
                        this.errorMessage = "The certificate in extraCert field is not issued by any of the configured Vendor CAs.";
                        return false;
                    }
                } catch (CertificateExpiredException | CertificateNotYetValidException e) {
                    this.errorMessage = "The certificate attached to the PKIMessage in the extraCert field is not valid when looking for Vendor CA - "
                            + GdprRedactionUtils.getRedactedMessage(e.getMessage());
                    if(log.isDebugEnabled()) {
                        log.debug(this.errorMessage);
                    }
                    return false;
                }
                // Extract the username from extraCert to use for  further authentication
                String subjectDN = CertTools.getSubjectDN(extraCert);
                extraCertUsername = CertTools.getPartFromDN(subjectDN, this.cmpConfiguration.getExtractUsernameComponent(this.confAlias));
                if (log.isDebugEnabled()) {
                    log.debug("Username ("+extraCertUsername+") was extracted from the '" + this.cmpConfiguration.getExtractUsernameComponent(this.confAlias) + "' part of the subjectDN of the certificate in the 'extraCerts' field.");
                }

                // More extraCert verifications
                if (!isCertListValidAndIssuedByCA(extraCertPath, cainfo)) {
                    return false;
                }
            } else {

                // Get the CA to use for the authentication
                X509CAInfo cainfo = getCAInfoByIssuer(CertTools.getIssuerDN(extraCert));
                // Check that extraCert is in the Database
                CertificateInfo certinfo = certSession.getCertificateInfo(CertTools.getFingerprintAsString(extraCert));
                if(certinfo == null) {
                    this.errorMessage = "The certificate attached to the PKIMessage in the extraCert field could not be found in the database.";
                    return false;
                }

                // More extraCert verifications
                if(!isCertListValidAndIssuedByCA(extraCertPath, cainfo) || !isExtraCertActive(certinfo)) {
                    return false;
                }

                // Extract the username from extraCert to use for  further authentication
                extraCertUsername = certinfo.getUsername();
            }

            // Check if this certificate belongs to the user
            if ( (username != null) && (extraCertUsername != null) ) {
                if (cmpConfiguration.getVendorMode(this.confAlias)) {
                    String fix = cmpConfiguration.getRANameGenPrefix(this.confAlias);
                    if (StringUtils.isNotBlank(fix)) {
                        log.info("Preceded RA name prefix '" + fix + "' to username '" + username + "' in CMP vendor mode.");
                        extraCertUsername = fix + extraCertUsername;
                    }
                    fix = cmpConfiguration.getRANameGenPostfix(this.confAlias);
                    if (StringUtils.isNotBlank( cmpConfiguration.getRANameGenPostfix(this.confAlias))) {
                        log.info("Attached RA name postfix '" + fix + "' to username '" + username + "' in CMP vendor mode.");
                        extraCertUsername += fix;
                    }
                }
                if (!StringUtils.equals(username, extraCertUsername)) {
                    this.errorMessage = "The End Entity certificate attached to the PKIMessage in the extraCert field does not belong to user '"+username+"'";
                    if(log.isDebugEnabled()) {
                        // Use a different debug message, as not to reveal too much information
                        log.debug(this.errorMessage + ", but to user '"+extraCertUsername+"'");
                    }
                    return false;
                }

                //set the password of the request to this user's password so it can later be used when issuing the certificate
                if (log.isDebugEnabled()) {
                    log.debug("The End Entity certificate attached to the PKIMessage in the extraCert field belongs to user '"+username+"'.");
                    log.debug("Extracting and setting password for user '"+username+"'.");
                }
                try {
                    EndEntityInformation user = eeAccessSession.findUser(admin, username);
                    password = user.getPassword();
                    if(password == null) {
                        password = genRandomPwd();
                        user.setPassword(password);
                        eeManagementSession.changeUser(admin, user, false);
                    }
                } catch (AuthorizationDeniedException | IllegalNameException | CADoesntExistsException | EndEntityProfileValidationException
                        | WaitingForApprovalException | CertificateSerialNumberException | ApprovalException | NoSuchEndEntityException | CustomFieldException e) {
                    if (log.isDebugEnabled()) {
                        log.debug(GdprRedactionUtils.getRedactedMessage(e.getLocalizedMessage()));
                    }
                    this.errorMessage = e.getLocalizedMessage();
                    return false;
                }
            } else {
                if (log.isDebugEnabled()) {
                    log.debug("Certificate does not belong to user. Username='"+username+"', extraCert username='"+extraCertUsername+"'.");
                }

            }
        }

        //-------------------------------------------------------------
        //Begin the signature verification process.
        //Verify the signature of msg using the public key of extraCert
        //-------------------------------------------------------------
        try {
            final Signature sig = Signature.getInstance(msg.getHeader().getProtectionAlg().getAlgorithm().getId(), BouncyCastleProvider.PROVIDER_NAME);
            sig.initVerify(extraCert.getPublicKey());
            sig.update(CmpMessageHelper.getProtectedBytes(msg));
            if (sig.verify(msg.getProtection().getBytes())) {
                if (password == null) {
                    // If not set earlier
                    password = genRandomPwd();
                }
            } else {
                this.errorMessage = "Failed to verify the signature in the PKIMessage";
                return false;
            }
        } catch (InvalidKeyException | NoSuchAlgorithmException | NoSuchProviderException | SignatureException e) {
            if(log.isDebugEnabled()) {
                log.debug(e.getLocalizedMessage());
            }
            this.errorMessage = e.getLocalizedMessage();
            return false;
        }

        return this.password != null;
    }

    /**
     * Generated a random password of 16 digits.
     *
     * @return a randomly generated password
     */
    private String genRandomPwd() {
        final IPasswordGenerator pwdgen = PasswordGeneratorFactory.getInstance(PasswordGeneratorFactory.PASSWORDTYPE_ALLPRINTABLE);
        return pwdgen.getNewPassword(12, 12);
    }

    private EndEntityInformation getEndEntityFromKeyUpdateRequest(final PKIMessage pkimessage) throws AuthorizationDeniedException {
        String subjectDN="";
        String issuerDN="";

        if(cmpConfiguration.getRAMode(confAlias)) {
            CertReqMessages kur = (CertReqMessages) pkimessage.getBody().getContent();
            CertReqMsg certmsg;
            try {
                certmsg = kur.toCertReqMsgArray()[0];
            } catch(Exception e) {
                log.debug("Could not parse the KeyUpdate request. Trying to parse it as novosec generated message.");
                certmsg = CmpMessageHelper.getNovosecCertReqMsg(kur);
                if(certmsg == null) {
                    log.info("Error. Failed to parse CMP message novosec generated message. " + e.getLocalizedMessage());
                    if(log.isDebugEnabled()) {
                        log.debug(GdprRedactionUtils.getRedactedException(e));
                    }
                    return null;
                } else {
                    if(log.isDebugEnabled()) {
                        log.debug("Succeeded in parsing the novosec generated request.");
                    }
                }
            }

            X500Name dn = certmsg.getCertReq().getCertTemplate().getSubject();
            if(dn != null) {
                subjectDN = dn.toString();
            }
            dn = certmsg.getCertReq().getCertTemplate().getIssuer();
            if(dn != null) {
                issuerDN = dn.toString();
            }
        } else {
            subjectDN = CertTools.getSubjectDN(extraCert);
            issuerDN = CertTools.getIssuerDN(extraCert);
        }


        EndEntityInformation userdata = null;
        if (StringUtils.isEmpty(issuerDN)) {
            if (log.isDebugEnabled()) {
                log.debug("The CMP KeyUpdateRequest did not specify an issuer");
            }
            List<EndEntityInformation> userdataList = eeAccessSession.findUserBySubjectDN(admin, subjectDN);
            if (!userdataList.isEmpty() && userdataList.size() == 1) {
                userdata = userdataList.get(0);
                if (log.isDebugEnabled()) {
                    log.debug("Received a CMP KeyUpdateRequest for an endentity with SubjectDN '"
                            + LogRedactionUtils.getSubjectDnLogSafe(subjectDN, userdata.getEndEntityProfileId()) + "' and issuerDN '"
                            + issuerDN
                            + "'");
                }
            } else if (userdataList.size() > 1) {
                log.warn("Multiple end entities with subject DN were found. This may lead to unexpected behavior.");
            }

        } else {
            List<EndEntityInformation> userdataList = eeAccessSession.findUserBySubjectAndIssuerDN(admin, subjectDN, issuerDN);
            if (!userdataList.isEmpty() && userdataList.size() == 1) {
                userdata = userdataList.get(0);
                if (log.isDebugEnabled()) {
                    log.debug("Received a CMP KeyUpdateRequest for an endentity with SubjectDN '"
                            + LogRedactionUtils.getSubjectDnLogSafe(subjectDN, userdata.getEndEntityProfileId()) + "' and issuerDN '"
                            + issuerDN
                            + "'");
                }
            } else if (userdataList.size() > 1) {
                log.warn("Multiple end entities with subject DN and issuer DN" + issuerDN
                        + " were found. This may lead to unexpected behavior.");
            }
        }
        return userdata;
    }

    /**
     * Returns an AuthenticationToken representing an admin that authenticates the message
     * @return AuthenticationToken or null of there was no admin AuthenticationToken extracted from this module
     */
    @Override
    public AuthenticationToken getAuthenticationToken() {
        return reqAuthToken;
    }

    /**
     * Checks if cert belongs to an administrator who is authorized to process the request.
     *
     * @param msg
     * @param endentity Only used when the message received is a KeyUpdateRequest in RA mode. The administrator is authorized to handle a KeyUpdateRequest in RA mode if
     *                  it is authorized to the EndEntityProfile, CertificateProfile and the CA specified in this end entity.
     * @return true if the administrator is authorized to process the request and false otherwise.
     */
    private boolean isAuthorizedAdmin(final PKIMessage msg, final EndEntityInformation endentity) {

        X509Certificate x509cert = (X509Certificate) extraCert;
        Set<X509Certificate> credentials = new HashSet<>();
        credentials.add(x509cert);

        AuthenticationSubject subject = new AuthenticationSubject(null, credentials);
        reqAuthToken = authenticationProviderSession.authenticate(subject);

        final int tagnr = msg.getBody().getType();
        if( (tagnr == CmpPKIBodyConstants.CERTIFICATAIONREQUEST) || (tagnr == CmpPKIBodyConstants.INITIALIZATIONREQUEST) ) {

            final int eeprofid;
            final String eepname;
            try {
                final String configuredId = this.cmpConfiguration.getRAEEProfile(this.confAlias);
                if (StringUtils.equals(CmpConfiguration.PROFILE_USE_KEYID, configuredId)) {
                    eepname = CmpMessageHelper.getStringFromOctets(msg.getHeader().getSenderKID());
                    eeprofid = eeProfileSession.getEndEntityProfileId(eepname);
                } else {
                    eeprofid = Integer.parseInt(configuredId);
                    eepname = eeProfileSession.getEndEntityProfileName(eeprofid);
                }
                if (eepname == null) {
                    log.error("End Entity Profile with ID " + configuredId + " was not found");
                    return false;
                }
            } catch (NumberFormatException e) {
                log.error("End Entity Profile ID " + this.cmpConfiguration.getRAEEProfile(this.confAlias) +
                        " in CMP alias " + this.confAlias + " was not an integer");
                return false;
            } catch (EndEntityProfileNotFoundException e) {
                log.error("End Entity Profile Name specified in the senderKID field could not be mapped to an end entity profile ID: "
                        + e.getMessage());
                return false;
            }


            if (!authorizedToEndEntityProfile(reqAuthToken, eeprofid, AccessRulesConstants.CREATE_END_ENTITY)) {
                log.info("Administrator " + reqAuthToken.toString() + " was not authorized to create end entities with EndEntityProfile " + eepname);
                return false;
            } else {
                if(log.isDebugEnabled()) {
                    log.debug("Administrator " + reqAuthToken.toString() + " was authorized to create end entities with EndEntityProfile " + eepname);
                }
            }

            if(!authorizedToEndEntityProfile(reqAuthToken, eeprofid, AccessRulesConstants.EDIT_END_ENTITY)) {
                log.info("Administrator " + reqAuthToken.toString() + " was not authorized to edit end entities with EndEntityProfile " + eepname);
                return false;
            } else {
                if(log.isDebugEnabled()) {
                    log.debug("Administrator " + reqAuthToken.toString() + " was authorized to edit end entities with EndEntityProfile " + eepname);
                }
            }

            if(!authSession.isAuthorizedNoLogging(reqAuthToken, AccessRulesConstants.REGULAR_CREATECERTIFICATE)) {
                log.info("Administrator " + reqAuthToken.toString() + " is not authorized to create certificates.");
                return false;
            } else {
                if(log.isDebugEnabled()) {
                    log.debug("Administrator " + reqAuthToken.toString() + " was authorized to create certificates");
                }
            }

            final EndEntityProfile eep = eeProfileSession.getEndEntityProfile(eeprofid);
            final int caid = getRaCaId((DEROctetString) msg.getHeader().getSenderKID(), eep);
            if(!authSession.isAuthorizedNoLogging(reqAuthToken, StandardRules.CAACCESS.resource() + caid)) {
                log.info("Administrator " + reqAuthToken.toString() + " not authorized to resource " + StandardRules.CAACCESS.resource() + caid);
                return false;
            } else {
                if(log.isDebugEnabled()) {
                    log.debug("Administrator " + reqAuthToken.toString() + " is authorized to access CA with ID " + caid);
                }
            }

            final CertificateProfile cp = getCertificateProfileFromCrmf(eep, msg.getHeader().getSenderKID());
            if(!isCertificateProfileAuthorizedToCA(cp, caid)) {
                log.info("CertificateProfile is not authorized to CA with ID: " + caid);
                return false;
            }


        } else if( tagnr == CmpPKIBodyConstants.KEYUPDATEREQUEST ) {
            // Because we do not edit the end entity when we receive a KeyUpdateRequest (the only editing we do is reset the end entity status),
            // the CertificateProfile and CA that will be used to issue the new certificate will be the ones already set in the end entity
            // regardless of the content of the request or the configuration of the CMP alias.
        	// It is, however, possible to edit the profiles and CA in the end entity (we just do not do that when receiving a CMPKeyUpdateRequest),
        	// So if we change the implementation in CrmfKeyUpdateHandler.java, this check should be updated accordingly

            final int eeprofid = endentity.getEndEntityProfileId();
            final String eepname = eeProfileSession.getEndEntityProfileName(eeprofid);
            if(eepname == null) {
                log.error("End Entity Profile with ID " + eeprofid + " was not found");
                return false;
            }

            if(!authorizedToEndEntityProfile(reqAuthToken, eeprofid, AccessRulesConstants.EDIT_END_ENTITY)) {
                log.info("Administrator " + reqAuthToken.toString() + " was not authorized to edit end entities with EndEntityProfile " + eepname);
                return false;
            } else {
                if(log.isDebugEnabled()) {
                    log.debug("Administrator " + reqAuthToken.toString() + " was authorized to edit end entities with EndEntityProfile " + eepname);
                }
            }

            if(!authSession.isAuthorizedNoLogging(reqAuthToken, AccessRulesConstants.REGULAR_CREATECERTIFICATE)) {
                log.info("Administrator " + reqAuthToken.toString() + " is not authorized to create certificates.");
                return false;
            } else {
                if(log.isDebugEnabled()) {
                    log.debug("Administrator " + reqAuthToken.toString() + " is authorized to create certificates");
                }
            }

            final int caid = endentity.getCAId();
            if(!authSession.isAuthorizedNoLogging(reqAuthToken, StandardRules.CAACCESS.resource() + caid)) {
                log.info("Administrator " + reqAuthToken.toString() + " not authorized to resource " + StandardRules.CAACCESS.resource() + caid);
                return false;
            } else {
                if(log.isDebugEnabled()) {
                    log.debug("Administrator " + reqAuthToken.toString() + " is authorized to access CA with ID " + caid);
                }
            }

            if(!isCertificateProfileAuthorizedToCA(certProfileSession.getCertificateProfile(endentity.getCertificateProfileId()), caid)) {
                log.info("CertificateProfile " + certProfileSession.getCertificateProfileName(endentity.getCertificateProfileId()) + " is not authorized to CA with ID: " + caid);
                return false;
            }


        } else if(tagnr == CmpPKIBodyConstants.REVOCATIONREQUEST) {
            final String issuerdn = getIssuerDNFromRevRequest((RevReqContent) msg.getBody().getContent());
            final int caid = CertTools.stringToBCDNString(issuerdn).hashCode();
            if(!authSession.isAuthorizedNoLogging(reqAuthToken, StandardRules.CAACCESS.resource() + caid)) {
                if(log.isDebugEnabled()) {
                    log.debug("Administrator " + reqAuthToken.toString() + " NOT authorized to revoke certificates issues by " + issuerdn);
                }
                return false;
            } else {
                if(log.isDebugEnabled()) {
                    log.debug("Administrator " + reqAuthToken.toString() + " is authorized to revoke certificates issued by " + issuerdn);
                }
            }

            if(!authSession.isAuthorizedNoLogging(reqAuthToken, AccessRulesConstants.REGULAR_REVOKEENDENTITY)) {
                if(log.isDebugEnabled()) {
                    log.debug("Administrator " + reqAuthToken.toString() + " is not authorized to revoke End Entities");
                }
                return false;
            } else {
                if(log.isDebugEnabled()) {
                    log.debug("Administrator " + reqAuthToken.toString() + " was authorized to revoke end entities");
                }
            }

        }
        return true;
    }

    /**
     * Checks whether admin is authorized to access the EndEntityProfile with the ID profileid
     *
     * @param admin
     * @param profileid
     * @param rights
     * @return true if admin is authorized and false otherwise.
     */
    private boolean authorizedToEndEntityProfile(AuthenticationToken admin, int profileid, String rights) {
        if (profileid == EndEntityConstants.EMPTY_END_ENTITY_PROFILE
                && (rights.equals(AccessRulesConstants.CREATE_END_ENTITY) || rights.equals(AccessRulesConstants.EDIT_END_ENTITY))) {

            return authSession.isAuthorizedNoLogging(admin, StandardRules.ROLE_ROOT.resource());
        } else {
            return authSession.isAuthorizedNoLogging(admin, AccessRulesConstants.ENDENTITYPROFILEPREFIX + profileid + rights)
                    && authSession.isAuthorizedNoLogging(admin, AccessRulesConstants.REGULAR_RAFUNCTIONALITY + rights);
        }
    }

    /**
     * Returns the IssuerDN specified in the CMP revocation request
     * @param revReq
     * @return the IssuerDN
     */
    private String getIssuerDNFromRevRequest(final RevReqContent revReq) {
        RevDetails rd;
        try {
            rd = revReq.toRevDetailsArray()[0];
        } catch(Exception e) {
            log.debug("Could not parse the revocation request. Trying to parse it as novosec generated message.");
            rd = CmpMessageHelper.getNovosecRevDetails(revReq);
            log.debug("Succeeded in parsing the novosec generated request.");
        }
        final CertTemplate ct = rd.getCertDetails();
        final X500Name issuer = ct.getIssuer();
        if(issuer != null) {
            return ct.getIssuer().toString();
        }
        return "";
    }

    /**
     * Return the ID of the CA that is used for CMP purposes.
     * @param keyId
     * @return the ID of CA used for CMP purposes.
     */
    private int getRaCaId(final DEROctetString keyId, final EndEntityProfile eep) {

        String caname = this.cmpConfiguration.getRACAName(this.confAlias);
        if (StringUtils.equals(caname, CmpConfiguration.PROFILE_DEFAULT)) {
            final int caid = eep.getDefaultCA();
            if (log.isDebugEnabled()) {
                log.debug("Using EndEntity profile's default CA with ID: "+caid);
            }
            return caid;
        }

        if (StringUtils.equals(caname, CmpConfiguration.PROFILE_USE_KEYID) && (keyId != null)) {
            caname = CmpMessageHelper.getStringFromOctets(keyId);
            if (log.isDebugEnabled()) {
                log.debug("Using CA with same name as KeyId in request: "+caname);
            }
        }
        return getCAInfoByName(caname).getCAId();
    }


    private CertificateProfile getCertificateProfileFromCrmf(final EndEntityProfile eep, final ASN1OctetString keyId) {
        CertificateProfile profile = null;
        String cpname = this.cmpConfiguration.getRACertProfile(this.confAlias);
        if (StringUtils.equals(cpname, CmpConfiguration.PROFILE_DEFAULT)) {
            final int cpid = eep.getDefaultCertificateProfile();
            profile = certProfileSession.getCertificateProfile(cpid);
            if(log.isDebugEnabled()) {
                log.debug("Using EndEntityProfile's default CertificateProfile: " + cpid);
            }
        } else if (StringUtils.equals(cpname, CmpConfiguration.PROFILE_USE_KEYID) && (keyId != null)) {
            cpname = CmpMessageHelper.getStringFromOctets(keyId);
            profile = certProfileSession.getCertificateProfile(cpname);
            if(log.isDebugEnabled()) {
                log.debug("Using CertificateProfile specified as 'KeyId': " + cpname);
            }
        }  else {
            profile = certProfileSession.getCertificateProfile(cpname);
            if(log.isDebugEnabled()) {
               log.debug("Using CertificateProfile as specified in the CMP alias: " + cpname);
            }
        }
        return profile;
    }

    private boolean isCertificateProfileAuthorizedToCA(final CertificateProfile profile, final int caid) {
        // Check that CAid is among available CAs
        boolean caauthorized = false;
        if(profile != null) {
            for (final Integer availablecas : profile.getAvailableCAs()) {
                final int availableca = availablecas.intValue();
                if (availableca == caid || availableca == CertificateProfile.ANYCA) {
                    caauthorized = true;
                    break;
                }
            }
        } else {
            log.info("CMP CertificateProfile not found");
        }
        return caauthorized;
    }

    /** Checks that certs is a valid certificate path, that verifies up to the TrustAnchor being the Root CA certificate
     * of the supplied CA.
     * @param certs certificates from the extraCerts field from the CMP Message
     * @param cainfo The CA we want to verify extraCerts with, can be a root CA or a sub CA, in which case the sub CA's root CA is used as trust anchor
     * @return true if certs verifies up to the trust anchor, false otherwise
     */
    private boolean isCertListValidAndIssuedByCA(List<X509Certificate> certs, X509CAInfo cainfo) {
        if (certs == null || certs.isEmpty()) {
            throw new IllegalArgumentException("extraCerts must contain at least one certificate.");
        }
        // We "hope" that the first certificate is the end entity certificate
        Certificate endentitycert = certs.get(0);
        try {
            return isListValidAndIssuedByCA(certs, cainfo);
        } catch (CertPathValidatorException e) {
            this.errorMessage = "The certificate attached to the PKIMessage in the extraCert field is not valid - " + getCertPathValidatorExceptionMessage(e);
            if(log.isDebugEnabled()) {
<<<<<<< HEAD
                log.debug(this.errorMessage + ": SubjectDN=" + GdprRedactionUtils.getSubjectDnLogSafe(CertTools.getSubjectDN(endentitycert)));
=======
                log.debug(this.errorMessage + ": SubjectDN=" + LogRedactionUtils.getRedactedMessage(CertTools.getSubjectDN(endentitycert)));
>>>>>>> b5b37828
            }
        } catch (CertPathBuilderException e) {
            this.errorMessage = "The certificate chain attached to the PKIMessage in the extraCert field is not valid - " + e.getMessage();
            if(log.isDebugEnabled()) {
<<<<<<< HEAD
                log.debug(this.errorMessage + ": SubjectDN=" + GdprRedactionUtils.getSubjectDnLogSafe(CertTools.getSubjectDN(endentitycert)));
=======
                log.debug(this.errorMessage + ": SubjectDN=" + LogRedactionUtils.getRedactedMessage(CertTools.getSubjectDN(endentitycert)));
>>>>>>> b5b37828
            }
            log.warn("CertPathBuilderException", e);
        } catch (NoSuchProviderException e) {
            // Serious error, bail out
            log.error("NoSuchProviderException", e);
            throw new IllegalStateException(e);
        } catch (InvalidAlgorithmParameterException e) {
            log.info("InvalidAlgorithmParameterException", e);
        } catch (NoSuchAlgorithmException e) {
            log.info("NoSuchAlgorithmException", e);
        }
        return false;
    }

    private boolean isListValidAndIssuedByCA(List<X509Certificate> certs, X509CAInfo cainfo) throws InvalidAlgorithmParameterException, NoSuchAlgorithmException, NoSuchProviderException, CertPathBuilderException, CertPathValidatorException {
        try {
            return X509CAInfo.isCertListValidAndIssuedByCA(certs, cainfo.getCertificateChain());
        } catch (InvalidAlgorithmParameterException | NoSuchAlgorithmException | NoSuchProviderException | CertPathBuilderException | CertPathValidatorException e) {
            List<Certificate> certificateList = certSession.findCertificatesBySubject(cainfo.getSubjectDN());
            if (certificateList.size() > 1) {
                for (final Certificate certificate : certificateList) {
                    List<Certificate> certificateChain = new ArrayList<>();
                    certificateChain.add(certificate);
                    try {
                        if (X509CAInfo.isCertListValidAndIssuedByCA(certs, certificateChain)) {
                            return true;
                        }
                    } catch (InvalidAlgorithmParameterException | NoSuchAlgorithmException | NoSuchProviderException | CertPathBuilderException | CertPathValidatorException ex) {
                    }
                }
            }
            throw e;
        }
    }

    /**
     * Returns the message from a CertPathValidatorException. For the common cases, this method is locale independent.
     */
    private String getCertPathValidatorExceptionMessage(final CertPathValidatorException e) {
        Certificate endEntityCert = null;
        if (e.getCertPath() != null && CollectionUtils.isNotEmpty(e.getCertPath().getCertificates())) {
            endEntityCert = e.getCertPath().getCertificates().get(0);
        }
        // getReason returns BasicReason.UNSPECIFIED for expired or not yet valid certs, so we need to look at the cause.
        final Throwable cause = e.getCause();
        if (cause instanceof CertificateExpiredException) {
            return "Certificate has expired. NotAfter: " + ValidityDate.formatAsUTC(CertTools.getNotAfter(endEntityCert)) + " UTC";
        } else if (cause instanceof CertificateNotYetValidException) {
            return "Certificate is not yet valid. NotBefore: " + ValidityDate.formatAsUTC(CertTools.getNotBefore(endEntityCert)) + " UTC";
        } else {
            return e.getMessage();
        }
    }

    private boolean isExtraCertActive(final CertificateInfo certinfo) {
        // CERT_NOTIFIEDABOUTEXPIRATION is also active...
        if (certinfo.getStatus() != CertificateConstants.CERT_ACTIVE && certinfo.getStatus() != CertificateConstants.CERT_NOTIFIEDABOUTEXPIRATION) {
            this.errorMessage = "The certificate attached to the PKIMessage in the extraCert field is not active.";
            if (log.isDebugEnabled()) {
                log.debug(this.errorMessage + " Username=" + certinfo.getUsername()+", fingerprint="+certinfo.getFingerprint());
            }
            return false;
        }
        if (log.isDebugEnabled()) {
            log.debug("The certificate in extraCert is active");
        }
        return true;
    }

    private X509CAInfo getCAInfoByName(String caname) {
        try {
            return (X509CAInfo) caSession.getCAInfo(admin, caname);
        } catch (AuthorizationDeniedException e) {
            this.errorMessage = "Authorization denied for CA: " + caname;
            if(log.isDebugEnabled()) {
                log.debug(this.errorMessage + " - " + e.getLocalizedMessage());
            }
        }
        return null;
    }

    private X509CAInfo getCAInfoByIssuer(String issuerDN) {
        try {
            return (X509CAInfo) caSession.getCAInfo(admin, issuerDN.hashCode());
        } catch (AuthorizationDeniedException e) {
            this.errorMessage = "Authorization denied for CA: " + issuerDN;
            if(log.isDebugEnabled()) {
                log.debug(this.errorMessage + " - " + e.getLocalizedMessage());
            }
        }
        return null;
    }

}<|MERGE_RESOLUTION|>--- conflicted
+++ resolved
@@ -891,20 +891,12 @@
         } catch (CertPathValidatorException e) {
             this.errorMessage = "The certificate attached to the PKIMessage in the extraCert field is not valid - " + getCertPathValidatorExceptionMessage(e);
             if(log.isDebugEnabled()) {
-<<<<<<< HEAD
-                log.debug(this.errorMessage + ": SubjectDN=" + GdprRedactionUtils.getSubjectDnLogSafe(CertTools.getSubjectDN(endentitycert)));
-=======
-                log.debug(this.errorMessage + ": SubjectDN=" + LogRedactionUtils.getRedactedMessage(CertTools.getSubjectDN(endentitycert)));
->>>>>>> b5b37828
+                log.debug(this.errorMessage + ": SubjectDN=" + LogRedactionUtils.getSubjectDnLogSafe(CertTools.getSubjectDN(endentitycert)));
             }
         } catch (CertPathBuilderException e) {
             this.errorMessage = "The certificate chain attached to the PKIMessage in the extraCert field is not valid - " + e.getMessage();
             if(log.isDebugEnabled()) {
-<<<<<<< HEAD
-                log.debug(this.errorMessage + ": SubjectDN=" + GdprRedactionUtils.getSubjectDnLogSafe(CertTools.getSubjectDN(endentitycert)));
-=======
-                log.debug(this.errorMessage + ": SubjectDN=" + LogRedactionUtils.getRedactedMessage(CertTools.getSubjectDN(endentitycert)));
->>>>>>> b5b37828
+                log.debug(this.errorMessage + ": SubjectDN=" + LogRedactionUtils.getSubjectDnLogSafe(CertTools.getSubjectDN(endentitycert)));
             }
             log.warn("CertPathBuilderException", e);
         } catch (NoSuchProviderException e) {
