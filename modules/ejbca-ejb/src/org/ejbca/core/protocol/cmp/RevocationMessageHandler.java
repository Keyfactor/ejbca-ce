/*************************************************************************
 *                                                                       *
 *  EJBCA Community: The OpenSource Certificate Authority                *
 *                                                                       *
 *  This software is free software; you can redistribute it and/or       *
 *  modify it under the terms of the GNU Lesser General Public           *
 *  License as published by the Free Software Foundation; either         *
 *  version 2.1 of the License, or any later version.                    *
 *                                                                       *
 *  See terms of license at gnu.org.                                     *
 *                                                                       *
 *************************************************************************/

package org.ejbca.core.protocol.cmp;

import java.io.IOException;
import java.security.InvalidKeyException;
import java.security.NoSuchAlgorithmException;
import java.security.NoSuchProviderException;
import java.security.cert.X509Certificate;

import org.apache.commons.lang.StringUtils;
import org.apache.log4j.Logger;
import org.bouncycastle.asn1.ASN1Enumerated;
import org.bouncycastle.asn1.ASN1InputStream;
import org.bouncycastle.asn1.ASN1Integer;
import org.bouncycastle.asn1.ASN1Primitive;
import org.bouncycastle.asn1.cmp.PKIBody;
import org.bouncycastle.asn1.cmp.PKIMessage;
import org.bouncycastle.asn1.cmp.RevDetails;
import org.bouncycastle.asn1.cmp.RevReqContent;
import org.bouncycastle.asn1.crmf.CertTemplate;
import org.bouncycastle.asn1.x500.X500Name;
import org.bouncycastle.asn1.x509.Extension;
import org.bouncycastle.asn1.x509.Extensions;
import org.bouncycastle.asn1.x509.GeneralName;
import org.cesecore.authentication.tokens.AuthenticationToken;
import org.cesecore.authorization.AuthorizationDeniedException;
import org.cesecore.authorization.AuthorizationSession;
import org.cesecore.certificates.ca.CACommon;
import org.cesecore.certificates.ca.CADoesntExistsException;
import org.cesecore.certificates.ca.catoken.CATokenConstants;
import org.cesecore.certificates.certificate.CertificateStoreSession;
import org.cesecore.certificates.certificate.request.FailInfo;
import org.cesecore.certificates.certificate.request.ResponseMessage;
import org.cesecore.certificates.certificate.request.ResponseStatus;
import org.cesecore.certificates.crl.RevokedCertInfo;
import org.cesecore.keys.token.CryptoTokenSessionLocal;
import org.cesecore.util.LogRedactionUtils;
import org.ejbca.config.CmpConfiguration;
import org.ejbca.core.ejb.EjbBridgeSessionLocal;
import org.ejbca.core.ejb.authentication.web.WebAuthenticationProviderSessionLocal;
import org.ejbca.core.ejb.ra.EndEntityAccessSession;
import org.ejbca.core.ejb.ra.EndEntityManagementSession;
import org.ejbca.core.ejb.ra.NoSuchEndEntityException;
import org.ejbca.core.model.InternalEjbcaResources;
import org.ejbca.core.model.approval.ApprovalException;
import org.ejbca.core.model.approval.WaitingForApprovalException;
import org.ejbca.core.model.ra.AlreadyRevokedException;
import org.ejbca.core.model.ra.raadmin.EndEntityProfileNotFoundException;
import org.ejbca.core.protocol.cmp.authentication.HMACAuthenticationModule;
import org.ejbca.core.protocol.cmp.authentication.ICMPAuthenticationModule;
import org.ejbca.core.protocol.cmp.authentication.VerifyPKIMessage;

import com.keyfactor.util.Base64;
import com.keyfactor.util.CertTools;
import com.keyfactor.util.crypto.algorithm.AlgorithmTools;
import com.keyfactor.util.keys.token.CryptoToken;
import com.keyfactor.util.keys.token.CryptoTokenOfflineException;

/**
 * Message handler for the CMP revocation request messages
 */
public class RevocationMessageHandler extends BaseCmpMessageHandler implements ICmpMessageHandler {
	
	private static final Logger LOG = Logger.getLogger(RevocationMessageHandler.class);
    /** Internal localization of logs and errors */
    private static final InternalEjbcaResources INTRES = InternalEjbcaResources.getInstance();
	
	/** Parameter used to determine the type of protection for the response message */
	private String responseProtection = null;
	
	private EndEntityManagementSession endEntityManagementSession;
    private CertificateStoreSession certificateStoreSession;
    private AuthorizationSession authorizationSession;
    private EndEntityAccessSession endEntityAccessSession;
    private WebAuthenticationProviderSessionLocal authenticationProviderSession;
    private CryptoTokenSessionLocal cryptoTokenSession;
	
    public RevocationMessageHandler(final AuthenticationToken authenticationToken, final CmpConfiguration cmpConfiguration, final String configAlias,
    		final EjbBridgeSessionLocal ejbBridgeSession, final CryptoTokenSessionLocal cryptoTokenSession) {
        super(authenticationToken, cmpConfiguration, configAlias, ejbBridgeSession);
        this.responseProtection = this.cmpConfiguration.getResponseProtection(this.confAlias);
        this.endEntityManagementSession = ejbBridgeSession.getEndEntityManagementSession();
        this.certificateStoreSession = ejbBridgeSession.getCertificateStoreSession();
        this.authorizationSession = ejbBridgeSession.getAuthorizationSession();
        this.endEntityAccessSession = ejbBridgeSession.getEndEntityAccessSession();
        this.authenticationProviderSession = ejbBridgeSession.getWebAuthenticationProviderSession();
        this.cryptoTokenSession = cryptoTokenSession;
    }

	public ResponseMessage handleMessage(final BaseCmpMessage msg, boolean authenticated) {
		if (LOG.isTraceEnabled()) {
			LOG.trace(">handleMessage");
		}
		
        // Try to find a HMAC/SHA1 protection key
        final String keyId = CmpMessageHelper.getStringFromOctets(msg.getHeader().getSenderKID());
        CACommon ca = null;
        try {
            ca = getRecipientCA(msg, keyId);
        } catch (EndEntityProfileNotFoundException e) {
            final String errMsg = (INTRES.getLocalizedMessage(CMP_ERRORGENERAL, e.getMessage()));
            LOG.info(errMsg, e);
            return sendSignedErrorMessage(msg, FailInfo.INCORRECT_DATA, errMsg);
        } catch (CADoesntExistsException e) {
            final String errMsg = "CA with DN '" + msg.getHeader().getRecipient().getName().toString() + "' is unknown";
            LOG.info(errMsg);
            return sendSignedErrorMessage(msg, FailInfo.BAD_REQUEST, errMsg);
        } catch (AuthorizationDeniedException e) {
            LOG.info(INTRES.getLocalizedMessage(CMP_ERRORGENERAL, e.getMessage()), e);
            return sendSignedErrorMessage(msg, FailInfo.INCORRECT_DATA, e.getMessage());
        }
		
		// if version == 1 it is cmp1999 and we should not return a message back
		ResponseStatus status = ResponseStatus.FAILURE;
		FailInfo failInfo = FailInfo.BAD_MESSAGE_CHECK;
		String failText = null;

		//Verify the authenticity of the message
		final VerifyPKIMessage messageVerifyer = new VerifyPKIMessage(ca.getCAInfo(), this.confAlias, admin, caSession, endEntityAccessSession, certificateStoreSession, 
		        authorizationSession, endEntityProfileSession, certificateProfileSession, authenticationProviderSession, endEntityManagementSession, this.cmpConfiguration);
		ICMPAuthenticationModule authenticationModule = messageVerifyer.getUsedAuthenticationModule(msg.getMessage(), null, authenticated);
		if(authenticationModule == null) {
<<<<<<< HEAD
	          LOG.info(LogRedactionUtils.getRedactedMessage(messageVerifyer.getErrorMessage()));
	          return CmpMessageHelper.createUnprotectedErrorMessage(msg, FailInfo.BAD_REQUEST, messageVerifyer.getErrorMessage());
=======
	          LOG.info(messageVerifyer.getErrorMessage());
              return sendSignedErrorMessage(msg, FailInfo.BAD_REQUEST, messageVerifyer.getErrorMessage());
>>>>>>> 498615f1
		}

		// If authentication was correct, we will now try to find the certificate to revoke
		final PKIMessage pkiMessage = msg.getMessage();
		final PKIBody pkiBody = pkiMessage.getBody();
		final RevReqContent rr = (RevReqContent) pkiBody.getContent();
		RevDetails rd;
		try {
		    rd = rr.toRevDetailsArray()[0];
		} catch(Exception e) {
		    LOG.debug("Could not parse the revocation request. Trying to parse it as novosec generated message.");
		    rd = CmpMessageHelper.getNovosecRevDetails(rr);
		    LOG.debug("Succeeded in parsing the novosec generated request.");
		}
		final CertTemplate ct = rd.getCertDetails();
		final ASN1Integer serno = ct.getSerialNumber();
		final X500Name issuer = ct.getIssuer();
		// Get the revocation reason if it exists, it is optional. 
		int reason = RevokedCertInfo.REVOCATION_REASON_UNSPECIFIED;
        // CRL Entry Extensions is the only thing allowed in CMPv2
		final Extensions crlExt = rd.getCrlEntryDetails();
		if (crlExt != null) {
		    final Extension ext = crlExt.getExtension(Extension.reasonCode);
		    if (ext != null) {
		        try {
		            final ASN1InputStream ai = new ASN1InputStream(ext.getExtnValue().getOctets());
		            final ASN1Primitive obj = ai.readObject();
		            final ASN1Enumerated crlreason = ASN1Enumerated.getInstance(obj);
		            // RevokedCertInfo.REVOCATION_REASON_AACOMPROMISE are the same integer values as the CRL reason extension code
		            reason = crlreason.getValue().intValue();
		            if (LOG.isDebugEnabled()) {
		                LOG.debug("CRLReason extension: "+reason);
		            }
		            ai.close();
		        } catch (IOException e) {
		            LOG.info(INTRES.getLocalizedMessage(CMP_ERRORGENERAL, e.getMessage()), e);
		            return sendSignedErrorMessage(msg, FailInfo.INCORRECT_DATA, e.getMessage());
		        }
		    } else {
		        if (LOG.isDebugEnabled()) {
		            LOG.debug("No CRL reason code extension present.");
		        }
		    }
		} else {
		    if (LOG.isDebugEnabled()) {
		        LOG.debug("No CRL entry extensions present");
		    }
		}
		
		if (serno != null && issuer != null) {
		    final String iMsg = INTRES.getLocalizedMessage("cmp.receivedrevreq", CertTools.stringToBCDNString(issuer.toString()), serno.getValue().toString(16));
		    LOG.info(iMsg);
		    try {
		        // If it was a certificate authenticated admin, we want to use this admin token to pass down core layers which will make 
		        // authorization checks on it
		        final AuthenticationToken adminForEjb;
		        if (authenticationModule.getAuthenticationToken() != null) {
		            adminForEjb = authenticationModule.getAuthenticationToken();		                
                    if (LOG.isDebugEnabled()) {
                        LOG.debug("Using admin from AuthenticationModule to call EJB. AuthModule=" + authenticationModule.getName() + ", admin: " + adminForEjb.toString());
                    }
		        } else {
	                adminForEjb = admin;		            
                    if (LOG.isTraceEnabled()) {
                        LOG.trace("Using AlwaysAllow admin to call EJB, admin: " + adminForEjb.toString());
                    }               
		        }
		        endEntityManagementSession.revokeCert(adminForEjb, serno.getValue(), CertTools.stringToBCDNString(issuer.toString()), reason);
		        status = ResponseStatus.SUCCESS;
		    } catch (AuthorizationDeniedException e) {
		        failInfo = FailInfo.NOT_AUTHORIZED;
		        final String errMsg = INTRES.getLocalizedMessage("cmp.errornotauthrevoke", CertTools.stringToBCDNString(issuer.toString()), serno.getValue().toString(16));
		        failText = errMsg; 
		        LOG.info(failText);
		    } catch (NoSuchEndEntityException e) {
		        failInfo = FailInfo.BAD_CERTIFICATE_ID;
		        final String errMsg = INTRES.getLocalizedMessage("cmp.errorcertnofound", CertTools.stringToBCDNString(issuer.toString()), serno.getValue().toString(16));
		        failText = errMsg; 
                // This is already info logged in endEntityManagementSession.revokeCert
                // LOG.info(failText);
		    } catch (WaitingForApprovalException e) {
		        status = ResponseStatus.GRANTED_WITH_MODS;
		    } catch (ApprovalException e) {
		        failInfo = FailInfo.BAD_REQUEST;
		        final String errMsg = INTRES.getLocalizedMessage("cmp.erroralreadyrequested");
		        failText = errMsg; 
		        LOG.info(failText);
		    } catch (AlreadyRevokedException e) {
		        failInfo = FailInfo.CERT_REVOKED;
		        final String errMsg = INTRES.getLocalizedMessage("cmp.erroralreadyrevoked");
		        failText = errMsg; 
		        // This is already info logged in endEntityManagementSession.revokeCert
		        // LOG.info(failText);
		    }
		} else {
		    failInfo = FailInfo.BAD_CERTIFICATE_ID;
            final String errMsg = INTRES.getLocalizedMessage("cmp.errormissingissuerrevoke",
                    (issuer != null ? issuer.toString() : "<no issuer in request>"),
                    (serno != null ? serno.getValue().toString(16) : "<no serial number in request>"));
		    failText = errMsg; 
		    LOG.info(failText);
		}
		
		if (LOG.isDebugEnabled()) {
		    LOG.debug("Creating a PKI revocation message response: "+responseProtection);
		}
		final CmpRevokeResponseMessage rresp = new CmpRevokeResponseMessage();
		rresp.setRecipientNonce(msg.getSenderNonce());
		rresp.setSenderNonce(new String(Base64.encode(CmpMessageHelper.createSenderNonce())));
		// The revocation message may have had an empty recipient, in which case we got the recipient from the CMP configuration (see above)
		if (StringUtils.isEmpty(msg.getRecipient().getName().toString())) {
		    final X509Certificate cacert = (X509Certificate)ca.getCACertificate();
		    final GeneralName sender = new GeneralName(X500Name.getInstance(cacert.getSubjectX500Principal().getEncoded()));
		    rresp.setSender(sender);
		} else {
	        rresp.setSender(msg.getRecipient());		    
		}
		rresp.setRecipient(msg.getSender());
		rresp.setTransactionId(msg.getTransactionId());
		rresp.setFailInfo(failInfo);
		rresp.setFailText(failText);
		rresp.setStatus(status);

		if (StringUtils.equals(responseProtection, "pbe")) {
		    final HMACAuthenticationModule hmacmodule = (HMACAuthenticationModule) authenticationModule;
			CmpMessageProtectionVerifyer verifyer = hmacmodule.getPasswordBasedProtectionVerifyer();
			if (verifyer instanceof CmpPbeVerifyer) {
				final CmpPbeVerifyer pbeVerifyer = (CmpPbeVerifyer) verifyer;
				final String owfAlg = pbeVerifyer.getOwfOid();
				final String macAlg = pbeVerifyer.getMacOid();
				final int iterationCount = CmpMessageHelper.DEFAULT_PASSWORD_BASED_MAC_ITERATION_COUNT;
				final String cmpRaAuthSecret = hmacmodule.getAuthenticationString();
				
				if (owfAlg != null && macAlg != null && cmpRaAuthSecret != null) {
					// Set all protection parameters
					if (LOG.isDebugEnabled()) {
						LOG.debug(responseProtection+", "+owfAlg+", "+macAlg+", "+keyId+", "+cmpRaAuthSecret);
					}
					rresp.setPbeParameters(keyId, cmpRaAuthSecret, owfAlg, macAlg, iterationCount);
				}
			} else if (verifyer instanceof CmpPbmac1Verifyer) {
				final CmpPbmac1Verifyer pbmac1Verifyer = (CmpPbmac1Verifyer) verifyer;
				final String prfAlg = pbmac1Verifyer.getPrfOid();
				final String macAlg = pbmac1Verifyer.getMacOid();
				final int iterationCount = CmpMessageHelper.DEFAULT_PBMAC1_ITERATION_COUNT;
				final int dkLen = CmpMessageHelper.DEFAULT_PBMAC1_DERIVED_KEY_LENGTH;
				final String cmpRaAuthSecret = hmacmodule.getAuthenticationString();
				if (prfAlg != null && macAlg != null && cmpRaAuthSecret != null) {
					// Set protection parameters
					if (LOG.isDebugEnabled()) {
						LOG.debug(responseProtection + ", " + prfAlg + ", " + macAlg+", " + keyId + ", " + cmpRaAuthSecret);
					}
					rresp.setPbmac1Parameters(keyId, cmpRaAuthSecret, prfAlg, macAlg, iterationCount, dkLen);
				}
			}
		} else if(StringUtils.equals(responseProtection, "signature")) {
		    try {
		        final CryptoToken cryptoToken = cryptoTokenSession.getCryptoToken(ca.getCAToken().getCryptoTokenId());
		        final String aliasCertSign = ca.getCAToken().getAliasFromPurpose(CATokenConstants.CAKEYPURPOSE_CERTSIGN);
		        rresp.setSignKeyInfo(ca.getCertificateChain(), cryptoToken.getPrivateKey(aliasCertSign), cryptoToken.getSignProviderName());
                if(msg.getHeader().getProtectionAlg() != null) {
                    if (LOG.isDebugEnabled()) {
                        LOG.debug("RevReq request message header has protection alg: " + msg.getHeader().getProtectionAlg().getAlgorithm().getId());
                    }
                    rresp.setPreferredDigestAlg(AlgorithmTools.getDigestFromSigAlg(msg.getHeader().getProtectionAlg().getAlgorithm().getId()));
                } else if (LOG.isDebugEnabled()) {
                    LOG.debug("RevReq request message header has no protection alg, using default alg in response.");
                }
		    } catch (CryptoTokenOfflineException e) {
		        LOG.error(e.getLocalizedMessage(), e);
		    }
		}
		try {
		    rresp.create();
		} catch (InvalidKeyException | NoSuchAlgorithmException | NoSuchProviderException e) {
		    LOG.error(INTRES.getLocalizedMessage("cmp.errorgeneral"), e);
        }
		return rresp;
	}

    private CACommon getRecipientCA(final BaseCmpMessage msg, final String keyId)
            throws EndEntityProfileNotFoundException, CADoesntExistsException, AuthorizationDeniedException {
        CACommon ca;
        final String caDN = msg.getRecipient().getName().toString();
        int caId = 0;
        if (StringUtils.isEmpty(caDN)) {
            LOG.debug("Empty DN in header.recipient, get CA from CMP configuration");
            int eeProfileId = getUsedEndEntityProfileId(keyId);
            caId = getUsedCaId(keyId, eeProfileId);
            if (LOG.isDebugEnabled()) {
                LOG.debug("caId from CMP Profile is "+caId+", with eeProfileId "+eeProfileId);
            }
        } else {
            if (LOG.isDebugEnabled()) {
                LOG.debug("Get recipient CA from recipient: "+caDN);
            }
            caId = CertTools.stringToBCDNString(caDN).hashCode();
            if (LOG.isDebugEnabled()) {
                LOG.debug("CA DN is '"+caDN+"' and resulting caId is "+caId+", after CertTools.stringToBCDNString conversion.");
            }
        }
        ca = caSession.getCA(admin, caId);
        if(ca == null) {
            throw new CADoesntExistsException("CA with ID " + caId + " does not exist.");
        }
        return ca;
    }
}<|MERGE_RESOLUTION|>--- conflicted
+++ resolved
@@ -132,13 +132,8 @@
 		        authorizationSession, endEntityProfileSession, certificateProfileSession, authenticationProviderSession, endEntityManagementSession, this.cmpConfiguration);
 		ICMPAuthenticationModule authenticationModule = messageVerifyer.getUsedAuthenticationModule(msg.getMessage(), null, authenticated);
 		if(authenticationModule == null) {
-<<<<<<< HEAD
 	          LOG.info(LogRedactionUtils.getRedactedMessage(messageVerifyer.getErrorMessage()));
-	          return CmpMessageHelper.createUnprotectedErrorMessage(msg, FailInfo.BAD_REQUEST, messageVerifyer.getErrorMessage());
-=======
-	          LOG.info(messageVerifyer.getErrorMessage());
               return sendSignedErrorMessage(msg, FailInfo.BAD_REQUEST, messageVerifyer.getErrorMessage());
->>>>>>> 498615f1
 		}
 
 		// If authentication was correct, we will now try to find the certificate to revoke
