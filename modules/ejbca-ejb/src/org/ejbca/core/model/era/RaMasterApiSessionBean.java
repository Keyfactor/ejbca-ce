/*************************************************************************
 *                                                                       *
 *  EJBCA Community: The OpenSource Certificate Authority                *
 *                                                                       *
 *  This software is free software; you can redistribute it and/or       *
 *  modify it under the terms of the GNU Lesser General Public           *
 *  License as published by the Free Software Foundation; either         *
 *  version 2.1 of the License, or any later version.                    *
 *                                                                       *
 *  See terms of license at gnu.org.                                     *
 *                                                                       *
 *************************************************************************/
package org.ejbca.core.model.era;

import com.keyfactor.CesecoreException;
import com.keyfactor.ErrorCode;
import com.keyfactor.util.CertTools;
import com.keyfactor.util.EJBTools;
import com.keyfactor.util.StringTools;
import com.keyfactor.util.certificate.CertificateWrapper;
import com.keyfactor.util.certificate.DnComponents;
import com.keyfactor.util.keys.KeyTools;
import com.keyfactor.util.keys.token.CryptoTokenOfflineException;
import org.apache.commons.collections4.CollectionUtils;
import org.apache.commons.lang.StringUtils;
import org.apache.log4j.Logger;
import org.bouncycastle.jce.provider.BouncyCastleProvider;
import org.bouncycastle.operator.OperatorCreationException;
import org.bouncycastle.util.Properties;
import org.bouncycastle.util.encoders.Hex;
import org.cesecore.audit.enums.EventType;
import org.cesecore.authentication.AuthenticationFailedException;
import org.cesecore.authentication.tokens.AlwaysAllowLocalAuthenticationToken;
import org.cesecore.authentication.tokens.AuthenticationToken;
import org.cesecore.authentication.tokens.PublicAccessAuthenticationTokenMetaData;
import org.cesecore.authentication.tokens.UsernamePrincipal;
import org.cesecore.authentication.tokens.WebPrincipal;
import org.cesecore.authorization.AuthorizationDeniedException;
import org.cesecore.authorization.AuthorizationSessionLocal;
import org.cesecore.authorization.access.AccessSet;
import org.cesecore.authorization.cache.AccessTreeUpdateSessionLocal;
import org.cesecore.authorization.control.AuditLogRules;
import org.cesecore.authorization.control.StandardRules;
import org.cesecore.authorization.user.matchvalues.AccessMatchValue;
import org.cesecore.authorization.user.matchvalues.AccessMatchValueReverseLookupRegistry;
import org.cesecore.certificates.ca.ApprovalRequestType;
import org.cesecore.certificates.ca.CA;
import org.cesecore.certificates.ca.CACommon;
import org.cesecore.certificates.ca.CAConstants;
import org.cesecore.certificates.ca.CADoesntExistsException;
import org.cesecore.certificates.ca.CAInfo;
import org.cesecore.certificates.ca.CAOfflineException;
import org.cesecore.certificates.ca.CaSessionLocal;
import org.cesecore.certificates.ca.ExtendedUserDataHandler;
import org.cesecore.certificates.ca.IllegalNameException;
import org.cesecore.certificates.ca.IllegalValidityException;
import org.cesecore.certificates.ca.InvalidAlgorithmException;
import org.cesecore.certificates.ca.SignRequestException;
import org.cesecore.certificates.ca.SignRequestSignatureException;
import org.cesecore.certificates.ca.X509CAInfo;
import org.cesecore.certificates.ca.ssh.SshCaInfo;
import org.cesecore.certificates.certificate.CertificateConstants;
import org.cesecore.certificates.certificate.CertificateCreateException;
import org.cesecore.certificates.certificate.CertificateCreateSessionLocal;
import org.cesecore.certificates.certificate.CertificateDataWrapper;
import org.cesecore.certificates.certificate.CertificateRevokeException;
import org.cesecore.certificates.certificate.CertificateStatus;
import org.cesecore.certificates.certificate.CertificateStoreSessionLocal;
import org.cesecore.certificates.certificate.IllegalKeyException;
import org.cesecore.certificates.certificate.NoConflictCertificateStoreSessionLocal;
import org.cesecore.certificates.certificate.certextensions.CertificateExtensionException;
import org.cesecore.certificates.certificate.exception.CertificateSerialNumberException;
import org.cesecore.certificates.certificate.exception.CustomCertificateSerialNumberException;
import org.cesecore.certificates.certificate.request.RequestMessage;
import org.cesecore.certificates.certificate.request.RequestMessageUtils;
import org.cesecore.certificates.certificate.request.ResponseMessage;
import org.cesecore.certificates.certificate.request.ResponseStatus;
import org.cesecore.certificates.certificate.request.SshResponseMessage;
import org.cesecore.certificates.certificate.request.X509ResponseMessage;
import org.cesecore.certificates.certificate.ssh.SshKeyException;
import org.cesecore.certificates.certificate.ssh.SshKeyFactory;
import org.cesecore.certificates.certificate.ssh.SshPublicKey;
import org.cesecore.certificates.certificateprofile.CertificateProfile;
import org.cesecore.certificates.certificateprofile.CertificateProfileConstants;
import org.cesecore.certificates.certificateprofile.CertificateProfileDoesNotExistException;
import org.cesecore.certificates.certificateprofile.CertificateProfileSessionLocal;
import org.cesecore.certificates.crl.CrlStoreSessionLocal;
import org.cesecore.certificates.endentity.EndEntityConstants;
import org.cesecore.certificates.endentity.EndEntityInformation;
import org.cesecore.certificates.endentity.EndEntityType;
import org.cesecore.certificates.endentity.EndEntityTypes;
import org.cesecore.certificates.endentity.ExtendedInformation;
import org.cesecore.certificates.util.dn.DNFieldsUtil;
import org.cesecore.config.CesecoreConfiguration;
import org.cesecore.config.EABConfiguration;
import org.cesecore.config.GlobalCesecoreConfiguration;
import org.cesecore.config.GlobalOcspConfiguration;
import org.cesecore.config.OAuthConfiguration;
import org.cesecore.config.RaStyleInfo;
import org.cesecore.configuration.ConfigurationBase;
import org.cesecore.configuration.GlobalConfigurationSessionLocal;
import org.cesecore.keys.validation.CaaIdentitiesValidator;
import org.cesecore.keys.validation.DnsNameValidator;
import org.cesecore.keys.validation.KeyValidatorSessionLocal;
import org.cesecore.keys.validation.Validator;
import org.cesecore.roles.Role;
import org.cesecore.roles.RoleExistsException;
import org.cesecore.roles.management.RoleSessionLocal;
import org.cesecore.roles.member.RoleMember;
import org.cesecore.roles.member.RoleMemberData;
import org.cesecore.roles.member.RoleMemberSessionLocal;
import org.cesecore.util.LogRedactionUtils;
import org.cesecore.util.ValidityDate;
import org.cesecore.util.ValueExtractor;
import org.ejbca.config.CmpConfiguration;
import org.ejbca.config.EstConfiguration;
import org.ejbca.config.GlobalAcmeConfiguration;
import org.ejbca.config.GlobalConfiguration;
import org.ejbca.config.GlobalCustomCssConfiguration;
import org.ejbca.config.ScepConfiguration;
import org.ejbca.config.WebConfiguration;
import org.ejbca.core.EjbcaException;
import org.ejbca.core.ejb.approval.ApprovalExecutionSessionLocal;
import org.ejbca.core.ejb.approval.ApprovalProfileSessionLocal;
import org.ejbca.core.ejb.approval.ApprovalSessionLocal;
import org.ejbca.core.ejb.authentication.cli.CliAuthenticationTokenMetaData;
import org.ejbca.core.ejb.authorization.AuthorizationSystemSessionLocal;
import org.ejbca.core.ejb.ca.auth.EndEntityAuthenticationSessionLocal;
import org.ejbca.core.ejb.ca.caadmin.CAAdminSessionLocal;
import org.ejbca.core.ejb.ca.publisher.PublisherQueueSessionLocal;
import org.ejbca.core.ejb.ca.publisher.PublisherSessionLocal;
import org.ejbca.core.ejb.ca.sign.SignSessionLocal;
import org.ejbca.core.ejb.ca.store.CertReqHistorySessionLocal;
import org.ejbca.core.ejb.config.GlobalUpgradeConfiguration;
import org.ejbca.core.ejb.dto.CertRevocationDto;
import org.ejbca.core.ejb.its.EtsiEcaOperationsSessionLocal;
import org.ejbca.core.ejb.keyrecovery.KeyRecoverySessionLocal;
import org.ejbca.core.ejb.ra.CertificateRequestSessionLocal;
import org.ejbca.core.ejb.ra.CouldNotRemoveEndEntityException;
import org.ejbca.core.ejb.ra.EndEntityAccessSessionLocal;
import org.ejbca.core.ejb.ra.EndEntityExistsException;
import org.ejbca.core.ejb.ra.EndEntityManagementSessionLocal;
import org.ejbca.core.ejb.ra.KeyStoreCreateSessionLocal;
import org.ejbca.core.ejb.ra.NoSuchEndEntityException;
import org.ejbca.core.ejb.ra.UserData;
import org.ejbca.core.ejb.ra.raadmin.EndEntityProfileSessionLocal;
import org.ejbca.core.ejb.rest.EjbcaRestHelperSessionLocal;
import org.ejbca.core.ejb.ws.EjbcaWSHelperSessionLocal;
import org.ejbca.core.model.CertificateSignatureException;
import org.ejbca.core.model.InternalEjbcaResources;
import org.ejbca.core.model.approval.AdminAlreadyApprovedRequestException;
import org.ejbca.core.model.approval.Approval;
import org.ejbca.core.model.approval.ApprovalDataText;
import org.ejbca.core.model.approval.ApprovalDataVO;
import org.ejbca.core.model.approval.ApprovalException;
import org.ejbca.core.model.approval.ApprovalRequest;
import org.ejbca.core.model.approval.ApprovalRequestExecutionException;
import org.ejbca.core.model.approval.ApprovalRequestExpiredException;
import org.ejbca.core.model.approval.SelfApprovalException;
import org.ejbca.core.model.approval.WaitingForApprovalException;
import org.ejbca.core.model.approval.approvalrequests.AddEndEntityApprovalRequest;
import org.ejbca.core.model.approval.approvalrequests.EditEndEntityApprovalRequest;
import org.ejbca.core.model.approval.profile.ApprovalProfile;
import org.ejbca.core.model.authorization.AccessRulesConstants;
import org.ejbca.core.model.ca.AuthLoginException;
import org.ejbca.core.model.ca.AuthStatusException;
import org.ejbca.core.model.ca.publisher.PublisherDoesntExistsException;
import org.ejbca.core.model.ca.publisher.PublisherException;
import org.ejbca.core.model.ca.store.CertReqHistory;
import org.ejbca.core.model.ra.AlreadyRevokedException;
import org.ejbca.core.model.ra.CustomFieldException;
import org.ejbca.core.model.ra.EndEntityProfileValidationRaException;
import org.ejbca.core.model.ra.KeyStoreGeneralRaException;
import org.ejbca.core.model.ra.NotFoundException;
import org.ejbca.core.model.ra.RAAuthorization;
import org.ejbca.core.model.ra.RevokeBackDateNotAllowedForProfileException;
import org.ejbca.core.model.ra.raadmin.EndEntityProfile;
import org.ejbca.core.model.ra.raadmin.EndEntityProfileNotFoundException;
import org.ejbca.core.model.ra.raadmin.EndEntityProfileValidationException;
import org.ejbca.core.model.ra.raadmin.UserDoesntFullfillEndEntityProfile;
import org.ejbca.core.protocol.NoSuchAliasException;
import org.ejbca.core.protocol.acme.AcmeAccount;
import org.ejbca.core.protocol.acme.AcmeAccountDataSessionLocal;
import org.ejbca.core.protocol.acme.AcmeAuthorization;
import org.ejbca.core.protocol.acme.AcmeAuthorizationDataSessionLocal;
import org.ejbca.core.protocol.acme.AcmeCertificateDataWrapper;
import org.ejbca.core.protocol.acme.AcmeChallenge;
import org.ejbca.core.protocol.acme.AcmeChallengeDataSessionLocal;
import org.ejbca.core.protocol.acme.AcmeConfigurationSessionLocal;
import org.ejbca.core.protocol.acme.AcmeIdentifier;
import org.ejbca.core.protocol.acme.AcmeOrder;
import org.ejbca.core.protocol.acme.AcmeOrderDataSessionLocal;
import org.ejbca.core.protocol.acme.AcmeProblemException;
import org.ejbca.core.protocol.cmp.CmpMessageDispatcherSessionLocal;
import org.ejbca.core.protocol.est.EstOperationsSessionLocal;
import org.ejbca.core.protocol.rest.EnrollPkcs10CertificateRequest;
import org.ejbca.core.protocol.scep.ScepMessageDispatcherSessionLocal;
import org.ejbca.core.protocol.ssh.SshRequestMessage;
import org.ejbca.core.protocol.ws.common.CertificateHelper;
import org.ejbca.core.protocol.ws.objects.UserDataVOWS;
import org.ejbca.core.protocol.ws.objects.UserMatch;
import org.ejbca.cvc.exception.ConstructionException;
import org.ejbca.cvc.exception.ParseException;
import org.ejbca.ui.web.protocol.CertificateRenewalException;
import org.ejbca.util.query.ApprovalMatch;
import org.ejbca.util.query.BasicMatch;
import org.ejbca.util.query.IllegalQueryException;

import javax.ejb.EJB;
import javax.ejb.Stateless;
import javax.ejb.TransactionAttribute;
import javax.ejb.TransactionAttributeType;
import javax.persistence.EntityManager;
import javax.persistence.PersistenceContext;
import javax.persistence.PersistenceException;
import javax.persistence.Query;
import javax.persistence.QueryTimeoutException;
import java.io.ByteArrayInputStream;
import java.io.ByteArrayOutputStream;
import java.io.IOException;
import java.lang.reflect.InvocationTargetException;
import java.math.BigInteger;
import java.security.InvalidAlgorithmParameterException;
import java.security.InvalidKeyException;
import java.security.KeyStore;
import java.security.KeyStoreException;
import java.security.NoSuchAlgorithmException;
import java.security.NoSuchProviderException;
import java.security.PublicKey;
import java.security.SignatureException;
import java.security.UnrecoverableKeyException;
import java.security.cert.Certificate;
import java.security.cert.CertificateEncodingException;
import java.security.cert.CertificateException;
import java.security.cert.CertificateExpiredException;
import java.security.cert.CertificateParsingException;
import java.security.cert.X509Certificate;
import java.security.spec.InvalidKeySpecException;
import java.util.ArrayList;
import java.util.Arrays;
import java.util.Collection;
import java.util.Collections;
import java.util.Date;
import java.util.Enumeration;
import java.util.HashMap;
import java.util.HashSet;
import java.util.LinkedHashMap;
import java.util.List;
import java.util.Map;
import java.util.Map.Entry;
import java.util.Objects;
import java.util.Set;
import java.util.stream.Collectors;

/**
 * Implementation of the RaMasterApi that invokes functions at the local node.
 */
@Stateless//(mappedName = JndiConstants.APP_JNDI_PREFIX + "RaMasterApiSessionRemote")
@TransactionAttribute(TransactionAttributeType.NOT_SUPPORTED)
public class RaMasterApiSessionBean implements RaMasterApiSessionLocal {

    private static final Logger log = Logger.getLogger(RaMasterApiSessionBean.class);
    private static final InternalEjbcaResources intres = InternalEjbcaResources.getInstance();

    @EJB
    private AccessTreeUpdateSessionLocal accessTreeUpdateSession;
    @EJB
    private ApprovalProfileSessionLocal approvalProfileSession;
    @EJB
    private ApprovalSessionLocal approvalSession;
    @EJB
    private ApprovalExecutionSessionLocal approvalExecutionSession;
    @EJB
    private AuthorizationSessionLocal authorizationSession;
    @EJB
    private AuthorizationSystemSessionLocal authorizationSystemSession;
    @EJB
    private CaSessionLocal caSession;
    @EJB
    private CAAdminSessionLocal caAdminSession;
    @EJB
    private CertificateProfileSessionLocal certificateProfileSession;
    @EJB
    private CertificateRequestSessionLocal certificateRequestSession;
    @EJB
    private CertificateStoreSessionLocal certificateStoreSession;
    @EJB
    private CertificateCreateSessionLocal certificateCreateSession;
    @EJB
    private CmpMessageDispatcherSessionLocal cmpMessageDispatcherSession;
    @EJB
    private EjbcaWSHelperSessionLocal ejbcaWSHelperSession;
    @EJB
    private PublisherSessionLocal publisherSession;
    @EJB
    private PublisherQueueSessionLocal publisherQueueSession;
    @EJB
    private CertReqHistorySessionLocal certreqHistorySession;
    @EJB
    private CrlStoreSessionLocal crlStoreSession;
    @EJB
    private EjbcaRestHelperSessionLocal ejbcaRestHelperSession;
    @EJB
    private EndEntityAccessSessionLocal endEntityAccessSession;
    @EJB
    private EndEntityManagementSessionLocal endEntityManagementSession;
    @EJB
    private EndEntityProfileSessionLocal endEntityProfileSession;
    @EJB
    private EstOperationsSessionLocal estOperationsSessionLocal;
    @EJB
    private GlobalConfigurationSessionLocal globalConfigurationSession;
    @EJB
    private KeyRecoverySessionLocal keyRecoverySessionLocal;
    @EJB
    private KeyStoreCreateSessionLocal keyStoreCreateSessionLocal;
    @EJB
    private NoConflictCertificateStoreSessionLocal noConflictCertificateStoreSession;
    @EJB
    private ScepMessageDispatcherSessionLocal scepMessageDispatcherSession;
    @EJB
    private SignSessionLocal signSessionLocal;
    @EJB
    private EndEntityAuthenticationSessionLocal endEntityAuthenticationSessionLocal;
    @EJB
    private RoleSessionLocal roleSession;
    @EJB
    private RoleMemberSessionLocal roleMemberSession;
    @EJB
    private KeyValidatorSessionLocal keyValidatorSession;
    @EJB
    private AcmeConfigurationSessionLocal acmeConfigurationSession;
    @EJB
    private AcmeAccountDataSessionLocal acmeAccountDataSession;
    @EJB
    private AcmeOrderDataSessionLocal acmeOrderDataSession;
    @EJB
    private AcmeAuthorizationDataSessionLocal acmeAuthorizationDataSession;
    @EJB
    private AcmeChallengeDataSessionLocal acmeChallengeDataSession;
    @EJB
    private EtsiEcaOperationsSessionLocal ecaOperationsSession;

    @PersistenceContext(unitName = CesecoreConfiguration.PERSISTENCE_UNIT)
    private EntityManager entityManager;

    /**
     * Defines the current RA Master API version.
     *
     * <p>List of versions:
     * <table>
     * <tr><th>0<td>=<td>6.6.0
     * <tr><th>1<td>=<td>6.8.0
     * <tr><th>2<td>=<td>6.11.0
     * <tr><th>3<td>=<td>6.12.0
     * <tr><th>4<td>=<td>6.14.0
     * <tr><th>5<td>=<td>6.15.0
     * <tr><th>6<td>=<td>7.0.0
     * <tr><th>7<td>=<td>7.1.0
     * <tr><th>8<td>=<td>7.3.0
     * <tr><th>9<td>=<td>7.4.1
     * <tr><th>10<td>=<td>7.4.2
     * <tr><th>11<td>=<td>7.5.0
     * <tr><th>12<td>=<td>7.5.1
     * <tr><th>13<td>=<td>7.9.0
     * <tr><th>14<td>=<td>7.10.0
     * <tr><th>15<td>=<td>7.11.0
     * <tr><th>16<td>=<td>8.1.0
     * <tr><th>17<td>=<td>8.2.0
     * </table>
     */
    private static final int RA_MASTER_API_VERSION = 17;

    /**
     * Cached value of an active CA, so we don't have to list through all CAs every time as this is a critical path executed every time
     */
    private int activeCaIdCache = -1;

    @Override
    public boolean isBackendAvailable() {
        if (activeCaIdCache != -1) {
            CAInfo activeCa = caSession.getCAInfoInternal(activeCaIdCache);
            if (activeCa != null) {
                if (activeCa.getStatus() == CAConstants.CA_ACTIVE) {
                    return true;
                }
            } else {
                activeCaIdCache = -1;
                log.debug("Fail to get info for cached CA with ID " + activeCaIdCache);
            }
        }

        // If the cached activeCaIdCache was not active, or didn't exist, we move on to check all in the list
        for (int caId : caSession.getAllCaIds()) {
            if (caSession.getCAInfoInternal(caId).getStatus() == CAConstants.CA_ACTIVE) {
                activeCaIdCache = caId; // Remember this value for the next time
                return true;
            }
        }
        return false;
    }

    @Override
    public int getApiVersion() {
        return RA_MASTER_API_VERSION;
    }

    @Override
    public boolean isAuthorizedNoLogging(AuthenticationToken authenticationToken, String... resources) {
        return authorizationSession.isAuthorizedNoLogging(authenticationToken, resources);
    }

    @Override
    public boolean isAuthorizedNoLoggingWithoutNeedingActiveLocalCA(AuthenticationToken authenticationToken, String... resources) {
        return authorizationSession.isAuthorizedNoLogging(authenticationToken, resources);
    }

    @Override
    public RaAuthorizationResult getAuthorization(AuthenticationToken authenticationToken) throws AuthenticationFailedException {
        final HashMap<String, Boolean> accessRules = authorizationSession.getAccessAvailableToAuthenticationToken(authenticationToken);
        final int updateNumber = accessTreeUpdateSession.getAccessTreeUpdateNumber();
        return new RaAuthorizationResult(accessRules, updateNumber);
    }

    @Override
    @Deprecated
    public AccessSet getUserAccessSet(final AuthenticationToken authenticationToken) throws AuthenticationFailedException {
        return authorizationSystemSession.getAccessSetForAuthToken(authenticationToken);
    }

    @Override
    @Deprecated
    public List<AccessSet> getUserAccessSets(final List<AuthenticationToken> authenticationTokens) {
        final List<AccessSet> ret = new ArrayList<>();
        for (final AuthenticationToken authenticationToken : authenticationTokens) {
            try {
                ret.add(authorizationSystemSession.getAccessSetForAuthToken(authenticationToken));
            } catch (AuthenticationFailedException e) {
                // Always add, even if null. Otherwise the caller won't be able to determine which AccessSet belongs to which AuthenticationToken
                ret.add(null);
            }
        }
        return ret;
    }

    @Override
    public List<CAInfo> getAuthorizedCas(AuthenticationToken authenticationToken) {
        return caSession.getAuthorizedCaInfos(authenticationToken);
    }

    private LinkedHashMap<Integer, RaStyleInfo> getAllCustomRaCss() {
        GlobalCustomCssConfiguration globalCustomCssConfiguration = (GlobalCustomCssConfiguration) globalConfigurationSession.getCachedConfiguration(GlobalCustomCssConfiguration.CSS_CONFIGURATION_ID);
        // Returns an empty map if no CSS was found
        return globalCustomCssConfiguration.getRaStyleInfo();
    }

    @Override
    public LinkedHashMap<Integer, RaStyleInfo> getAllCustomRaStyles(AuthenticationToken authenticationToken) throws AuthorizationDeniedException {
        boolean authorizedToCssArchives = isAuthorizedNoLogging(authenticationToken,
                StandardRules.SYSTEMCONFIGURATION_VIEW.resource(), StandardRules.VIEWROLES.resource());
        if (!authorizedToCssArchives) {
            throw new AuthorizationDeniedException(authenticationToken + " is not authorized to CSS archives");
        }
        return getAllCustomRaCss();
    }

    @Override
    public List<RaStyleInfo> getAvailableCustomRaStyles(AuthenticationToken authenticationToken, int hashCodeOfCurrentList) {
        List<RaStyleInfo> associatedCss = new ArrayList<>();
        LinkedHashMap<Integer, RaStyleInfo> allCssInfos = getAllCustomRaCss();
        List<Role> isMemberOf = roleSession.getRolesAuthenticationTokenIsMemberOf(authenticationToken);
        for (Role role : isMemberOf) {
            RaStyleInfo cssToAdd = allCssInfos.get(role.getStyleId());
            if (cssToAdd != null) {
                associatedCss.add(allCssInfos.get(role.getStyleId()));
            }
        }
        if (associatedCss.hashCode() == hashCodeOfCurrentList) {
            return null;
        }
        return associatedCss;
    }

    @Override
    public List<Role> getAuthorizedRoles(AuthenticationToken authenticationToken) {
        return roleSession.getAuthorizedRoles(authenticationToken);
    }

    @Override
    public List<Role> getRolesAuthenticationTokenIsMemberOf(AuthenticationToken authenticationToken) {
        return roleSession.getRolesAuthenticationTokenIsMemberOf(authenticationToken);
    }

    @Override
    public Role getRole(final AuthenticationToken authenticationToken, final int roleId) throws AuthorizationDeniedException {
        return roleSession.getRole(authenticationToken, roleId);
    }

    @Override
    public List<String> getAuthorizedRoleNamespaces(final AuthenticationToken authenticationToken, final int roleId) {
        // Skip roles that come from other peers if roleId is set
        try {
            if (roleId != Role.ROLE_ID_UNASSIGNED && getRole(authenticationToken, roleId) == null) {
                if (log.isDebugEnabled()) {
                    log.debug("Requested role with ID " + roleId + " does not exist on this system, returning empty list of namespaces");
                }
                return new ArrayList<>();
            }
        } catch (AuthorizationDeniedException e) {
            // Should usually not happen
            if (log.isDebugEnabled()) {
                log.debug("Client " + authenticationToken + "was denied authorization to role with ID " + roleId + ", returning empty list of namespaces");
            }
            return new ArrayList<>();
        }
        return roleSession.getAuthorizedNamespaces(authenticationToken);
    }

    @Override
    public Map<String, RaRoleMemberTokenTypeInfo> getAvailableRoleMemberTokenTypes(final AuthenticationToken authenticationToken) {
        final Map<String, RaRoleMemberTokenTypeInfo> result = new HashMap<>();
        for (final String tokenType : AccessMatchValueReverseLookupRegistry.INSTANCE.getAllTokenTypes()) {
            // Disallow access to Public Access and CLI token types on the RA, as well as non-user-configurable token types such as AlwaysAllowLocal
            if (!AccessMatchValueReverseLookupRegistry.INSTANCE.getMetaData(tokenType).isUserConfigurable() ||
                    PublicAccessAuthenticationTokenMetaData.TOKEN_TYPE.equals(tokenType) ||
                    CliAuthenticationTokenMetaData.TOKEN_TYPE.equals(tokenType)) {
                continue;
            }

            final Map<String, Integer> stringToNumberMap = new HashMap<>();
            for (final Entry<String, AccessMatchValue> entry : AccessMatchValueReverseLookupRegistry.INSTANCE.getNameLookupRegistryForTokenType(tokenType).entrySet()) {
                stringToNumberMap.put(entry.getKey(), entry.getValue().getNumericValue());
            }
            final AccessMatchValue defaultValue = AccessMatchValueReverseLookupRegistry.INSTANCE.getDefaultValueForTokenType(tokenType);
            final boolean hasMatchTypes = !defaultValue.getAvailableAccessMatchTypes().isEmpty();

            result.put(tokenType, new RaRoleMemberTokenTypeInfo(stringToNumberMap, defaultValue.name(), defaultValue.isIssuedByCa(),
                    defaultValue.isIssuedByOauthProvider(), hasMatchTypes, hasMatchTypes
                    ? defaultValue.getAvailableAccessMatchTypes().get(0).getNumericValue()
                    : 0));

        }
        return result;
    }

    @Override
    public Role saveRole(final AuthenticationToken authenticationToken, final Role role) throws AuthorizationDeniedException, RoleExistsException {
        if (role.getRoleId() != Role.ROLE_ID_UNASSIGNED) {
            // Updating a role
            Role oldRole = roleSession.getRole(authenticationToken, role.getRoleId());
            if (oldRole == null) {
                if (log.isDebugEnabled()) {
                    log.debug("Role with ID " + role.getRoleId() + " does not exist on this system, and will not be updated here. The role name to save was '" + role.getRoleNameFull() + "'");
                }
                return null; // not present on this system
            }
        }
        if (log.isDebugEnabled()) {
            log.debug("Persisting a role with ID " + role.getRoleId() + " and name '" + role.getRoleNameFull() + "'");
        }
        return roleSession.persistRole(authenticationToken, role);
    }

    @Override
    public boolean deleteRole(AuthenticationToken authenticationToken, int roleId) throws AuthorizationDeniedException {
        if (log.isDebugEnabled()) {
            log.debug("Deleting role with ID " + roleId);
        }
        return roleSession.deleteRoleIdempotent(authenticationToken, roleId);
    }

    @Override
    public RoleMember getRoleMember(final AuthenticationToken authenticationToken, final int roleMemberId) throws AuthorizationDeniedException {
        return roleMemberSession.getRoleMember(authenticationToken, roleMemberId);
    }

    @Override
    public RoleMember saveRoleMember(final AuthenticationToken authenticationToken, final RoleMember roleMember) throws AuthorizationDeniedException {
        if (log.isDebugEnabled()) {
            log.debug("Persisting a role member with ID " + roleMember.getRoleId() + " and match value '" + roleMember.getTokenMatchValue() + "'");
        }
        return roleMemberSession.persist(authenticationToken, roleMember);
    }

    @Override
    public boolean deleteRoleMember(AuthenticationToken authenticationToken, int roleId, int roleMemberId) throws AuthorizationDeniedException {
        if (log.isDebugEnabled()) {
            log.debug("Removing role member with ID " + roleMemberId + " from the role with ID " + roleId);
        }
        final RoleMember roleMember = roleMemberSession.getRoleMember(authenticationToken, roleMemberId);
        if (roleMember == null) {
            if (log.isDebugEnabled()) {
                log.debug("Can't delete role member with ID " + roleMemberId + " because it does not exist.");
            }
            log.info("Client " + authenticationToken + " failed to delete role member with ID " + roleMemberId + " because it does not exist.");
            return false;
        }
        // Sanity check that there's no ID collision
        if (roleMember.getRoleId() != roleId) {
            if (log.isDebugEnabled()) {
                log.debug("Role member has an unexpected Role ID " + roleMemberId + ". Role ID " + roleId);
            }
            return false;
        }
        return roleMemberSession.remove(authenticationToken, roleMemberId);
    }


    private ApprovalDataVO getApprovalDataNoAuth(final int id) {
        final org.ejbca.util.query.Query query = new org.ejbca.util.query.Query(org.ejbca.util.query.Query.TYPE_APPROVALQUERY);
        query.add(ApprovalMatch.MATCH_WITH_UNIQUEID, BasicMatch.MATCH_TYPE_EQUALS, Integer.toString(id));

        final List<ApprovalDataVO> approvals;
        try {
            approvals = approvalSession.query(query, 0, 100, "", ""); // authorization checks are performed afterwards
        } catch (IllegalQueryException e) {
            throw new IllegalStateException("Query for approval request failed: " + e.getMessage(), e);
        }

        if (approvals.isEmpty()) {
            return null;
        }
        return approvals.iterator().next();
    }

    /**
     * @param approvalId Calculated hash of the request (this somewhat confusing name is re-used from the ApprovalRequest class)
     * @return ApprovalDataVO or null if not found
     */
    private ApprovalDataVO getApprovalDataByRequestHash(final int approvalId) {
        final List<ApprovalDataVO> approvalDataVOs = approvalSession.findApprovalDataVO(approvalId);
        return approvalDataVOs.isEmpty() ? null : approvalDataVOs.get(0);
    }

    /**
     * Gets the complete text representation of a request (unlike ApprovalRequest.getNewRequestDataAsText which doesn't do any database queries)
     */
    private List<ApprovalDataText> getRequestDataAsText(final AuthenticationToken authenticationToken, final ApprovalDataVO approval) {
        final ApprovalRequest approvalRequest = approval.getApprovalRequest();
        if (approvalRequest instanceof EditEndEntityApprovalRequest) {
            return ((EditEndEntityApprovalRequest) approvalRequest).getNewRequestDataAsText(caSession, endEntityProfileSession, certificateProfileSession);
        } else if (approvalRequest instanceof AddEndEntityApprovalRequest) {
            return ((AddEndEntityApprovalRequest) approvalRequest).getNewRequestDataAsText(caSession, endEntityProfileSession, certificateProfileSession);
        } else {
            return approvalRequest.getNewRequestDataAsText(authenticationToken);
        }
    }

    private RaEditableRequestData getRequestEditableData(final ApprovalDataVO approvalDataVO) {
        final ApprovalRequest approvalRequest = approvalDataVO.getApprovalRequest();
        final RaEditableRequestData editableData = new RaEditableRequestData();
        EndEntityInformation userData = null;
        if (approvalRequest instanceof EditEndEntityApprovalRequest) {
            final EditEndEntityApprovalRequest req = (EditEndEntityApprovalRequest) approvalRequest;
            userData = req.getNewEndEntityInformation();
        } else if (approvalRequest instanceof AddEndEntityApprovalRequest) {
            final AddEndEntityApprovalRequest req = (AddEndEntityApprovalRequest) approvalRequest;
            userData = req.getEndEntityInformation();
        }
        // TODO handle more types or approval requests? (ECA-5290)
        if (userData != null) {
            editableData.setUsername(userData.getUsername());
            editableData.setEmail(userData.getEmail());
            editableData.setSubjectDN(userData.getDN());
            editableData.setSubjectAltName(userData.getSubjectAltName());
            if (userData.getExtendedInformation() != null) {
                final ExtendedInformation ei = userData.getExtendedInformation();
                editableData.setSubjectDirAttrs(ei.getSubjectDirectoryAttributes());
            }
        }
        return editableData;
    }

    @Override
    public RaApprovalRequestInfo getApprovalRequest(final AuthenticationToken authenticationToken, final int id) {
        final ApprovalDataVO approvalDataVO = getApprovalDataNoAuth(id);
        if (approvalDataVO == null) {
            return null;
        }
        return getApprovalRequest(authenticationToken, approvalDataVO);
    }

    @Override
    public RaApprovalRequestInfo getApprovalRequestByRequestHash(final AuthenticationToken authenticationToken, final int approvalId) {
        final ApprovalDataVO approvalDataVO = getApprovalDataByRequestHash(approvalId);
        if (approvalDataVO == null) {
            return null;
        }
        return getApprovalRequest(authenticationToken, approvalDataVO);
    }

    private RaApprovalRequestInfo getApprovalRequest(final AuthenticationToken authenticationToken, final ApprovalDataVO approvalDataVO) {
        // By getting the CA we perform an implicit auth check
        String caName;
        if (approvalDataVO.getCAId() == ApprovalDataVO.ANY_CA) {
            caName = null;
        } else {
            try {
                final CAInfo cainfo = caSession.getCAInfo(authenticationToken, approvalDataVO.getCAId());
                if (cainfo != null) {
                    caName = cainfo.getName();
                } else {
                    if (log.isDebugEnabled()) {
                        log.debug("Approval request " + approvalDataVO.getId() + " references CA ID " + approvalDataVO.getCAId() + " which doesn't exist");
                    }
                    caName = "Missing CA ID " + approvalDataVO.getCAId();
                }
            } catch (AuthorizationDeniedException e) {
                if (log.isDebugEnabled()) {
                    log.debug("Administrator " + authenticationToken + " was denied access to CA " + approvalDataVO.getCAId()
                            + ". Returning null instead of the approval with ID " + approvalDataVO.getId());
                }
                return null;
            }
        }

        final ApprovalRequest approvalRequest = approvalDataVO.getApprovalRequest();
        final String endEntityProfileName = endEntityProfileSession.getEndEntityProfileName(approvalDataVO.getEndEntityProfileId());
        final EndEntityProfile endEntityProfile = endEntityProfileSession.getEndEntityProfile(approvalDataVO.getEndEntityProfileId());
        final String certificateProfileName;
        if (approvalRequest instanceof AddEndEntityApprovalRequest) {
            certificateProfileName = certificateProfileSession.getCertificateProfileName(((AddEndEntityApprovalRequest) approvalRequest).getEndEntityInformation().getCertificateProfileId());
        } else if (approvalRequest instanceof EditEndEntityApprovalRequest) {
            certificateProfileName = certificateProfileSession.getCertificateProfileName(((EditEndEntityApprovalRequest) approvalRequest).getNewEndEntityInformation().getCertificateProfileId());
        } else {
            certificateProfileName = null;
        }

        // Get request data as text
        final List<ApprovalDataText> requestData = getRequestDataAsText(authenticationToken, approvalDataVO);

        // Editable data
        final RaEditableRequestData editableData = getRequestEditableData(approvalDataVO);
        final List<Role> rolesTokenIsMemberOf = roleSession.getRolesAuthenticationTokenIsMemberOf(authenticationToken);
        return new RaApprovalRequestInfo(authenticationToken, caName, endEntityProfileName, endEntityProfile, certificateProfileName, approvalDataVO,
                requestData, editableData, rolesTokenIsMemberOf);
    }

    @Override
    public RaApprovalRequestInfo editApprovalRequest(final AuthenticationToken authenticationToken, final RaApprovalEditRequest edit) throws AuthorizationDeniedException {
        final int id = edit.getId();
        if (log.isDebugEnabled()) {
            log.debug("Editing approval request " + id + ". Administrator: " + authenticationToken);
        }
        final ApprovalDataVO approvalDataVO = getApprovalDataNoAuth(id);
        if (approvalDataVO == null) {
            if (log.isDebugEnabled()) {
                log.debug("Approval Request with ID " + id + " not found in editApprovalRequest");
            }
            // This method may be called on multiple nodes (e.g. both locally on RA, and on multiple CAs),
            // so we must not throw any exceptions on the nodes where the request does not exist.
            return null;
        } else if (getApprovalRequest(authenticationToken, approvalDataVO) == null) { // Authorization check
            if (log.isDebugEnabled()) {
                log.debug("Authorization denied to approval request with ID " + id + " for administrator '" + authenticationToken + "'");
            }
            throw new AuthorizationDeniedException(authenticationToken + " is not authorized to the Request with ID " + id + " at this point");
        }

        if (approvalDataVO.getStatus() != ApprovalDataVO.STATUS_WAITINGFORAPPROVAL) {
            throw new IllegalStateException("Was not in waiting for approval state");
        }

        if (!approvalDataVO.getApprovals().isEmpty()) {
            throw new IllegalStateException("Can't edit a request that has one or more approvals");
        }

        final ApprovalRequest approvalRequest = approvalDataVO.getApprovalRequest();
        final RaEditableRequestData editData = edit.getEditableData();

        // Can only edit approvals that we have requested, or that we are authorized to approve (ECA-5408)
        final AuthenticationToken requestAdmin = approvalRequest.getRequestAdmin();
        final boolean requestedByMe = requestAdmin != null && requestAdmin.equals(authenticationToken);
        if (requestedByMe) {
            if (log.isDebugEnabled()) {
                log.debug("Request (ID " + id + ") was created by this administrator, so authorization is granted. Editing administrator: '" + authenticationToken + "'");
            }
        } else {
            if (log.isDebugEnabled()) {
                log.debug("Will perform approval authorization check, because request (ID " + id + ") was create by another administrator '" + requestAdmin + "'. Editing administrator: '" + authenticationToken + "'");
            }
            approvalExecutionSession.assertAuthorizedToApprove(authenticationToken, approvalDataVO);
        }

        if (approvalRequest instanceof AddEndEntityApprovalRequest) {
            // Quick check for obviously illegal values
            if (StringUtils.isEmpty(editData.getUsername()) || StringUtils.isEmpty(editData.getSubjectDN())) {
                throw new IllegalArgumentException("Attempted to set Username or Subject DN to an empty value");
            }

            final AddEndEntityApprovalRequest addReq = (AddEndEntityApprovalRequest) approvalRequest;
            final EndEntityInformation userData = addReq.getEndEntityInformation();
            userData.setUsername(editData.getUsername());
            userData.setEmail(editData.getEmail());
            userData.setDN(editData.getSubjectDN());
            userData.setSubjectAltName(editData.getSubjectAltName());
            if (userData.getExtendedInformation() == null && editData.getSubjectDirAttrs() != null) {
                userData.setExtendedInformation(new ExtendedInformation());
            }
            final ExtendedInformation ei = userData.getExtendedInformation();
            ei.setSubjectDirectoryAttributes(editData.getSubjectDirAttrs());
        } else {
            // TODO implement more types of requests? (ECA-5290)
            if (log.isDebugEnabled()) {
                log.debug("Tried to edit approval request with ID " + id + " which is of an unsupported type: " + approvalRequest.getClass().getName());
            }
            throw new IllegalStateException("Editing of this type of request is not implemented: " + approvalRequest.getClass().getName());
        }

        try {
            approvalSession.editApprovalRequest(authenticationToken, id, approvalRequest);
        } catch (ApprovalException e) {
            // Shouldn't happen
            throw new IllegalStateException(e);
        }

        final int newCalculatedHash = approvalRequest.generateApprovalId();
        final Collection<ApprovalDataVO> newApprovalDataVOs = approvalSession.findApprovalDataVO(newCalculatedHash);
        if (newApprovalDataVOs.isEmpty()) {
            throw new IllegalStateException("Approval with calculated hash (approvalId) " + newCalculatedHash + " could not be found");
        }
        return getApprovalRequest(authenticationToken, newApprovalDataVOs.iterator().next());
    }

    @Override
    public void extendApprovalRequest(final AuthenticationToken authenticationToken, final int id, final long extendForMillis) throws AuthorizationDeniedException {
        final ApprovalDataVO approvalDataVO = getApprovalDataNoAuth(id);
        if (approvalDataVO == null) {
            if (log.isDebugEnabled()) {
                log.debug("Approval request with ID " + id + " does not exist on this node.");
            }
            return;
        }

        if (getApprovalRequest(authenticationToken, approvalDataVO) == null) { // Check read authorization (includes authorization to referenced CAs)
            if (log.isDebugEnabled()) {
                log.debug("Authorization denied to approval request ID " + id + " for " + authenticationToken);
            }
            throw new AuthorizationDeniedException(authenticationToken + " is not authorized to the Request with ID " + id + " at this point");
        }

        // Check specifically for approval authorization
        approvalExecutionSession.assertAuthorizedToApprove(authenticationToken, approvalDataVO);

        approvalSession.extendApprovalRequestNoAuth(authenticationToken, id, extendForMillis);
    }

    @Override
    public boolean addRequestResponse(final AuthenticationToken authenticationToken, final RaApprovalResponseRequest requestResponse)
            throws AuthorizationDeniedException, ApprovalException, ApprovalRequestExpiredException, ApprovalRequestExecutionException,
            AdminAlreadyApprovedRequestException, SelfApprovalException, AuthenticationFailedException, EndEntityExistsException {
        final ApprovalDataVO approvalDataVO = getApprovalDataNoAuth(requestResponse.getId());
        if (approvalDataVO == null) {
            // Return false so the next master api backend can see if it can handle the approval
            return false;
        } else if (getApprovalRequest(authenticationToken, approvalDataVO) == null) { // Check read authorization (includes authorization to referenced CAs)
            if (log.isDebugEnabled()) {
                log.debug("Authorization denied to approval request ID " + requestResponse.getId() + " for " + authenticationToken);
            }
            throw new AuthorizationDeniedException(authenticationToken + " is not authorized to the Request with ID " + requestResponse.getId() + " at this point");
        }

        // Check specifically for approval authorization
        approvalExecutionSession.assertAuthorizedToApprove(authenticationToken, approvalDataVO);

        // Save the update request (needed if there are properties, e.g. checkboxes etc. in the partitions)
        approvalSession.updateApprovalRequest(approvalDataVO.getId(), requestResponse.getApprovalRequest());

        // Add the approval
        final Approval approval = new Approval(requestResponse.getComment(), requestResponse.getStepIdentifier(), requestResponse.getPartitionIdentifier());
        switch (requestResponse.getAction()) {
            case APPROVE:
                approvalExecutionSession.approve(authenticationToken, approvalDataVO.getApprovalId(), approval);
                return true;
            case REJECT:
                approvalExecutionSession.reject(authenticationToken, approvalDataVO.getApprovalId(), approval);
                return true;
            case SAVE:
                // All work is already done above
                return true;
            default:
                throw new IllegalStateException("Invalid action");
        }
    }

    @Override
    public RaRequestsSearchResponse searchForApprovalRequests(final AuthenticationToken authenticationToken, final RaRequestsSearchRequest request) {
        final RaRequestsSearchResponse response = new RaRequestsSearchResponse();
        final List<CAInfo> authorizedCas = getAuthorizedCas(authenticationToken);
        if (authorizedCas.size() == 0) {
            return response; // not authorized to any CAs. return empty response
        }
        final Map<Integer, String> caIdToNameMap = new HashMap<>();
        for (final CAInfo cainfo : authorizedCas) {
            caIdToNameMap.put(cainfo.getCAId(), cainfo.getName());
        }

        if (!request.isSearchingWaitingForMe() && !request.isSearchingPending() && !request.isSearchingHistorical() && !request.isSearchingExpired()) {
            return response; // not searching for anything. return empty response
        }

        final List<ApprovalDataVO> approvals;
        try {
            String endEntityProfileAuthorizationString = getEndEntityProfileAuthorizationString(authenticationToken);
            RAAuthorization raAuthorization = new RAAuthorization(authenticationToken, globalConfigurationSession,
                    authorizationSession, caSession, endEntityProfileSession);
            approvals = approvalSession.queryByStatus(request.isSearchingWaitingForMe() || request.isSearchingPending(), request.isSearchingHistorical(),
                    request.isSearchingExpired(), request.getStartDate(), request.getEndDate(), request.getExpiresBefore(), request.getCustomSearchSubjectDn(), request.getCustomSearchEmail(), 0, 100, raAuthorization.getCAAuthorizationString(), endEntityProfileAuthorizationString);
        } catch (AuthorizationDeniedException e) {
            // Not currently ever thrown by query()
            throw new IllegalStateException(e);
        }
        final Date now = new Date();

        if (log.isDebugEnabled()) {
            log.debug("Got " + approvals.size() + " approvals from Master API");
        }

        if (approvals.size() >= 100) {
            response.setMightHaveMoreResults(true);
        }

        final List<Role> rolesTokenIsMemberOf = getRolesAuthenticationTokenIsMemberOf(authenticationToken);
        for (final ApprovalDataVO approvalDataVO : approvals) {
            final List<ApprovalDataText> requestDataLite = approvalDataVO.getApprovalRequest().getNewRequestDataAsText(authenticationToken); // this method isn't guaranteed to return the full information
            final RaEditableRequestData editableData = getRequestEditableData(approvalDataVO);
            // We don't pass the end entity profile or certificate profile details for each approval request, when searching.
            // That information is only needed when viewing the details or editing a request.
            final RaApprovalRequestInfo ari = new RaApprovalRequestInfo(authenticationToken, caIdToNameMap.get(approvalDataVO.getCAId()), null, null, null,
                    approvalDataVO, requestDataLite, editableData, rolesTokenIsMemberOf);

            // Check if this approval should be included in the search results
            boolean include;
            if (request.getIncludeOtherAdmins()) {
                include = (request.isSearchingWaitingForMe() && ari.isWaitingForFirstApproval(now)) ||
                        (request.isSearchingPending() && ari.isInProgress(now)) ||
                        (request.isSearchingHistorical() && ari.isProcessed()) ||
                        (request.isSearchingExpired() && ari.isExpired(now));
            } else {
                include = (request.isSearchingWaitingForMe() && ari.isWaitingForMe(rolesTokenIsMemberOf)) ||
                        (request.isSearchingPending() && ari.isPending(rolesTokenIsMemberOf)) ||
                        (request.isSearchingHistorical() && ari.isProcessed()) ||
                        (request.isSearchingExpired() && ari.isExpired(now));
            }

            if (include) {
                response.getApprovalRequests().add(ari);
            }
        }
        if (log.isDebugEnabled()) {
            log.debug("Returning " + response.getApprovalRequests().size() + " approvals from search");
        }
        return response;
    }

    // TODO this method is copied from RAAuthorization because we couldn't use ComplexAccessControlSession.
    // We should find a way to use ComplexAccessControlSession here instead
    private String getEndEntityProfileAuthorizationString(AuthenticationToken authenticationToken) throws AuthorizationDeniedException {
        // i.e approvals with EEP ApprovalDataVO.ANY_ENDENTITYPROFILE
        boolean authorizedToApproveCAActions = authorizationSession.isAuthorizedNoLogging(authenticationToken, AccessRulesConstants.REGULAR_APPROVECAACTION);
        // i.e approvals with EEP not ApprovalDataVO.ANY_ENDENTITYPROFILE
        boolean authorizedToApproveRAActions = authorizationSession.isAuthorizedNoLogging(authenticationToken, AccessRulesConstants.REGULAR_APPROVEENDENTITY);
        boolean authorizedToAudit = authorizationSession.isAuthorizedNoLogging(authenticationToken, AuditLogRules.VIEW.resource());
        boolean authorizedToViewApprovals = authorizationSession.isAuthorizedNoLogging(authenticationToken, AccessRulesConstants.REGULAR_VIEWAPPROVALS);
        if (!authorizedToApproveCAActions && !authorizedToApproveRAActions && !authorizedToAudit && !authorizedToViewApprovals) {
            throw new AuthorizationDeniedException(authenticationToken + " not authorized to query for approvals: ApproveCA, ApproveRA, Audit, ViewApprovals all false");
        }

        String endEntityAuth = null;
        GlobalConfiguration globalconfiguration = (GlobalConfiguration) globalConfigurationSession.getCachedConfiguration(GlobalConfiguration.GLOBAL_CONFIGURATION_ID);
        if (globalconfiguration.getEnableEndEntityProfileLimitations()) {
            endEntityAuth = getAuthorizedEndEntityProfileIdsString(authenticationToken);
            if (authorizedToApproveCAActions && authorizedToApproveRAActions) {
                endEntityAuth = getAuthorizedEndEntityProfileIdsString(authenticationToken);
                if (endEntityAuth != null) {
                    endEntityAuth = "(" + getAuthorizedEndEntityProfileIdsString(authenticationToken) + " OR endEntityProfileId=" + ApprovalDataVO.ANY_ENDENTITYPROFILE + " ) ";
                }
            } else if (authorizedToApproveCAActions) {
                endEntityAuth = " endEntityProfileId=" + ApprovalDataVO.ANY_ENDENTITYPROFILE;
            } else if (authorizedToApproveRAActions) {
                endEntityAuth = getAuthorizedEndEntityProfileIdsString(authenticationToken);
            }

        }
        return endEntityAuth == null ? null : endEntityAuth.trim();
    }

    // TODO this method is copied from RAAuthorization because we couldn't use ComplexAccessControlSession.
    // Previous name: getEndEntityProfileAuthorizationString
    // We should find a way to use ComplexAccessControlSession here instead
    private String getAuthorizedEndEntityProfileIdsString(AuthenticationToken authenticationToken) {
        StringBuilder authEndEntityProfileStringBuilder = null;
        Collection<Integer> profileIds = new ArrayList<>(endEntityProfileSession.getEndEntityProfileIdToNameMap().keySet());
        Collection<Integer> results = getAuthorizedEndEntityProfileIds(authenticationToken, profileIds);
        results.retainAll(this.endEntityProfileSession.getAuthorizedEndEntityProfileIds(authenticationToken, AccessRulesConstants.APPROVE_END_ENTITY));
        for (Integer resultId : results) {
            if (authEndEntityProfileStringBuilder == null) {
                authEndEntityProfileStringBuilder = new StringBuilder(" endEntityProfileId = " + resultId);
            } else {
                authEndEntityProfileStringBuilder.append(" OR endEntityProfileId = ").append(resultId);
            }
        }
        if (authEndEntityProfileStringBuilder != null) {
            authEndEntityProfileStringBuilder = new StringBuilder("( " + authEndEntityProfileStringBuilder + " )");
        }
        return authEndEntityProfileStringBuilder != null ? authEndEntityProfileStringBuilder.toString() : null;
    }

    // TODO this method is copied from ComplexAccessControlSession. We should find a way to use ComplexAccessControlSession here instead
    private Collection<Integer> getAuthorizedEndEntityProfileIds(
            AuthenticationToken authenticationToken, Collection<Integer> availableEndEntityProfileId) {
        ArrayList<Integer> returnValues = new ArrayList<>();
        for (final Integer profileId : availableEndEntityProfileId) {
            if (authorizationSession.isAuthorizedNoLogging(authenticationToken, AccessRulesConstants.ENDENTITYPROFILEPREFIX + profileId + AccessRulesConstants.VIEW_END_ENTITY)) {
                returnValues.add(profileId);
            } else {
                if (log.isDebugEnabled()) {
                    log.debug("Administrator " + authenticationToken + " is not authorized to end entity profile: " + profileId);
                }
            }
        }
        return returnValues;
    }

    private boolean isNotAuthorizedToCert(final AuthenticationToken authenticationToken, final CertificateDataWrapper cdw) {
        if (!caSession.authorizedToCANoLogging(authenticationToken, cdw.getCertificateData().getIssuerDN().hashCode())) {
            return true;
        }
        // Check EEP authorization (allow an highly privileged admin, e.g. superadmin, that can access all profiles to ignore this check
        // so certificates can still be accessed by this admin even after a EEP has been removed.
        // Also, if we have access to the EMPTY profile, then we allow access to certificates with zero/null profile IDs, so they can at least be revoked.
        final Collection<Integer> authorizedEepIds = new ArrayList<>(endEntityProfileSession.getAuthorizedEndEntityProfileIds(authenticationToken, AccessRulesConstants.VIEW_END_ENTITY));
        final boolean accessAnyEepAvailable = authorizedEepIds.containsAll(endEntityProfileSession.getEndEntityProfileIdToNameMap().keySet());
        if (authorizedEepIds.contains(EndEntityConstants.EMPTY_END_ENTITY_PROFILE)) {
            authorizedEepIds.add(EndEntityConstants.NO_END_ENTITY_PROFILE);
        }
        return !accessAnyEepAvailable && !authorizedEepIds.contains(cdw.getCertificateData().getEndEntityProfileIdOrZero());
    }

    @Override
    public CertificateDataWrapper searchForCertificate(final AuthenticationToken authenticationToken, final String fingerprint) {
        final CertificateDataWrapper cdw = certificateStoreSession.getCertificateData(fingerprint);
        if (cdw == null || isNotAuthorizedToCert(authenticationToken, cdw)) {
            return null;
        }
        return cdw;
    }

    @Override
    public List<CertificateWrapper> searchForCertificateChain(AuthenticationToken authenticationToken, String fingerprint) {
        final CertificateDataWrapper cdw = certificateStoreSession.getCertificateData(fingerprint);
        if (Objects.isNull(cdw) || isNotAuthorizedToCert(authenticationToken, cdw)) {
            return Collections.emptyList();
        }
        final List<CertificateWrapper> retval = new ArrayList<>();
        retval.add(cdw);
        appendCaChain(retval, cdw.getCertificate());
        return retval;
    }

    @Override
    public List<CertificateWrapper> searchForCertificateChainWithPreferredRoot(AuthenticationToken authenticationToken, String fingerprint, String rootSubjectDnHash) {
        final CertificateDataWrapper cdw = certificateStoreSession.getCertificateData(fingerprint);
        if (Objects.isNull(cdw) || isNotAuthorizedToCert(authenticationToken, cdw)) {
            return Collections.emptyList();
        }

        String issuerDn = CertTools.getIssuerDN(cdw.getCertificate());
        CAInfo internalCaInfo = caSession.getCAInfoInternal(issuerDn.hashCode());
        if (!(internalCaInfo instanceof X509CAInfo)) {
            return searchForCertificateChain(authenticationToken, fingerprint);
        }
        X509CAInfo caInfo = (X509CAInfo) internalCaInfo;
        PublicKey currentCaPublicKey = caInfo.getCertificateChain().get(0).getPublicKey();
        boolean signedByCurrentKey = true;
        try {
            cdw.getCertificate().verify(currentCaPublicKey);
        } catch (InvalidKeyException | CertificateException | NoSuchAlgorithmException | NoSuchProviderException |
                 SignatureException e) {
            log.debug("Certificate with fingerprint: " + fingerprint + " signed by old CA keys.");
            signedByCurrentKey = false;
        }
        List<CertificateWrapper> retval = new ArrayList<>();
        final List<String> alternateAliases = new ArrayList<>();

        if (caInfo.getAlternateCertificateChains() != null && !caInfo.getAlternateCertificateChains().isEmpty()) {
            for (String rootSubjectDn : caInfo.getAlternateCertificateChains().keySet()) {
                alternateAliases.add(CertTools.getFingerprintAsString(rootSubjectDn.trim().getBytes()));
            }
        }

        if (signedByCurrentKey) {
            if (StringUtils.isEmpty(rootSubjectDnHash) || alternateAliases.isEmpty()) {
                for (Certificate cert : caInfo.getCertificateChain()) {
                    retval.add(EJBTools.wrap(cert));
                }
            } else {
                boolean chainFound = false;
                outer:
                for (Entry<String, List<String>> entry : caInfo.getAlternateCertificateChains().entrySet()) {
                    String curRootSubjectDnHash = CertTools.getFingerprintAsString(entry.getKey().trim().getBytes());
                    if (rootSubjectDnHash.equalsIgnoreCase(curRootSubjectDnHash)) {
                        chainFound = true;
                        for (String fp : entry.getValue()) {
                            // cross CA certificates are always stored in local db in CA node where the certs were uploaded
                            CertificateDataWrapper caCertWrapper = certificateStoreSession.getCertificateData(fp);
                            if (CertTools.getNotAfter(caCertWrapper.getCertificate()).before(new Date())) {
                                break outer;
                            }
                            retval.add(EJBTools.wrap(caCertWrapper.getCertificate()));
                        }
                        break;
                    }
                }

                if (!chainFound) { // fallback to default, if not found or cross chain is expired
                    for (Certificate cert : caInfo.getCertificateChain()) {
                        retval.add(EJBTools.wrap(cert));
                    }
                }
            }

            // first one(leaf) is AcmeCertificateDataWrapper extending CertificateDataWrapper containing alternateAliases
            AcmeCertificateDataWrapper leafCert = new AcmeCertificateDataWrapper(cdw);
            leafCert.setAlternateChainAliases(alternateAliases);
            retval.add(0, leafCert);

        } else {
            // if old certificate i.e. CA rekeyed in meantime, alternate chains are not needed
            String defaultRootSubjectDnHash = CertTools.getFingerprintAsString(
                    CertTools.getIssuerDN(caInfo.getCertificateChain().get(caInfo.getCertificateChain().size() - 1)).getBytes());
            if (StringUtils.isEmpty(rootSubjectDnHash)) {
                rootSubjectDnHash = defaultRootSubjectDnHash;
            }
            retval = appendRetiredCaChain(cdw, rootSubjectDnHash, defaultRootSubjectDnHash);
            if (retval.isEmpty()) {
                return searchForCertificateChain(authenticationToken, fingerprint);
            }
        }
        return retval;
    }

    private List<CertificateWrapper> appendRetiredCaChain(
            CertificateWrapper endEntityCertificate, String rootSubjectDnHash, String defaultRootSubjectDnHash) {

        List<CertificateWrapper> defaultChain = new ArrayList<>();
        // leaf certificate has least validity -> shortest range
        Date notBefore = CertTools.getNotBefore(endEntityCertificate.getCertificate());
        Date notAfter = CertTools.getNotAfter(endEntityCertificate.getCertificate());

        List<List<CertificateWrapper>> certificateChains = new ArrayList<>();
        List<CertificateWrapper> leafCertificate = new ArrayList<>();
        leafCertificate.add(endEntityCertificate);
        certificateChains.add(leafCertificate);

        for (int level = 0; level < 10; level++) {
            int candidateCertChainsSize = certificateChains.size();
            for (int i = 0; i < candidateCertChainsSize; i++) {
                List<CertificateWrapper> curCertList = certificateChains.get(i);
                Certificate certificate = curCertList.get(curCertList.size() - 1).getCertificate();
                final String issuerDN = CertTools.getIssuerDN(certificate);

                final Collection<Certificate> caCerts = certificateStoreSession.findCertificatesBySubject(issuerDN);
                if (CollectionUtils.isEmpty(caCerts)) {
                    log.info("No certificate found for CA with subjectDN: " + issuerDN);
                    continue;
                }
                for (final Certificate cert : caCerts) {

                    if (CertTools.getNotBefore(cert).after(notBefore) ||
                            CertTools.getNotAfter(cert).before(notAfter)) {
                        continue;
                    }

                    try {
                        certificate.verify(cert.getPublicKey());
                    } catch (Exception e) {
                        continue;
                    }

                    if (CertTools.isSelfSigned(cert)) {
                        String curRootDnHash = CertTools.getFingerprintAsString(CertTools.getIssuerDN(cert).getBytes());
                        if (curRootDnHash.equalsIgnoreCase(rootSubjectDnHash)) {
                            curCertList.add(EJBTools.wrap(cert));
                            return curCertList;
                        } else if (curRootDnHash.equalsIgnoreCase(defaultRootSubjectDnHash)) {
                            // backup, if contemporary cross chain was absent
                            List<CertificateWrapper> appendedCertChain = new ArrayList<>();
                            appendedCertChain.addAll(curCertList);
                            appendedCertChain.add(EJBTools.wrap(cert));
                            defaultChain = appendedCertChain;
                        } else {
                            continue;
                        }
                    }

                    List<CertificateWrapper> appendedCertChain = new ArrayList<>();
                    appendedCertChain.addAll(curCertList);
                    appendedCertChain.add(EJBTools.wrap(cert));
                    certificateChains.add(appendedCertChain);
                }
            }
            for (int i = 0; i < candidateCertChainsSize; i++) {
                certificateChains.remove(0); // keep removing first one N times
            }
        }

        return defaultChain;
    }

    @Override
    public CertificateDataWrapper searchForCertificateByIssuerAndSerial(final AuthenticationToken authenticationToken, final String issuerDN, final String serNo) {
        final CertificateDataWrapper cdw = certificateStoreSession.getCertificateDataByIssuerAndSerno(issuerDN, new BigInteger(serNo, 16));
        if (cdw == null || isNotAuthorizedToCert(authenticationToken, cdw)) {
            return null;
        }
        return cdw;
    }

    @Override
    public RaCertificateSearchResponse searchForCertificates(AuthenticationToken authenticationToken, RaCertificateSearchRequest request) {
        final RaCertificateSearchResponseV2 responseV2 = searchForCertificatesV2(authenticationToken, new RaCertificateSearchRequestV2(request));
        final boolean mightHaveMoreResults = (responseV2.getCdws().size() == request.getMaxResults()
                || RaCertificateSearchResponseV2.Status.TIMEOUT.equals(responseV2.getStatus()));
        return new RaCertificateSearchResponse(responseV2, mightHaveMoreResults);
    }

    @SuppressWarnings("unchecked")
    @Override
    public RaCertificateSearchResponseV2 searchForCertificatesV2(AuthenticationToken authenticationToken, RaCertificateSearchRequestV2 request) {
        final RaCertificateSearchResponseV2 emptyResponse = new RaCertificateSearchResponseV2();
        final List<Integer> authorizedLocalCaIds = new ArrayList<>(caSession.getAuthorizedCaIds(authenticationToken));
        // Only search a subset of the requested CAs if requested
        if (!request.getCaIds().isEmpty()) {
            authorizedLocalCaIds.retainAll(request.getCaIds());
        }
        final List<String> issuerDns = new ArrayList<>();
        for (final int caId : authorizedLocalCaIds) {
            final CAInfo caInfo = caSession.getCAInfoInternal(caId);
            final String caInfoIssuerDn = caInfo != null ? StringTools.strip(caInfo.getSubjectDN()) : "";
            if (caInfoIssuerDn.startsWith(CAInfo.CITS_SUBJECTDN_PREFIX)) {
                continue; // skip CITS CAs
            }
            final String issuerDn = DnComponents.stringToBCDNString(caInfoIssuerDn);
            issuerDns.add(issuerDn);
        }
        if (issuerDns.isEmpty()) {
            // Empty response since there were no authorized CAs
            if (log.isDebugEnabled()) {
                log.debug("Client '" + authenticationToken + "' was not authorized to any of the requested CAs and the search request will be dropped.");
            }
            return emptyResponse;
        }
        // Check Certificate Profile authorization
        final List<Integer> authorizedCpIds = new ArrayList<>(certificateProfileSession.getAuthorizedCertificateProfileIds(authenticationToken, 0));
        final boolean accessAnyCpAvailable = authorizedCpIds.containsAll(certificateProfileSession.getCertificateProfileIdToNameMap().keySet());
        if (!request.getCpIds().isEmpty()) {
            authorizedCpIds.retainAll(request.getCpIds());
        }
        if (authorizedCpIds.isEmpty()) {
            // Empty response since there were no authorized Certificate Profiles
            if (log.isDebugEnabled()) {
                log.debug("Client '" + authenticationToken + "' was not authorized to any of the requested CPs and the search request will be dropped.");
            }
            return emptyResponse;
        }
        // Check End Entity Profile authorization
        final Collection<Integer> authorizedEepIds = new ArrayList<>(endEntityProfileSession.getAuthorizedEndEntityProfileIds(authenticationToken, AccessRulesConstants.VIEW_END_ENTITY));
        final boolean accessAnyEepAvailable = authorizedEepIds.containsAll(endEntityProfileSession.getEndEntityProfileIdToNameMap().keySet());
        if (!request.getEepIds().isEmpty()) {
            authorizedEepIds.retainAll(request.getEepIds());
        }
        if (authorizedEepIds.isEmpty()) {
            // Empty response since there were no authorized End Entity Profiles
            if (log.isDebugEnabled()) {
                log.debug("Client '" + authenticationToken + "' was not authorized to any of the requested EEPs and the search request will be dropped.");
            }
            return emptyResponse;
        }
        // If we have access to the EMPTY profile, then allow viewing certificates with zero/null profile IDs, so they can at least be revoked
        if (authorizedEepIds.contains(EndEntityConstants.EMPTY_END_ENTITY_PROFILE)) {
            authorizedEepIds.add(EndEntityConstants.NO_END_ENTITY_PROFILE);
            authorizedCpIds.add(CertificateProfileConstants.NO_CERTIFICATE_PROFILE);
        }

        // If the query looks like a serial number, try a fast serial number search first
        if (request.getMaxResults() != -1 && request.isSerialNumberSearch()) {
            final RaCertificateSearchRequestV2 sernoRequest = new RaCertificateSearchRequestV2(request);
            sernoRequest.resetToSerialNumberSearch();
            final RaCertificateSearchResponseV2 sernoResponse = performSearchForCertificates(authenticationToken, sernoRequest, issuerDns,
                    authorizedCpIds, accessAnyCpAvailable, authorizedEepIds, accessAnyEepAvailable);
            if (!sernoResponse.getCdws().isEmpty()) {
                return sernoResponse;
            }
        }
        return performSearchForCertificates(authenticationToken, request, issuerDns, authorizedCpIds, accessAnyCpAvailable, authorizedEepIds, accessAnyEepAvailable);
    }

    private RaCertificateSearchResponseV2 performSearchForCertificates(final AuthenticationToken authenticationToken, final RaCertificateSearchRequestV2 request,
                                                                       final List<String> issuerDns, final List<Integer> authorizedCpIds, final boolean accessAnyCpAvailable,
                                                                       final Collection<Integer> authorizedEepIds, final boolean accessAnyEepAvailable) {
        final RaCertificateSearchResponseV2 response = new RaCertificateSearchResponseV2();
        final boolean countOnly = request.getPageNumber() == -1;
        final Query query = createQuery(request, countOnly, issuerDns, authorizedCpIds, accessAnyCpAvailable, authorizedEepIds, accessAnyEepAvailable);
        int maxResults = -1;
        int offset = -1;
        if (!countOnly) {
            maxResults = Math.min(getGlobalCesecoreConfiguration().getMaximumQueryCount(), request.getMaxResults());
            offset = (request.getPageNumber() - 1) * maxResults;
            query.setMaxResults(maxResults);
            query.setFirstResult(offset);
        }

        /* Try to use the non-portable hint (depends on DB and JDBC driver) to specify how long in milliseconds the query may run. Possible behaviors:
         * - The hint is ignored
         * - A QueryTimeoutException is thrown
         * - A PersistenceException is thrown (and the transaction which don't have here is marked for roll-back)
         */
        final long queryTimeout = getGlobalCesecoreConfiguration().getMaximumQueryTimeout();
        if (queryTimeout > 0L) {
            query.setHint("javax.persistence.query.timeout", String.valueOf(queryTimeout));
        }
        try {
            if (countOnly) {
                final long count = (long) query.getSingleResult();
                response.setTotalCount(count);
                response.setStatus(RaCertificateSearchResponseV2.Status.SUCCESSFUL);
                if (log.isDebugEnabled()) {
                    log.debug("Certificate search count: " + count + ". queryTimeout=" + queryTimeout + "ms");
                }
            } else {
                final List<?> resultList = query.getResultList();
                for (final Object fingerprintRecord : resultList) {
                    final String fingerprint = ValueExtractor.extractStringValue(fingerprintRecord);
                    response.getCdws().add(certificateStoreSession.getCertificateData(fingerprint));
                }
                response.setStatus(RaCertificateSearchResponseV2.Status.SUCCESSFUL);
                if (log.isDebugEnabled()) {
                    log.debug("Certificate search query: page " + request.getPageNumber() + ", page size " + maxResults + ", count " + resultList.size() + " results. queryTimeout=" + queryTimeout + "ms");
                }
            }
        } catch (QueryTimeoutException e) {
            // Query.toString() does not return the SQL query executed just a java object hash. If Hibernate is being used we can get it using:
            // query.unwrap(org.hibernate.Query.class).getQueryString()
            // We don't have access to hibernate when building this class though, all querying should be moved to the ejbca-entity package.
            // See ECA-5341
            final Query q = e.getQuery();
            String queryString = null;
            if (q != null) {
                queryString = q.toString();
            }
//            try {
//                queryString = e.getQuery().unwrap(org.hibernate.Query.class).getQueryString();
//            } catch (PersistenceException pe) {
//                log.debug("Query.unwrap(org.hibernate.Query.class) is not supported by JPA provider");
//            }
            response.setStatus(RaCertificateSearchResponseV2.Status.TIMEOUT);
            log.info("Requested search query by " + authenticationToken + " took too long. Query was '" + queryString + "'. " + e.getMessage());
        } catch (PersistenceException e) {
            response.setStatus(RaCertificateSearchResponseV2.Status.ERROR);
            log.info("Requested search query by " + authenticationToken + " failed, possibly due to timeout. " + e.getMessage());
        }
        return response;
    }

    private Query createQuery(final RaCertificateSearchRequestV2 request,
                              final boolean countOnly,
                              final List<String> issuerDns,
                              final List<Integer> authorizedCpIds,
                              final boolean accessAnyCpAvailable,
                              final Collection<Integer> authorizedEepIds,
                              final boolean accessAnyEepAvailable) {
        final String subjectDnSearchString = request.getSubjectDnSearchString();
        final String subjectAnSearchString = request.getSubjectAnSearchString();
        final String usernameSearchString = request.getUsernameSearchString();
        final String externalAccountIdSearchString = request.getExternalAccountIdSearchString();
        final String serialNumberSearchStringFromDec = request.getSerialNumberSearchStringFromDec();
        final String serialNumberSearchStringFromHex = request.getSerialNumberSearchStringFromHex();
        final StringBuilder sb = new StringBuilder("SELECT ");
        if (countOnly) {
            sb.append("count(*)");
        } else {
            sb.append("a.fingerprint");
        }
        sb.append(" FROM CertificateData a");
        if (StringUtils.isNotEmpty(subjectDnSearchString) || StringUtils.isNotEmpty(subjectAnSearchString) || StringUtils.isNotEmpty(usernameSearchString) ||
                StringUtils.isNotEmpty(serialNumberSearchStringFromDec) || StringUtils.isNotEmpty(serialNumberSearchStringFromHex)
                || StringUtils.isNotEmpty(externalAccountIdSearchString)) {
            sb.append(" INNER JOIN (");
            boolean firstAppended = false;
            if (StringUtils.isNotEmpty(subjectDnSearchString)) {
                sb.append("SELECT fingerprint FROM CertificateData WHERE UPPER(subjectDN) LIKE :subjectDN");
                firstAppended = true;
            }
            if (StringUtils.isNotEmpty(subjectAnSearchString)) {
                if (firstAppended) {
                    sb.append(" UNION ");
                } else {
                    firstAppended = true;
                }
                sb.append("SELECT fingerprint FROM CertificateData WHERE subjectAltName LIKE :subjectAltName");
            }
            if (StringUtils.isNotEmpty(usernameSearchString)) {
                if (firstAppended) {
                    sb.append(" UNION ");
                } else {
                    firstAppended = true;
                }
                sb.append("SELECT fingerprint FROM CertificateData WHERE UPPER(username) LIKE :username");
            }
            if (StringUtils.isNotEmpty(serialNumberSearchStringFromDec)) {
                if (firstAppended) {
                    sb.append(" UNION ");
                } else {
                    firstAppended = true;
                }
                sb.append("SELECT fingerprint FROM CertificateData WHERE serialNumber LIKE :serialNumberDec");
            }
            if (StringUtils.isNotEmpty(serialNumberSearchStringFromHex)) {
                if (firstAppended) {
                    sb.append(" UNION ");
                } else {
                    firstAppended = true;
                }
                sb.append("SELECT fingerprint FROM CertificateData WHERE serialNumber LIKE :serialNumberHex");
            }
            if (StringUtils.isNotEmpty(externalAccountIdSearchString)) {
                if (firstAppended) {
                    sb.append(" UNION ");
                }
                sb.append("SELECT fingerprint FROM CertificateData WHERE UPPER(accountBindingId) LIKE :accountBindingId");
            }

            sb.append(") b ON a.fingerprint = b.fingerprint");
        }
        sb.append(" WHERE a.issuerDN IN (:issuerDN)");
        // NOTE: notBefore is not indexed.. we might want to disallow such search.
        if (request.isIssuedAfterUsed()) {
            sb.append(" AND (a.notBefore > :issuedAfter)");
        }
        if (request.isIssuedBeforeUsed()) {
            sb.append(" AND (a.notBefore < :issuedBefore)");
        }
        if (request.isExpiresAfterUsed()) {
            sb.append(" AND (a.expireDate > :expiresAfter)");
        }
        if (request.isExpiresBeforeUsed()) {
            sb.append(" AND (a.expireDate < :expiresBefore)");
        }
        // NOTE: revocationDate is not indexed.. we might want to disallow such search.
        if (request.isRevokedAfterUsed()) {
            sb.append(" AND (a.revocationDate > :revokedAfter)");
        }
        if (request.isRevokedBeforeUsed()) {
            sb.append(" AND (a.revocationDate < :revokedBefore)");
        }
        if (request.isUpdatedAfterUsed()) {
            sb.append(" AND (a.updateTime > :updatedAfter)");
        }
        if (request.isUpdatedBeforeUsed()) {
            sb.append(" AND (a.updateTime < :updatedBefore)");
        }
        if (!request.getStatuses().isEmpty()) {
            sb.append(" AND (a.status IN (:status))");
            if ((request.getStatuses().contains(CertificateConstants.CERT_REVOKED) || request.getStatuses().contains(CertificateConstants.CERT_ARCHIVED)) &&
                    !request.getRevocationReasons().isEmpty()) {
                sb.append(" AND (a.revocationReason IN (:revocationReason))");
            }
        }
        // Don't constrain results to certain certificate profiles if root access is available and "any" CP is requested
        if (!accessAnyCpAvailable || !request.getCpIds().isEmpty()) {
            sb.append(" AND (a.certificateProfileId IN (:certificateProfileId))");
        }
        // Don't constrain results to certain end entity profiles if root access is available and "any" EEP is requested
        if (!accessAnyEepAvailable || !request.getEepIds().isEmpty()) {
            sb.append(" AND (a.endEntityProfileId IN (:endEntityProfileId))");
        }

        String orderProperty = request.getOrderProperty();
        String orderOperation = request.getOrderOperation();
        if (!countOnly && StringUtils.isNotBlank(orderProperty) && StringUtils.isNotBlank(orderOperation)) {
            orderOperation = orderOperation.trim();
            if("ASC".equalsIgnoreCase(orderOperation) || "DESC".equalsIgnoreCase(orderOperation)) {
                orderProperty = mapOrderColumn(orderProperty);
                if (orderProperty != null) {
                    sb.append(" ORDER BY a.").append(orderProperty).append(" ").append(orderOperation);
                }
            } else {
                log.warn("Invalid order JPQL order operation '" + orderOperation + "'.");
            }
        }

        final Query query = entityManager.createNativeQuery(sb.toString());
        query.setParameter("issuerDN", issuerDns);
        if (!accessAnyCpAvailable || !request.getCpIds().isEmpty()) {
            query.setParameter("certificateProfileId", authorizedCpIds);
        }
        if (!accessAnyEepAvailable || !request.getEepIds().isEmpty()) {
            query.setParameter("endEntityProfileId", authorizedEepIds);
        }
        if (log.isDebugEnabled()) {
            log.debug(" issuerDN: " + Arrays.toString(issuerDns.toArray()));
            if (!accessAnyCpAvailable || !request.getCpIds().isEmpty()) {
                log.debug(" certificateProfileId: " + Arrays.toString(authorizedCpIds.toArray()));
            } else {
                log.debug(" certificateProfileId: Any (even deleted) profile(s) due to root access.");
            }
            if (!accessAnyEepAvailable || !request.getEepIds().isEmpty()) {
                log.debug(" endEntityProfileId: " + Arrays.toString(authorizedEepIds.toArray()));
            } else {
                log.debug(" endEntityProfileId: Any (even deleted) profile(s) due to root access.");
            }
        }
        if (StringUtils.isNotEmpty(subjectDnSearchString)) {
            if (request.isSubjectDnSearchExact()) {
                query.setParameter("subjectDN", subjectDnSearchString.toUpperCase());
            } else {
                query.setParameter("subjectDN", "%" + subjectDnSearchString.toUpperCase() + "%");
            }
        }
        if (StringUtils.isNotEmpty(subjectAnSearchString)) {
            if (request.isSubjectAnSearchExact()) {
                query.setParameter("subjectAltName", subjectAnSearchString);
            } else {
                query.setParameter("subjectAltName", "%" + subjectAnSearchString + "%");
            }
        }
        if (StringUtils.isNotEmpty(usernameSearchString)) {
            if (request.isUsernameSearchExact()) {
                query.setParameter("username", usernameSearchString.toUpperCase());
            } else {
                query.setParameter("username", "%" + usernameSearchString.toUpperCase() + "%");
            }
        }
        if (StringUtils.isNotEmpty(serialNumberSearchStringFromDec)) {
            query.setParameter("serialNumberDec", serialNumberSearchStringFromDec);
            if (log.isDebugEnabled()) {
                log.debug(" serialNumberDec: " + serialNumberSearchStringFromDec);
            }
        }
        if (StringUtils.isNotEmpty(serialNumberSearchStringFromHex)) {
            query.setParameter("serialNumberHex", serialNumberSearchStringFromHex);
            if (log.isDebugEnabled()) {
                log.debug(" serialNumberHex: " + serialNumberSearchStringFromHex);
            }
        }
        if (StringUtils.isNotEmpty(externalAccountIdSearchString)) {
            if (request.isExternalAccountIdSearchExact()) {
                query.setParameter("accountBindingId", externalAccountIdSearchString.toUpperCase());
            } else {
                query.setParameter("accountBindingId", "%" + externalAccountIdSearchString.toUpperCase() + "%");
            }
        }
        if (request.isIssuedAfterUsed()) {
            query.setParameter("issuedAfter", request.getIssuedAfter());
        }
        if (request.isIssuedBeforeUsed()) {
            query.setParameter("issuedBefore", request.getIssuedBefore());
        }
        if (request.isExpiresAfterUsed()) {
            query.setParameter("expiresAfter", request.getExpiresAfter());
        }
        if (request.isExpiresBeforeUsed()) {
            query.setParameter("expiresBefore", request.getExpiresBefore());
        }
        if (request.isRevokedAfterUsed()) {
            query.setParameter("revokedAfter", request.getRevokedAfter());
        }
        if (request.isRevokedBeforeUsed()) {
            query.setParameter("revokedBefore", request.getRevokedBefore());
        }
        if (request.isUpdatedAfterUsed()) {
            query.setParameter("updatedAfter", request.getUpdatedAfter());
        }
        if (request.isUpdatedBeforeUsed()) {
            query.setParameter("updatedBefore", request.getUpdatedBefore());
        }
        if (!request.getStatuses().isEmpty()) {
            query.setParameter("status", request.getStatuses());
            if ((request.getStatuses().contains(CertificateConstants.CERT_REVOKED) || request.getStatuses().contains(CertificateConstants.CERT_ARCHIVED)) &&
                    !request.getRevocationReasons().isEmpty()) {
                query.setParameter("revocationReason", request.getRevocationReasons());
            }
        }
        return query;
    }

    private final String mapOrderColumn(final String property) {
        if (property != null) {
            switch (property.trim()) {
                case "USERNAME":
                    return "username";
                case "ISSUER_DN":
                    return "issuerDN";
                case "SUBJECT_DN":
                    return "subjectDN";
                case "EXTERNAL_ACCOUNT_BINDING_ID":
                    return "accountBindingId";
                case "END_ENTITY_PROFILE":
                    return "endEntityProfileId";
                case "CERTIFICATE_PROFILE":
                    return "certificateProfileId";
                case "STATUS":
                    return "status";
                case "TAG":
                    return "tag";
                case "TYPE":
                    return "type";
                case "UPDATE_TIME":
                    return "updateTime";
                case "ISSUED_DATE":
                    return "notBefore";
                case "EXPIRE_DATE":
                    return "expireDate";
                case "REVOCATION_DATE":
                    return "revocationDate";
            }
        }
        log.warn("Invalid query order property '" + property + "'.");
        return null;
    }

    @Override
    public RaEndEntitySearchResponseV2 searchForEndEntitiesV2(AuthenticationToken authenticationToken,
                                                              RaEndEntitySearchRequestV2 raEndEntitySearchRequest) {

        RaEndEntitySearchPaginationSummary searchSummary = null;
        String queryCacheKey = authenticationToken.getUniqueId() + raEndEntitySearchRequest.toString();
        if (raEndEntitySearchRequest.getPageNumber() != 1) {
            if (raEndEntitySearchRequest.getSearchSummary().isOnlyUpdateCache()) {
                // update for next page request
                searchSummary = (RaEndEntitySearchPaginationSummary)
                        RaMasterApiQueryCache.INSTANCE.getCachedResult(queryCacheKey);
                searchSummary.incrementCurrentIdentifierIndex();
                searchSummary.setCurrentIdentifierSearchOffset(0);
                // later may be used to update other props too
                RaMasterApiQueryCache.INSTANCE.updateCache(queryCacheKey, searchSummary);
                return null;
            }
            searchSummary = (RaEndEntitySearchPaginationSummary)
                    RaMasterApiQueryCache.INSTANCE.getCachedResult(queryCacheKey);

            if (raEndEntitySearchRequest.getSearchSummary().getCurrentIdentifierIndex() != 0) {
                // update in same page
                searchSummary.setCurrentIdentifierIndex(
                        raEndEntitySearchRequest.getSearchSummary().getCurrentIdentifierIndex());
                searchSummary.setCurrentIdentifierSearchOffset(0);
            }

        } else {
            // search identifier index, page offset are all initialized to zero
            searchSummary = raEndEntitySearchRequest.getSearchSummary();
            RaMasterApiQueryCache.INSTANCE.updateCache(queryCacheKey, searchSummary);
        }

        searchSummary.setMaxResultsPerPage(Math.min(getGlobalCesecoreConfiguration().getMaximumQueryCount(), raEndEntitySearchRequest.getMaxResults()));
        RaEndEntitySearchResponse searchResponse =
                searchForEndEntities(authenticationToken, raEndEntitySearchRequest,
                        searchSummary.getCurrentIdentifierSearchOffset(),
                        raEndEntitySearchRequest.getSortOperation(),
                        raEndEntitySearchRequest.getAdditionalConstraint(),
                        searchSummary.getCurrentIdentifier());

        // update cache entry - page number, reference update
        searchSummary.setCurrentIdentifierSearchOffset(
                searchSummary.getCurrentIdentifierSearchOffset() + searchResponse.getEndEntities().size());
        searchSummary.incrementNextPageNumber();
        RaMasterApiQueryCache.INSTANCE.updateCache(queryCacheKey, searchSummary);

        return new RaEndEntitySearchResponseV2(searchResponse, searchSummary);
    }

    @Override
    public RaEndEntitySearchResponse searchForEndEntities(AuthenticationToken authenticationToken, RaEndEntitySearchRequest request) {
        return searchForEndEntities(authenticationToken, request, -1, "", "", -1);
    }

    @SuppressWarnings("unchecked")
    private RaEndEntitySearchResponse searchForEndEntities(
            AuthenticationToken authenticationToken, RaEndEntitySearchRequest request, int currentQueryOffset,
            String sortingOperation, String additionalConstraintQuery, int additionalConstraintParam) {
        final RaEndEntitySearchResponse response = new RaEndEntitySearchResponse();
        final List<Integer> authorizedLocalCaIds = new ArrayList<>(caSession.getAuthorizedCaIds(authenticationToken));
        // Only search a subset of the requested CAs if requested
        if (!request.getCaIds().isEmpty()) {
            authorizedLocalCaIds.retainAll(request.getCaIds());
        }
        if (authorizedLocalCaIds.isEmpty()) {
            // Empty response since there were no authorized CAs
            if (log.isDebugEnabled()) {
                log.debug("Client '" + authenticationToken + "' was not authorized to any of the requested CAs and the search request will be dropped.");
            }
            return response;
        }
        // Check Certificate Profile authorization
        final List<Integer> authorizedCpIds = new ArrayList<>(certificateProfileSession.getAuthorizedCertificateProfileIds(authenticationToken, 0));
        final boolean accessAnyCpAvailable = authorizedCpIds.containsAll(certificateProfileSession.getCertificateProfileIdToNameMap().keySet());
        if (!request.getCpIds().isEmpty()) {
            authorizedCpIds.retainAll(request.getCpIds());
        }
        if (authorizedCpIds.isEmpty()) {
            // Empty response since there were no authorized Certificate Profiles
            if (log.isDebugEnabled()) {
                log.debug("Client '" + authenticationToken + "' was not authorized to any of the requested CPs and the search request will be dropped.");
            }
            return response;
        }
        // Check End Entity Profile authorization
        final Collection<Integer> authorizedEepIds = new ArrayList<>(endEntityProfileSession.getAuthorizedEndEntityProfileIds(authenticationToken, AccessRulesConstants.VIEW_END_ENTITY));
        final boolean accessAnyEepAvailable = authorizedEepIds.containsAll(endEntityProfileSession.getEndEntityProfileIdToNameMap().keySet());
        if (!request.getEepIds().isEmpty()) {
            authorizedEepIds.retainAll(request.getEepIds());
        }
        if (authorizedEepIds.isEmpty()) {
            // Empty response since there were no authorized End Entity Profiles
            if (log.isDebugEnabled()) {
                log.debug("Client '" + authenticationToken + "' was not authorized to any of the requested EEPs and the search request will be dropped.");
            }
            return response;
        }
        final String subjectDnSearchString = request.getSubjectDnSearchString();
        final String subjectAnSearchString = request.getSubjectAnSearchString();
        final String usernameSearchString = request.getUsernameSearchString();
        final StringBuilder sb = new StringBuilder("SELECT a.username FROM UserData a WHERE (a.caId IN (:caId))");
        if (!subjectDnSearchString.isEmpty() || !subjectAnSearchString.isEmpty() || !usernameSearchString.isEmpty()) {
            sb.append(" AND (");
            boolean firstAppended = false;
            if (!subjectDnSearchString.isEmpty()) {
                sb.append("UPPER(a.subjectDN) LIKE :subjectDN");
                firstAppended = true;
            }
            if (!subjectAnSearchString.isEmpty()) {
                if (firstAppended) {
                    sb.append(" OR ");
                } else {
                    firstAppended = true;
                }
                sb.append("a.subjectAltName LIKE :subjectAltName");
            }
            if (!usernameSearchString.isEmpty()) {
                if (firstAppended) {
                    sb.append(" OR ");
                }
                sb.append("UPPER(a.username) LIKE :username");
            }
            sb.append(")");
        }

        if (request.isModifiedAfterUsed()) {
            sb.append(" AND (a.timeModified > :modifiedAfter)");
        }
        if (request.isModifiedBeforeUsed()) {
            sb.append(" AND (a.timeModified < :modifiedBefore)");
        }
        if (!request.getStatuses().isEmpty()) {
            sb.append(" AND (a.status IN (:status))");
        }
        // Don't constrain results to certain end entity profiles if root access is available and "any" CP is requested
        if (!accessAnyCpAvailable || !request.getCpIds().isEmpty()) {
            sb.append(" AND (a.certificateProfileId IN (:certificateProfileId))");
        }
        // Don't constrain results to certain end entity profiles if root access is available and "any" EEP is requested
        if (!accessAnyEepAvailable || !request.getEepIds().isEmpty()) {
            sb.append(" AND (a.endEntityProfileId IN (:endEntityProfileId))");
        }
        sb.append(additionalConstraintQuery);
        sb.append(sortingOperation);
        log.info("formed query: " + LogRedactionUtils.getRedactedMessage(sb.toString()));
        final Query query = entityManager.createQuery(sb.toString());
        query.setParameter("caId", authorizedLocalCaIds);
        if (!accessAnyCpAvailable || !request.getCpIds().isEmpty()) {
            query.setParameter("certificateProfileId", authorizedCpIds);
        }
        if (!accessAnyEepAvailable || !request.getEepIds().isEmpty()) {
            query.setParameter("endEntityProfileId", authorizedEepIds);
        }
        if (log.isDebugEnabled()) {
            log.debug(" CA IDs: " + Arrays.toString(authorizedLocalCaIds.toArray()));
            if (!accessAnyCpAvailable || !request.getCpIds().isEmpty()) {
                log.debug(" certificateProfileId: " + Arrays.toString(authorizedCpIds.toArray()));
            } else {
                log.debug(" certificateProfileId: Any (even deleted) profile(s) due to root access.");
            }
            if (!accessAnyEepAvailable || !request.getEepIds().isEmpty()) {
                log.debug(" endEntityProfileId: " + Arrays.toString(authorizedEepIds.toArray()));
            } else {
                log.debug(" endEntityProfileId: Any (even deleted) profile(s) due to root access.");
            }
        }
        if (!subjectDnSearchString.isEmpty()) {
            if (request.isSubjectDnSearchExact()) {
                query.setParameter("subjectDN", subjectDnSearchString.toUpperCase());
            } else {
                query.setParameter("subjectDN", "%" + subjectDnSearchString.toUpperCase() + "%");
            }
        }
        if (!subjectAnSearchString.isEmpty()) {
            if (request.isSubjectAnSearchExact()) {
                query.setParameter("subjectAltName", subjectAnSearchString);
            } else {
                query.setParameter("subjectAltName", "%" + subjectAnSearchString + "%");
            }
        }
        if (!usernameSearchString.isEmpty()) {
            if (request.isUsernameSearchExact()) {
                query.setParameter("username", usernameSearchString.toUpperCase());
            } else {
                query.setParameter("username", "%" + usernameSearchString.toUpperCase() + "%");
            }
        }
        if (request.isModifiedAfterUsed()) {
            query.setParameter("modifiedAfter", request.getModifiedAfter());
        }
        if (request.isModifiedBeforeUsed()) {
            query.setParameter("modifiedBefore", request.getModifiedBefore());
        }
        if (!request.getStatuses().isEmpty()) {
            query.setParameter("status", request.getStatuses());
        }
        if (StringUtils.isNotEmpty(additionalConstraintQuery)) {
            query.setParameter("sortconstraint", additionalConstraintParam);
        }
        final int maxResults = Math.min(getGlobalCesecoreConfiguration().getMaximumQueryCount(), request.getMaxResults());
        query.setMaxResults(maxResults);
        if (currentQueryOffset != -1) {
            // for v2 on multiple ca,cp,eep id in same page
            // maxResults is not updated for convenience
            query.setFirstResult(currentQueryOffset);
        } else {
            final int offset = maxResults * request.getPageNumber();
            query.setFirstResult(offset);
        }
        /* Try to use the non-portable hint (depends on DB and JDBC driver) to specify how long in milliseconds the query may run. Possible behaviors:
         * - The hint is ignored
         * - A QueryTimeoutException is thrown
         * - A PersistenceException is thrown (and the transaction which don't have here is marked for roll-back)
         */
        final long queryTimeout = getGlobalCesecoreConfiguration().getMaximumQueryTimeout();
        if (queryTimeout > 0L) {
            query.setHint("javax.persistence.query.timeout", String.valueOf(queryTimeout));
        }
        log.info("query:" + LogRedactionUtils.getRedactedMessage(query.toString()));
        final List<String> usernames;
        try {
            usernames = query.getResultList();
            for (final String username : usernames) {
                response.getEndEntities().add(endEntityAccessSession.findUser(username));
            }
            response.setMightHaveMoreResults(usernames.size() == maxResults);
            if (log.isDebugEnabled()) {
                log.debug("Certificate search query: " + LogRedactionUtils.getRedactedMessage(sb.toString()) + " LIMIT " + maxResults + " \u2192 "
                        + usernames.size() + " results. queryTimeout=" + queryTimeout + "ms");
            }
        } catch (QueryTimeoutException e) {
            log.info("Requested search query by " + authenticationToken + " took too long. Query was " +
                    LogRedactionUtils.getRedactedMessage(e.getQuery().toString()) + ". " + LogRedactionUtils.getRedactedMessage(e.getMessage()));
            response.setMightHaveMoreResults(true);
        } catch (PersistenceException e) {
            log.info("Requested search query by " + authenticationToken + " failed, possibly due to timeout. " +
                    LogRedactionUtils.getRedactedMessage(e.getMessage()));
            response.setMightHaveMoreResults(true);
        }
        return response;
    }

    @Override
    public RaRoleSearchResponse searchForRoles(AuthenticationToken authenticationToken, RaRoleSearchRequest request) {
        // TODO optimize this (ECA-5721), should filter with a database query
        final List<Role> authorizedRoles = getAuthorizedRoles(authenticationToken);
        final RaRoleSearchResponse searchResponse = new RaRoleSearchResponse();
        final String searchString = request.getGenericSearchString();
        for (final Role role : authorizedRoles) {
            if (searchString == null || StringUtils.containsIgnoreCase(role.getRoleName(), searchString) ||
                    (role.getNameSpace() != null && StringUtils.containsIgnoreCase(role.getNameSpace(), searchString))) {
                searchResponse.getRoles().add(role);
            }
        }
        return searchResponse;
    }

    @SuppressWarnings("unchecked")
    @Override
    public RaRoleMemberSearchResponse searchForRoleMembers(AuthenticationToken authenticationToken, RaRoleMemberSearchRequest request) {
        final RaRoleMemberSearchResponse response = new RaRoleMemberSearchResponse();

        final List<Integer> authorizedLocalCaIds = new ArrayList<>(caSession.getAuthorizedCaIds(authenticationToken));
        authorizedLocalCaIds.add(RoleMember.NO_ISSUER);
        // Only search a subset of the requested CAs if requested
        if (!request.getCaIds().isEmpty()) {
            authorizedLocalCaIds.retainAll(request.getCaIds());
        }

        // Dito for roles
        final List<Integer> authorizedLocalRoleIds = new ArrayList<>();
        for (final Role role : roleSession.getAuthorizedRoles(authenticationToken)) {
            final int roleId = role.getRoleId();
            if (request.getRoleIds().isEmpty() || request.getRoleIds().contains(roleId)) {
                authorizedLocalRoleIds.add(roleId);
            }
        }
        if (request.getRoleIds().contains(RoleMember.NO_ROLE)) {
            authorizedLocalRoleIds.add(RoleMember.NO_ROLE);
        }

        // Token types
        final List<String> authorizedLocalTokenTypes = new ArrayList<>(getAvailableRoleMemberTokenTypes(authenticationToken).keySet());
        if (!request.getTokenTypes().isEmpty()) {
            authorizedLocalTokenTypes.retainAll(request.getTokenTypes());
        }

        if (authorizedLocalCaIds.isEmpty()) {
            log.debug("No authorized CAs found for client " + authenticationToken + ". Returning empty response in role member search");
            return response;
        }
        if (authorizedLocalRoleIds.isEmpty()) {
            log.debug("No authorized Roles found for client " + authenticationToken + " Returning empty response in role member search");
            return response;
        }
        if (authorizedLocalTokenTypes.isEmpty()) {
            log.debug("No authorized token types found for client " + authenticationToken + " Returning empty response in role member search");
            return response;
        }

        // Build query
        final StringBuilder sb = new StringBuilder("SELECT a FROM RoleMemberData a WHERE a.tokenIssuerId IN (:caId) AND a.roleId IN (:roleId) AND a.tokenType IN (:tokenType)");
        // TODO only search by exact tokenMatchValue if it seems to be a serial number?
        if (!StringUtils.isEmpty(request.getGenericSearchString())) {
            sb.append(" AND (a.tokenMatchValueColumn LIKE :searchStringInexact OR a.descriptionColumn LIKE :searchStringInexact)");
        }
        if (!request.getProviderIds().isEmpty()) {
            sb.append(" AND  a.tokenProviderId IN (:providerId) ");
        }
        final Query query = entityManager.createQuery(sb.toString());
        query.setParameter("caId", authorizedLocalCaIds);
        query.setParameter("roleId", authorizedLocalRoleIds);
        query.setParameter("tokenType", authorizedLocalTokenTypes);
        if (!StringUtils.isEmpty(request.getGenericSearchString())) {
            //query.setParameter("searchString", request.getGenericSearchString());
            query.setParameter("searchStringInexact", request.getGenericSearchString() + '%');
        }
        if (!request.getProviderIds().isEmpty()) {
            query.setParameter("providerId", request.getProviderIds());
        }


        final int maxResults = getGlobalCesecoreConfiguration().getMaximumQueryCount();
        query.setMaxResults(maxResults);
        final long queryTimeout = getGlobalCesecoreConfiguration().getMaximumQueryTimeout();
        if (queryTimeout > 0L) {
            query.setHint("javax.persistence.query.timeout", String.valueOf(queryTimeout));
        }

        // Execute
        try {
            final List<RoleMemberData> roleMemberDatas = query.getResultList();
            for (final RoleMemberData roleMemberData : roleMemberDatas) {
                response.getRoleMembers().add(roleMemberData.asValueObject());
            }
            response.setMightHaveMoreResults(roleMemberDatas.size() == maxResults);
            if (log.isDebugEnabled()) {
                log.debug("Role Member search query: " + LogRedactionUtils.getRedactedMessage(sb.toString()) + " LIMIT " + maxResults + " \u2192 "
                        + roleMemberDatas.size() + " results. queryTimeout=" + queryTimeout + "ms");
            }
        } catch (QueryTimeoutException e) {
            log.info("Requested search query by " + authenticationToken + " took too long. Query was "
                    + LogRedactionUtils.getRedactedMessage(e.getQuery().toString()) + ". " + LogRedactionUtils.getRedactedMessage(e.getMessage()));
            response.setMightHaveMoreResults(true);
        } catch (PersistenceException e) {
            log.info("Requested search query by " + authenticationToken + " failed, possibly due to timeout. " +
                    LogRedactionUtils.getRedactedMessage(e.getMessage()));
            response.setMightHaveMoreResults(true);
        }
        return response;
    }

    @Override
    public Map<Integer, String> getAuthorizedEndEntityProfileIdsToNameMap(AuthenticationToken authenticationToken) {
        final Collection<Integer> authorizedEepIds = endEntityProfileSession.getAuthorizedEndEntityProfileIds(authenticationToken, AccessRulesConstants.VIEW_END_ENTITY);
        final Map<Integer, String> idToNameMap = endEntityProfileSession.getEndEntityProfileIdToNameMap();
        final Map<Integer, String> authorizedIdToNameMap = new HashMap<>();
        for (final Integer eepId : authorizedEepIds) {
            authorizedIdToNameMap.put(eepId, idToNameMap.get(eepId));
        }
        return authorizedIdToNameMap;
    }

    @Override
    public Map<Integer, String> getAuthorizedCertificateProfileIdsToNameMap(AuthenticationToken authenticationToken) {
        final List<Integer> authorizedCpIds = new ArrayList<>(certificateProfileSession.getAuthorizedCertificateProfileIds(authenticationToken, 0));
        // There is no reason to return a certificate profile if it is not present in one of the authorized EEPs
        final Collection<Integer> authorizedEepIds = endEntityProfileSession.getAuthorizedEndEntityProfileIds(authenticationToken, AccessRulesConstants.VIEW_END_ENTITY);
        final Set<Integer> cpIdsInAuthorizedEeps = new HashSet<>();
        for (final Integer eepId : authorizedEepIds) {
            final EndEntityProfile eep = endEntityProfileSession.getEndEntityProfile(eepId);
            cpIdsInAuthorizedEeps.addAll(eep.getAvailableCertificateProfileIds());
        }
        authorizedCpIds.retainAll(cpIdsInAuthorizedEeps);
        final Map<Integer, String> idToNameMap = certificateProfileSession.getCertificateProfileIdToNameMap();
        final Map<Integer, String> authorizedIdToNameMap = new HashMap<>();
        for (final Integer cpId : authorizedCpIds) {
            authorizedIdToNameMap.put(cpId, idToNameMap.get(cpId));
        }
        return authorizedIdToNameMap;
    }

    @Override
    public IdNameHashMap<EndEntityProfile> getAuthorizedEndEntityProfiles(final AuthenticationToken authenticationToken, final String endEntityAccessRule) {
        Collection<Integer> ids = endEntityProfileSession.getAuthorizedEndEntityProfileIds(authenticationToken, endEntityAccessRule);
        Map<Integer, String> idToNameMap = endEntityProfileSession.getEndEntityProfileIdToNameMap();
        IdNameHashMap<EndEntityProfile> authorizedEndEntityProfiles = new IdNameHashMap<>();
        for (Integer id : ids) {
            authorizedEndEntityProfiles.put(id, idToNameMap.get(id), endEntityProfileSession.getEndEntityProfile(id));
        }
        return authorizedEndEntityProfiles;
    }

    @Override
    public IdNameHashMap<CertificateProfile> getAllAuthorizedCertificateProfiles(AuthenticationToken authenticationToken) {
        IdNameHashMap<CertificateProfile> authorizedCertificateProfiles = getAuthorizedCertificateProfiles(authenticationToken, CertificateConstants.CERTTYPE_UNKNOWN);
        return authorizedCertificateProfiles;
    }

    @Override
    public RaCertificateProfileResponseV2 getCertificateProfileInfo(final AuthenticationToken authenticationToken, final String profileName) {
        final CertificateProfile profile = certificateProfileSession.getCertificateProfile(profileName);
        if (profile != null) {
            final Integer certProfileId = certificateProfileSession.getCertificateProfileId(profileName);
            final IdNameHashMap<CAInfo> caInfos = getAuthorizedCAInfos(authenticationToken);
            return RaCertificateProfileResponseV2.converter().toRaResponse(profile, caInfos, certProfileId);
        }
        return null;
    }

    @Override
    public IdNameHashMap<CertificateProfile> getAuthorizedCertificateProfiles(AuthenticationToken authenticationToken) {
        IdNameHashMap<CertificateProfile> authorizedCertificateProfiles = getAuthorizedCertificateProfiles(authenticationToken, CertificateConstants.CERTTYPE_ENDENTITY);
        return authorizedCertificateProfiles;
    }

    private IdNameHashMap<CertificateProfile> getAuthorizedCertificateProfiles(AuthenticationToken authenticationToken, int certificateProfileType) {
        IdNameHashMap<CertificateProfile> authorizedCertificateProfiles = new IdNameHashMap<>();
        List<Integer> authorizedCertificateProfileIds = certificateProfileSession.getAuthorizedCertificateProfileIds(authenticationToken, certificateProfileType);
        for (Integer certificateProfileId : authorizedCertificateProfileIds) {
            final CertificateProfile certificateProfile = certificateProfileSession.getCertificateProfile(certificateProfileId);
            final String certificateProfileName = certificateProfileSession.getCertificateProfileName(certificateProfileId);
            authorizedCertificateProfiles.put(certificateProfileId, certificateProfileName, certificateProfile);
        }
        return authorizedCertificateProfiles;
    }

    @Override
    public CertificateProfile getCertificateProfile(int id) {
        return certificateProfileSession.getCertificateProfile(id);
    }

    @Override
    public IdNameHashMap<CAInfo> getAuthorizedCAInfos(AuthenticationToken authenticationToken) {
        IdNameHashMap<CAInfo> authorizedCAInfos = new IdNameHashMap<>();
        List<CAInfo> authorizedCAInfosList = caSession.getAuthorizedAndNonExternalCaInfos(authenticationToken);
        for (CAInfo caInfo : authorizedCAInfosList) {
            if (caInfo.getStatus() == CAConstants.CA_ACTIVE) {
                authorizedCAInfos.put(caInfo.getCAId(), caInfo.getName(), caInfo);
            }
        }
        return authorizedCAInfos;
    }

    @Override
    public void checkSubjectDn(final AuthenticationToken admin, final EndEntityInformation endEntity) throws EjbcaException {
        KeyToValueHolder<CAInfo> caInfoEntry = getAuthorizedCAInfos(admin).get(endEntity.getCAId());
        if (caInfoEntry == null) {
            log.info("No authorized CAs found for " + admin);
            return;
        }
        try {
            certificateCreateSession.assertSubjectEnforcements(caInfoEntry.getValue(), endEntity);
        } catch (CertificateCreateException e) {
            // Wrapping the CesecoreException.errorCode
            throw new EjbcaException(LogRedactionUtils.getRedactedException(e));
        }
    }

    private boolean populateEndEntityFromRestRequest(final AuthenticationToken admin, final EndEntityInformation endEntity) throws EjbcaException {
        // we ignore global configuration to "ignore EEP restriction" for REST

        // EEP
        Map<Integer, String> eeProfIdToNameMap = getAuthorizedEndEntityProfileIdsToNameMap(admin);
        Integer endEntityProfileId = null;
        for (Entry<Integer, String> entry : eeProfIdToNameMap.entrySet()) {
            if (entry.getValue().equals(endEntity.getExtendedInformation().getCustomData(ExtendedInformation.END_ENTITY_PROFILE_NAME))) {
                endEntityProfileId = entry.getKey();
                break;
            }
        }

        if (endEntityProfileId == null) {
            throw new EjbcaException("End Entity Profile is invalid or unauthorized.");
        }
        endEntity.setEndEntityProfileId(endEntityProfileId);
        EndEntityProfile endEntityProfile = endEntityProfileSession.getEndEntityProfile(endEntityProfileId);

        // CA
        Integer caId = caSession.getAuthorizedCaNamesToIds(admin).get(endEntity.getExtendedInformation().getCustomData(ExtendedInformation.CA_NAME));
        if (caId == null) {
            throw new EjbcaException("CA name is invalid or unauthorized.");
        }
        endEntity.setCAId(caId);

        // Certificate profile id
        int certificateProfileId = certificateProfileSession
                .getCertificateProfileId(endEntity.getExtendedInformation().getCustomData(ExtendedInformation.CERTIFICATE_PROFILE_NAME));
        if (certificateProfileId == 0 || !endEntityProfile.getAvailableCertificateProfileIds().contains(certificateProfileId)) {
            throw new EjbcaException("Certificate profile name is invalid or unauthorized.");
        }
        endEntity.setCertificateProfileId(certificateProfileId);

        if (endEntityProfile.isSendNotificationUsed()) {
            if (StringUtils.isNotEmpty(endEntity.getEmail()) && endEntityProfile.isSendNotificationDefault()) {
                endEntity.setSendNotification(true);
            }
        }

        boolean isClearPwd = endEntityProfile.isClearTextPasswordUsed() && endEntityProfile.isClearTextPasswordDefault();

        endEntity.getExtendedInformation().getRawData().remove(ExtendedInformation.CUSTOMDATA + ExtendedInformation.MARKER_FROM_REST_RESOURCE);
        endEntity.getExtendedInformation().getRawData().remove(ExtendedInformation.CUSTOMDATA + ExtendedInformation.CA_NAME);
        endEntity.getExtendedInformation().getRawData().remove(ExtendedInformation.CUSTOMDATA + ExtendedInformation.CERTIFICATE_PROFILE_NAME);
        endEntity.getExtendedInformation().getRawData().remove(ExtendedInformation.CUSTOMDATA + ExtendedInformation.END_ENTITY_PROFILE_NAME);

        return isClearPwd;
    }

    @Override
    public boolean addUser(final AuthenticationToken admin, final EndEntityInformation endEntity, boolean isClearPwd) throws AuthorizationDeniedException,
            EjbcaException, WaitingForApprovalException {
        // only for REST to avoid fetching end entity profile contents to RA
        if (endEntity.getExtendedInformation() != null &&
                endEntity.getExtendedInformation().getCustomData(ExtendedInformation.MARKER_FROM_REST_RESOURCE) != null) {
            isClearPwd = populateEndEntityFromRestRequest(admin, endEntity);
        }

        try {
            endEntityManagementSession.addUser(admin, endEntity, isClearPwd);
        } catch (CesecoreException e) {
            //Wrapping the CesecoreException.errorCode
            throw new EjbcaException(LogRedactionUtils.getRedactedException(e));
        } catch (EndEntityProfileValidationException e) {
            //Wraps @WebFault Exception based with @NonSensitive EjbcaException based
            throw new EndEntityProfileValidationRaException(LogRedactionUtils.getRedactedException(e));
        }
        return endEntityAccessSession.findUser(endEntity.getUsername()) != null;
    }

    @Override
    public boolean addUserFromWS(final AuthenticationToken authenticationToken, UserDataVOWS userDataVOWS, final boolean isClearPwd)
            throws AuthorizationDeniedException, EndEntityProfileValidationException, EndEntityExistsException, WaitingForApprovalException,
            CADoesntExistsException, IllegalNameException, CertificateSerialNumberException, EjbcaException {
        EndEntityInformation endEntityInformation = ejbcaWSHelperSession.convertUserDataVOWS(authenticationToken, userDataVOWS);
        //Perform any request pre-processing on the end entity
        CAInfo cainfo = caSession.getCAInfoInternal(endEntityInformation.getCAId());
        if (cainfo.getCAType() == CAInfo.CATYPE_X509) {
            String preProcessorClass = ((X509CAInfo) cainfo).getRequestPreProcessor();
            if (!StringUtils.isEmpty(preProcessorClass)) {
                try {
                    ExtendedUserDataHandler extendedUserDataHandler = (ExtendedUserDataHandler) Class.forName(preProcessorClass)
                            .getDeclaredConstructor().newInstance();
                    endEntityInformation = extendedUserDataHandler.processEndEntityInformation(endEntityInformation,
                            certificateProfileSession.getCertificateProfileName(endEntityInformation.getCertificateProfileId()));
                } catch (InstantiationException | IllegalAccessException | ClassNotFoundException |
                         IllegalArgumentException
                         | InvocationTargetException | NoSuchMethodException | SecurityException e) {
                    throw new IllegalStateException("Request Preprocessor implementation " + preProcessorClass + " could not be instansiated.");
                }
            }
        }

        endEntityManagementSession.addUser(authenticationToken, endEntityInformation, isClearPwd);
        return endEntityAccessSession.findUser(endEntityInformation.getUsername()) != null;
    }


    @Override
    public void deleteUser(final AuthenticationToken admin, final String username) throws AuthorizationDeniedException {
        try {
            endEntityManagementSession.deleteUser(admin, username);
        } catch (NoSuchEndEntityException | CouldNotRemoveEndEntityException e) {
            log.info(e.getMessage());
        }
    }

    @Override
    public EndEntityInformation searchUser(final AuthenticationToken admin, String username) {
        try {
            return endEntityAccessSession.findUser(admin, username);
        } catch (AuthorizationDeniedException e) {
            if (log.isDebugEnabled()) {
                log.debug("Not authorized to end entity '" + username + "'");
            }
            return null;
        }
    }

    @Override
    public EndEntityInformation searchUserWithoutViewEndEntityAccessRule(final AuthenticationToken admin, String username) {
        try {
            return endEntityAccessSession.findUserWithoutViewEndEntityAccessRule(admin, username);
        } catch (AuthorizationDeniedException e) {
            if (log.isDebugEnabled()) {
                log.debug("Not authorized to end entity '" + username + "'");
            }
            return null;
        }
    }

    @Override
    public boolean canEndEntityEnroll(AuthenticationToken authenticationToken, String username) {
        return endEntityAuthenticationSessionLocal.isAllowedToEnroll(authenticationToken, username);
    }

    @Override
    public void checkUserStatus(AuthenticationToken admin, String username, String password) throws NoSuchEndEntityException, AuthStatusException, AuthLoginException {
        endEntityAuthenticationSessionLocal.authenticateUser(admin, username, password);
    }

    @Override
    public void finishUserAfterLocalKeyRecovery(final AuthenticationToken authenticationToken, final String username, final String password) throws AuthorizationDeniedException, EjbcaException {
        EndEntityInformation userData = endEntityAccessSession.findUser(username);
        if (userData == null) {
            throw new EjbcaException(ErrorCode.USER_NOT_FOUND, "User '" + username + "' does not exist");
        }
        if (userData.getStatus() != EndEntityConstants.STATUS_KEYRECOVERY) {
            throw new EjbcaException(ErrorCode.USER_WRONG_STATUS, "User '" + username + "' is not in KEYRECOVERY status");
        }
        try {
            final GlobalConfiguration globalConfig = (GlobalConfiguration) globalConfigurationSession.getCachedConfiguration(GlobalConfiguration.GLOBAL_CONFIGURATION_ID);
            if (globalConfig.getEnableEndEntityProfileLimitations()) {
                // Check if administrator is authorized to perform key recovery
                endEntityAuthenticationSessionLocal.isAuthorizedToEndEntityProfile(authenticationToken, userData.getEndEntityProfileId(), AccessRulesConstants.KEYRECOVERY_RIGHTS);
            }
            endEntityAuthenticationSessionLocal.authenticateUser(authenticationToken, username, password);
            final boolean shouldFinishUser = caSession.getCAInfo(authenticationToken, userData.getCAId()).getFinishUser();
            if (shouldFinishUser) {
                endEntityManagementSession.finishUser(userData);
            }

            userData = endEntityAccessSession.findUser(username);
            if (userData.getStatus() == EndEntityConstants.STATUS_GENERATED) {
                // We require keyrecovery access. The operation below should not require edit access, so we use an AlwaysAllowLocalAuthenticationToken
                endEntityManagementSession.setClearTextPassword(new AlwaysAllowLocalAuthenticationToken(
                        new UsernamePrincipal("Implicit authorization from key recovery operation to reset password.")), username, null);
            }
        } catch (NoSuchEndEntityException | EndEntityProfileValidationException e) {
            throw new IllegalStateException(LogRedactionUtils.getRedactedException(e));
        }
    }

    @Override
    public byte[] generateKeyStore(final AuthenticationToken admin, final EndEntityInformation endEntity) throws AuthorizationDeniedException, EjbcaException {
        KeyStore keyStore;
        try {
            final EndEntityProfile endEntityProfile = endEntityProfileSession.getEndEntityProfile(endEntity.getEndEntityProfileId());
            boolean useKeyRecovery = ((GlobalConfiguration) globalConfigurationSession.getCachedConfiguration(GlobalConfiguration.GLOBAL_CONFIGURATION_ID)).getEnableKeyRecovery();
            EndEntityInformation data = endEntityAccessSession.findUser(endEntity.getUsername());
            if (data == null) {
                throw new EjbcaException(ErrorCode.USER_NOT_FOUND, "User '" + endEntity.getUsername() + "' does not exist");
            }
            final boolean saveKeysFlag = data.getKeyRecoverable() && useKeyRecovery && (data.getStatus() != EndEntityConstants.STATUS_KEYRECOVERY);
            final boolean loadKeysFlag = (data.getStatus() == EndEntityConstants.STATUS_KEYRECOVERY) && useKeyRecovery;
            final boolean reuseCertificateFlag = endEntityProfile.getReUseKeyRecoveredCertificate();
            ExtendedInformation ei = endEntity.getExtendedInformation();
            if (ei == null) {
                // ExtendedInformation is optional, and we don't want any NPEs here
                // Make it easy for ourselves and create a default one if there is none in the end entity
                ei = new ExtendedInformation();
            }
            final String encodedValidity = ei.getCertificateEndTime();
            final Date notAfter = encodedValidity == null ? null :
                    ValidityDate.getDate(encodedValidity, new Date(), isNotAfterInclusive(admin, endEntity));
            keyStore = keyStoreCreateSessionLocal.generateOrKeyRecoverToken(admin, // Authentication token
                    endEntity.getUsername(), // Username
                    endEntity.getPassword(), // Enrollment code
                    endEntity.getCAId(), // The CA signing the private keys
                    ei.getKeyStoreAlgorithmSubType(), // Keylength
                    ei.getKeyStoreAlgorithmType(), // Signature algorithm
                    null, // Not valid before
                    notAfter, // Not valid after
                    endEntity.getTokenType(), // Type of token
                    loadKeysFlag, // Perform key recovery?
                    saveKeysFlag, // Save private keys?
                    reuseCertificateFlag, // Reuse recovered cert?
                    endEntity.getEndEntityProfileId()); // Identifier for end entity
        } catch (KeyStoreException | InvalidAlgorithmParameterException | CADoesntExistsException | IllegalKeyException
                 | CertificateCreateException | IllegalNameException | CertificateRevokeException |
                 CertificateSerialNumberException
                 | CryptoTokenOfflineException | IllegalValidityException | CAOfflineException |
                 InvalidAlgorithmException
                 | CustomCertificateSerialNumberException | CertificateException | NoSuchAlgorithmException |
                 InvalidKeySpecException
                 | EndEntityProfileValidationException | CertificateSignatureException | NoSuchEndEntityException e) {
            throw new KeyStoreGeneralRaException(e);
        }
        if (endEntity.getTokenType() == EndEntityConstants.TOKEN_SOFT_PEM) {
            try (ByteArrayOutputStream outputStream = new ByteArrayOutputStream()) {
                outputStream.write(KeyTools.getSinglePemFromKeyStore(keyStore, endEntity.getPassword().toCharArray()));
                return outputStream.toByteArray();
            } catch (IOException | CertificateEncodingException | UnrecoverableKeyException | KeyStoreException |
                     NoSuchAlgorithmException e) {
                log.error(LogRedactionUtils.getRedactedException(e)); //should never happen if keyStore is valid object
            }
        } else {
            try (ByteArrayOutputStream outputStream = new ByteArrayOutputStream()) {
                keyStore.store(outputStream, endEntity.getPassword().toCharArray());
                return outputStream.toByteArray();
            } catch (IOException | KeyStoreException | NoSuchAlgorithmException | CertificateException e) {
                log.error(LogRedactionUtils.getRedactedException(e)); //should never happen if keyStore is valid object
            }
        }
        return null;
    }

    @Override
    public byte[] generateKeyStoreWithoutViewEndEntityAccessRule(final AuthenticationToken admin, final EndEntityInformation endEntity) throws AuthorizationDeniedException, EjbcaException {
        KeyStore keyStore;
        try { // bad indentation
        try {
            final EndEntityProfile endEntityProfile = endEntityProfileSession.getEndEntityProfile(endEntity.getEndEntityProfileId());
            boolean useKeyRecovery = ((GlobalConfiguration) globalConfigurationSession.getCachedConfiguration(GlobalConfiguration.GLOBAL_CONFIGURATION_ID)).getEnableKeyRecovery();
            EndEntityInformation data = endEntityAccessSession.findUser(endEntity.getUsername());
            if (data == null) {
                throw new EjbcaException(ErrorCode.USER_NOT_FOUND, "User '" + endEntity.getUsername() + "' does not exist");
            }
            final boolean saveKeysFlag = data.getKeyRecoverable() && useKeyRecovery && (data.getStatus() != EndEntityConstants.STATUS_KEYRECOVERY);
            final boolean loadKeysFlag = (data.getStatus() == EndEntityConstants.STATUS_KEYRECOVERY) && useKeyRecovery;
            if (loadKeysFlag) {
                Properties.setThreadOverride(CertificateConstants.ENABLE_UNSAFE_RSA_KEYS, true);
            }
            final boolean reuseCertificateFlag = endEntityProfile.getReUseKeyRecoveredCertificate();
            ExtendedInformation ei = endEntity.getExtendedInformation();
            if (ei == null) {
                // ExtendedInformation is optional, and we don't want any NPEs here
                // Make it easy for ourselves and create a default one if there is none in the end entity
                ei = new ExtendedInformation();
            }
            final String encodedValidity = ei.getCertificateEndTime();
            final Date notAfter = encodedValidity == null ? null :
                    ValidityDate.getDate(encodedValidity, new Date(), isNotAfterInclusive(admin, endEntity));
            keyStore = keyStoreCreateSessionLocal.generateOrKeyRecoverTokenWithoutViewEndEntityAccessRule(admin, // Authentication token
                    endEntity.getUsername(), // Username
                    endEntity.getPassword(), // Enrollment code
                    endEntity.getCAId(), // The CA signing the private keys
                    ei.getKeyStoreAlgorithmSubType(), // Keylength
                    ei.getKeyStoreAlgorithmType(), // Signature algorithm
                    null, // Not valid before
                    notAfter, // Not valid after
                    endEntity.getTokenType(), // Type of token
                    loadKeysFlag, // Perform key recovery?
                    saveKeysFlag, // Save private keys?
                    reuseCertificateFlag, // Reuse recovered cert?
                    endEntity.getEndEntityProfileId()); // Identifier for end entity
        } catch (KeyStoreException | InvalidAlgorithmParameterException | CADoesntExistsException | IllegalKeyException
                 | CertificateCreateException | IllegalNameException | CertificateRevokeException |
                 CertificateSerialNumberException
                 | CryptoTokenOfflineException | IllegalValidityException | CAOfflineException |
                 InvalidAlgorithmException
                 | CustomCertificateSerialNumberException | CertificateException | NoSuchAlgorithmException |
                 InvalidKeySpecException
                 | EndEntityProfileValidationException | CertificateSignatureException | NoSuchEndEntityException e) {
            throw new KeyStoreGeneralRaException(e);
        }
        if (endEntity.getTokenType() == EndEntityConstants.TOKEN_SOFT_PEM) {
            try (ByteArrayOutputStream outputStream = new ByteArrayOutputStream()) {
                outputStream.write(KeyTools.getSinglePemFromKeyStore(keyStore, endEntity.getPassword().toCharArray()));
                return outputStream.toByteArray();
            } catch (IOException | CertificateEncodingException | UnrecoverableKeyException | KeyStoreException |
                     NoSuchAlgorithmException e) {
                log.error(LogRedactionUtils.getRedactedException(e)); //should never happen if keyStore is valid object
            }
        } else {
            try (ByteArrayOutputStream outputStream = new ByteArrayOutputStream()) {
                keyStore.store(outputStream, endEntity.getPassword().toCharArray());
                return outputStream.toByteArray();
            } catch (IOException | KeyStoreException | NoSuchAlgorithmException | CertificateException e) {
                log.error(LogRedactionUtils.getRedactedException(e)); //should never happen if keyStore is valid object
            }
        }
        } finally {
            Properties.removeThreadOverride(CertificateConstants.ENABLE_UNSAFE_RSA_KEYS);
        }
        return null;
    }

    private boolean isNotAfterInclusive(final AuthenticationToken authenticationToken, final EndEntityInformation endEntity) throws AuthorizationDeniedException {
        final CAInfo caInfo = caSession.getCAInfo(authenticationToken, endEntity.getCAId());
        if (caInfo == null) {
            log.warn("CA " + endEntity.getCAId() + " was not found. Username: " + endEntity.getUsername());
            return true; // Assume X.509
        }
        return caInfo.isExpirationInclusive();
    }

    @Override
    public Certificate getKeyExchangeCertificate(AuthenticationToken authenticationToken, int caId, int cpId)
            throws AuthorizationDeniedException, InvalidAlgorithmException, CryptoTokenOfflineException, CertificateCreateException,
            CertificateExtensionException, CAOfflineException, IllegalValidityException, SignatureException, IllegalKeyException,
            OperatorCreationException, IllegalNameException, CertificateEncodingException {

        final String caSubjectDN = caSession.getCAInfo(authenticationToken, caId).getSubjectDN();

        // Using CA subject DN's common name part to stay compatible with Microsoft KA cert format
        // Check here for more info: https://learn.microsoft.com/en-us/openspecs/windows_protocols/ms-wcce/bcae68c1-5b26-4a9d-8f28-eb2fdc209c65
        final String cNPartOfSubjectDN = DNFieldsUtil.extractCommonName(caSubjectDN);
        
        if (cNPartOfSubjectDN == null) {
            log.debug("Could not extrace the CN from CA's subject DN!");
            throw new IllegalStateException("Unable to extrace the CN from full CA's subject DN!");
        }
        
        List<Certificate> activeNotExpiredCaKecCertificates = certificateStoreSession.findCertificatesBySubjectAndIssuer(
                "CN=" + cNPartOfSubjectDN + CAConstants.KEY_EXCHANGE_CERTIFICATE_SDN_ENDING, caSubjectDN, true);

        for (Certificate certificate : activeNotExpiredCaKecCertificates) {
            if (Objects.nonNull(certificate)) {
                return certificate;
            }
        }
        CA ca = (CA) caSession.getCA(authenticationToken, caId);
        CertificateProfile cp = certificateProfileSession.getCertificateProfile(cpId);
        log.debug("Creating KEC as certificate not found with subjectDN=[ CN=" + cNPartOfSubjectDN + CAConstants.KEY_EXCHANGE_CERTIFICATE_SDN_ENDING + " ]");
        return caAdminSession.createKeyExchangeCertificate(authenticationToken, ca, cp);
    }

    @Override
    public byte[] createCertificate(AuthenticationToken authenticationToken, EndEntityInformation endEntityInformation)
            throws AuthorizationDeniedException, EjbcaException {
        if (endEntityInformation.getExtendedInformation() == null || endEntityInformation.getExtendedInformation().getCertificateRequest() == null) {
            throw new IllegalArgumentException("Could not find CSR for end entity with username " + endEntityInformation.getUsername() + " CSR must be set under endEntityInformation.extendedInformation.certificateRequest");
        }

        RequestMessage req;
        boolean isSshEnroll = endEntityInformation.isSshEndEntity();
        if (!isSshEnroll) {
            // default
            req = RequestMessageUtils.parseRequestMessage(endEntityInformation.getExtendedInformation().getCertificateRequest());
        } else {
            // SSH certificate enrollment
            req = new SshRequestMessage(
                    endEntityInformation.getExtendedInformation().getCertificateRequest(),
                    endEntityInformation.getDN(), endEntityInformation.getSubjectAltName(),
                    endEntityInformation.getExtendedInformation());
        }
        req.setUsername(endEntityInformation.getUsername());
        req.setPassword(endEntityInformation.getPassword());
        final String encodedValidity = endEntityInformation.getExtendedInformation().getCertificateEndTime();
        req.setRequestValidityNotAfter(encodedValidity == null ? null :
                ValidityDate.getDate(encodedValidity, new Date(), isNotAfterInclusive(authenticationToken, endEntityInformation)));
        try {
            ResponseMessage resp = null;
            if (isSshEnroll) {
                resp = signSessionLocal.createCertificate(authenticationToken, req, SshResponseMessage.class, null);
                if (resp.getFailInfo() != null) {
                    throw new EjbcaException(ErrorCode.BAD_REQUEST, resp.getFailText());
                }
                return resp.getResponseMessage();
            } else {
                // default
                resp = signSessionLocal.createCertificate(authenticationToken, req, X509ResponseMessage.class, null);
            }
            Certificate cert = CertTools.getCertfromByteArray(resp.getResponseMessage(), Certificate.class);
            return cert.getEncoded();
        } catch (NoSuchEndEntityException | CustomCertificateSerialNumberException | CryptoTokenOfflineException |
                 IllegalKeyException
                 | CADoesntExistsException | SignRequestException | SignRequestSignatureException |
                 IllegalNameException | CertificateCreateException
                 | CertificateRevokeException | CertificateSerialNumberException | IllegalValidityException |
                 CAOfflineException
                 | InvalidAlgorithmException | CertificateExtensionException e) {
            throw new EjbcaException(LogRedactionUtils.getRedactedException(e));
        } catch (CertificateParsingException | CertificateEncodingException e) {
            throw new IllegalStateException("Internal error with creating Certificate from CertificateResponseMessage");
        }
    }


    @Override
    public byte[] createCertificateRest(final AuthenticationToken authenticationToken, EnrollPkcs10CertificateRequest enrollCertificateRequest)
            throws CertificateProfileDoesNotExistException, CADoesntExistsException, AuthorizationDeniedException,
            EjbcaException, EndEntityProfileValidationException {

        EndEntityInformation endEntityInformation = ejbcaRestHelperSession.convertToEndEntityInformation(authenticationToken, enrollCertificateRequest);
        try {
            return certificateRequestSession.processCertReq(authenticationToken,
                    endEntityInformation,
                    enrollCertificateRequest.getCertificateRequest(),
                    CertificateHelper.CERT_REQ_TYPE_PKCS10,
                    CertificateConstants.CERT_RES_TYPE_CERTIFICATE);
        } catch (NotFoundException e) {
            log.debug("EJBCA REST exception", e);
            throw e; // NFE extends EjbcaException
        } catch (InvalidKeyException e) {
            log.debug("EJBCA REST exception", e);
            throw new EjbcaException(ErrorCode.INVALID_KEY, e.getMessage());
        } catch (IllegalKeyException e) {
            log.debug("EJBCA REST exception", e);
            throw new EjbcaException(ErrorCode.ILLEGAL_KEY, e.getMessage());
        } catch (AuthStatusException e) {
            log.debug("EJBCA REST exception", e);
            throw new EjbcaException(ErrorCode.USER_WRONG_STATUS, e.getMessage());
        } catch (AuthLoginException e) {
            log.debug("EJBCA REST exception", e);
            throw new EjbcaException(ErrorCode.LOGIN_ERROR, e.getMessage());
        } catch (SignatureException e) {
            log.debug("EJBCA REST exception", e);
            throw new EjbcaException(ErrorCode.SIGNATURE_ERROR, e.getMessage());
        } catch (SignRequestSignatureException e) {
            log.debug("EJBCA REST exception", e);
            throw new EjbcaException(e.getMessage());
        } catch (InvalidKeySpecException e) {
            log.debug("EJBCA REST exception", e);
            throw new EjbcaException(ErrorCode.INVALID_KEY_SPEC, e.getMessage());
        } catch (CesecoreException e) {
            log.debug("EJBCA REST exception", e);
            // Will convert the CESecore exception to an EJBCA exception with the same error code
            throw new EjbcaException(e.getErrorCode(), LogRedactionUtils.getRedactedException(e));
        } catch (CertificateExtensionException | NoSuchAlgorithmException | NoSuchProviderException |
                 CertificateException | IOException e) {
            log.debug("EJBCA REST exception", LogRedactionUtils.getRedactedException(e));
            throw new EjbcaException(ErrorCode.INTERNAL_ERROR, LogRedactionUtils.getRedactedMessage(e.getMessage()));
        }
    }


    @Override
    public byte[] createCertificateWS(final AuthenticationToken authenticationToken, final UserDataVOWS userData, final String requestData, final int requestType,
                                      final String hardTokenSN, final String responseType) throws AuthorizationDeniedException, EjbcaException,
            EndEntityProfileValidationException {
        try {
            // Some of the session beans are only needed for authentication or certificate operations, and are passed as null
            final EndEntityInformation endEntityInformation = ejbcaWSHelperSession.convertUserDataVOWS(authenticationToken, userData);
            int responseTypeInt = CertificateConstants.CERT_RES_TYPE_CERTIFICATE;
            if (!responseType.equalsIgnoreCase(CertificateHelper.RESPONSETYPE_CERTIFICATE)) {
                if (responseType.equalsIgnoreCase(CertificateHelper.RESPONSETYPE_PKCS7)) {
                    responseTypeInt = CertificateConstants.CERT_RES_TYPE_PKCS7;
                } else if (responseType.equalsIgnoreCase(CertificateHelper.RESPONSETYPE_PKCS7WITHCHAIN)) {
                    responseTypeInt = CertificateConstants.CERT_RES_TYPE_PKCS7WITHCHAIN;
<<<<<<< HEAD
                } else {
=======
                } else if (responseType.equalsIgnoreCase(CertificateHelper.RESPONSETYPE_CMC_FULL_PKI)) {
                    responseTypeInt = CertificateConstants.CERT_RES_TYPE_CMCFULLPKI;
                }
                else{
>>>>>>> d73fe546
                    throw new NoSuchAlgorithmException("Bad responseType:" + responseType);
                }
            }
            return certificateRequestSession.processCertReq(authenticationToken, endEntityInformation, requestData, requestType, responseTypeInt);
        } catch (NotFoundException e) {
            log.debug("EJBCA WebService error", e);
            throw e; // NFE extends EjbcaException
        } catch (InvalidKeyException e) {
            log.debug("EJBCA WebService error", e);
            throw new EjbcaException(ErrorCode.INVALID_KEY, e.getMessage());
        } catch (IllegalKeyException e) {
            log.debug("EJBCA WebService error", e);
            throw new EjbcaException(ErrorCode.ILLEGAL_KEY, e.getMessage());
        } catch (AuthStatusException e) {
            log.debug("EJBCA WebService error", e);
            throw new EjbcaException(ErrorCode.USER_WRONG_STATUS, e.getMessage());
        } catch (AuthLoginException e) {
            log.debug("EJBCA WebService error", e);
            throw new EjbcaException(ErrorCode.LOGIN_ERROR, e.getMessage());
        } catch (SignatureException e) {
            log.debug("EJBCA WebService error", e);
            throw new EjbcaException(ErrorCode.SIGNATURE_ERROR, e.getMessage());
        } catch (SignRequestSignatureException e) {
            log.debug("EJBCA WebService error", e);
            throw new EjbcaException(e.getMessage());
        } catch (InvalidKeySpecException e) {
            log.debug("EJBCA WebService error", e);
            throw new EjbcaException(ErrorCode.INVALID_KEY_SPEC, e.getMessage());
        } catch (CesecoreException e) {
            log.debug("EJBCA WebService error", e);
            // Will convert the CESecore exception to an EJBCA exception with the same error code
            throw new EjbcaException(e.getErrorCode(), LogRedactionUtils.getRedactedException(e));
        } catch (CertificateExtensionException | NoSuchAlgorithmException | NoSuchProviderException |
                 CertificateException | IOException | RuntimeException e) {  // EJBException, ClassCastException, ...
            log.debug("EJBCA WebService error", LogRedactionUtils.getRedactedException(e));
            throw new EjbcaException(ErrorCode.INTERNAL_ERROR, LogRedactionUtils.getRedactedMessage(e.getMessage()));
        }
    }

    @Override
    public byte[] softTokenRequest(AuthenticationToken authenticationToken, UserDataVOWS userdata, String keyspec, String keyalg, boolean createJKS)
            throws AuthorizationDeniedException, CADoesntExistsException, EndEntityProfileValidationException, EjbcaException {
        try {
            // Some of the session beans are only needed for authentication or certificate operations, and are passed as null
            final EndEntityInformation endEntityInformation = ejbcaWSHelperSession.convertUserDataVOWS(authenticationToken, userdata);
            if (endEntityInformation.getExtendedInformation() == null) {
                endEntityInformation.setExtendedInformation(new ExtendedInformation());
            }
            endEntityInformation.getExtendedInformation().setKeyStoreAlgorithmSubType(keyspec);
            endEntityInformation.getExtendedInformation().setKeyStoreAlgorithmType(keyalg);
            return certificateRequestSession.processSoftTokenReq(authenticationToken, endEntityInformation, keyspec, keyalg, createJKS);
        } catch (NotFoundException e) {
            log.debug("EJBCA WebService error", e);
            throw e; // NFE extends EjbcaException
        } catch (AuthStatusException e) {
            log.debug("EJBCA WebService error", e);
            throw new EjbcaException(ErrorCode.USER_WRONG_STATUS, e.getMessage());
        } catch (AuthLoginException e) {
            log.debug("EJBCA WebService error", e);
            throw new EjbcaException(ErrorCode.LOGIN_ERROR, e.getMessage());
        } catch (InvalidKeySpecException | InvalidAlgorithmParameterException e) {
            log.debug("EJBCA WebService error", e);
            throw new EjbcaException(ErrorCode.INVALID_KEY_SPEC, e.getMessage());
        } catch (CesecoreException e) {
            log.debug("EJBCA WebService error", e);
            // Will convert the CESecore exception to an EJBCA exception with the same error code
            throw new EjbcaException(e.getErrorCode(), LogRedactionUtils.getRedactedException(e));
        } catch (KeyStoreException | NoSuchAlgorithmException | CertificateException |
                 RuntimeException e) {  // EJBException, ClassCastException, ...
            log.debug("EJBCA WebService error", LogRedactionUtils.getRedactedException(e));
            throw new EjbcaException(ErrorCode.INTERNAL_ERROR, LogRedactionUtils.getRedactedMessage(e.getMessage()));
        }
    }

    @Override
    public byte[] enrollAndIssueSshCertificate(final AuthenticationToken authenticationToken, final EndEntityInformation endEntityInformation,
                                               final SshRequestMessage sshRequestMessage)
            throws AuthorizationDeniedException, EjbcaException, EndEntityProfileValidationException {
        try {
            endEntityInformation.setSshEndEntity(true);
            SshResponseMessage sshResponseMessage = (SshResponseMessage) certificateRequestSession.processCertReq(authenticationToken,
                    endEntityInformation, sshRequestMessage, SshResponseMessage.class);
            return sshResponseMessage.getResponseMessage();
        } catch (NotFoundException e) {
            log.debug("EJBCA SSH enrollment error", e);
            throw e; // NFE extends EjbcaException
        } catch (IllegalKeyException e) {
            log.debug("EJBCA SSH enrollment error", e);
            throw new EjbcaException(ErrorCode.ILLEGAL_KEY, e.getMessage(), e);
        } catch (AuthStatusException e) {
            log.debug("EJBCA SSH enrollment error", e);
            throw new EjbcaException(ErrorCode.USER_WRONG_STATUS, e.getMessage(), e);
        } catch (AuthLoginException e) {
            log.debug("EJBCA SSH enrollment error", e);
            throw new EjbcaException(ErrorCode.LOGIN_ERROR, e.getMessage(), e);
        } catch (SignRequestSignatureException e) {
            log.debug("EJBCA SSH enrollment error", e);
            throw new EjbcaException(e.getMessage());
        } catch (CesecoreException e) {
            log.debug("EJBCA SSH enrollment error", LogRedactionUtils.getRedactedException(e));
            // Will convert the CESecore exception to an EJBCA exception with the same error code
            throw new EjbcaException(e.getErrorCode(), LogRedactionUtils.getRedactedException(e));
        } catch (CertificateExtensionException | RuntimeException e) { // EJBException, ClassCastException, ...
            log.debug("EJBCA SSH enrollment error", LogRedactionUtils.getRedactedException(e));
            throw new EjbcaException(ErrorCode.INTERNAL_ERROR, LogRedactionUtils.getRedactedMessage(e.getMessage()),
                    LogRedactionUtils.getRedactedException(e));
        }
    }

    @Override
    public byte[] enrollAndIssueSshCertificateWs(final AuthenticationToken authenticationToken, final UserDataVOWS userDataVOWS,
                                                 final SshRequestMessage sshRequestMessage)
            throws AuthorizationDeniedException, EjbcaException, EndEntityProfileValidationException {
        try {
            // Some of the session beans are only needed for authentication or certificate operations, and are passed as null
            final EndEntityInformation endEntityInformation = ejbcaWSHelperSession.convertUserDataVOWS(authenticationToken, userDataVOWS);
            endEntityInformation.setSshEndEntity(true);
            SshResponseMessage sshResponseMessage = (SshResponseMessage) certificateRequestSession.processCertReq(authenticationToken,
                    endEntityInformation, sshRequestMessage, SshResponseMessage.class);
            return sshResponseMessage.getResponseMessage();
        } catch (NotFoundException e) {
            log.debug("EJBCA WebService error", e);
            throw e; // NFE extends EjbcaException
        } catch (IllegalKeyException e) {
            log.debug("EJBCA WebService error", e);
            throw new EjbcaException(ErrorCode.ILLEGAL_KEY, e.getMessage(), e);
        } catch (AuthStatusException e) {
            log.debug("EJBCA WebService error", e);
            throw new EjbcaException(ErrorCode.USER_WRONG_STATUS, e.getMessage(), e);
        } catch (AuthLoginException e) {
            log.debug("EJBCA WebService error", e);
            throw new EjbcaException(ErrorCode.LOGIN_ERROR, e.getMessage(), e);
        } catch (SignRequestSignatureException e) {
            log.debug("EJBCA WebService error", e);
            throw new EjbcaException(e.getMessage());
        } catch (CesecoreException e) {
            log.debug("EJBCA WebService error", e);
            // Will convert the CESecore exception to an EJBCA exception with the same error code
            throw new EjbcaException(e.getErrorCode(), LogRedactionUtils.getRedactedException(e));
        } catch (CertificateExtensionException | RuntimeException e) { // EJBException, ClassCastException, ...
            log.debug("EJBCA WebService error", LogRedactionUtils.getRedactedException(e));
            throw new EjbcaException(ErrorCode.INTERNAL_ERROR, LogRedactionUtils.getRedactedMessage(e.getMessage()),
                    LogRedactionUtils.getRedactedException(e));
        }
    }

    @Override
    public List<CertificateWrapper> getLastCertChain(final AuthenticationToken authenticationToken, final String username) throws AuthorizationDeniedException {
        if (log.isTraceEnabled()) {
            log.trace(">getLastCertChain: " + username);
        }
        final List<CertificateWrapper> retValues = new ArrayList<>();
        if (endEntityAccessSession.findUser(authenticationToken, username) != null) { // checks authorization on CA and profiles and view_end_entity
            Collection<CertificateWrapper> certs = certificateStoreSession.findCertificatesByUsername(username);
            if (certs.size() > 0) {
                // The latest certificate will be first
                CertificateWrapper firstCert = certs.iterator().next();
                Certificate lastCert;
                if (firstCert != null) {
                    retValues.add(firstCert);
                    lastCert = firstCert.getCertificate();
                    if (log.isDebugEnabled()) {
                        log.debug("Found certificate for user with subjectDN: " +
                                LogRedactionUtils.getSubjectDnLogSafe(CertTools.getSubjectDN(lastCert)) + " and serialNo: "
                                + CertTools.getSerialNumberAsString(lastCert));
                    }
                    // If we added a certificate, we will also append the CA certificate chain
                    appendCaChain(retValues, lastCert);

                } else {
                    log.debug("Found no certificate (in non null list??) for user " + username);
                }
            }
        }
        if (log.isTraceEnabled()) {
            log.trace("<getLastCertChain: " + username);
        }
        return retValues;
    }

    private void appendCaChain(List<CertificateWrapper> certificateList, Certificate certificate) {
        boolean selfSigned = false;
        int iteration = 0; // to control so we don't enter an infinite loop. Max chain length is 10
        while (!selfSigned && iteration < 10) {
            iteration++;
            final String issuerDN = CertTools.getIssuerDN(certificate);
            final Collection<Certificate> caCerts = certificateStoreSession.findCertificatesBySubject(issuerDN);
            if (CollectionUtils.isEmpty(caCerts)) {
                log.info("No certificate found for CA with subjectDN: " + issuerDN);
                break;
            }
            for (final Certificate cert : caCerts) {
                try {
                    certificate.verify(cert.getPublicKey());
                    // this was the right certificate
                    certificateList.add(EJBTools.wrap(cert));
                    // To determine if we have found the last certificate or not
                    selfSigned = CertTools.isSelfSigned(cert);
                    // Find the next certificate in the chain now
                    certificate = cert;
                    break; // Break of iteration over this CAs certs
                } catch (Exception e) {
                    log.debug("Failed verification when looking for CA certificate, this was not the correct CA certificate. IssuerDN: " + issuerDN + ", serno: " + CertTools.getSerialNumberAsString(cert));
                }
            }
        }
    }

    @Override
    public boolean markForRecovery(AuthenticationToken authenticationToken, String username, String newPassword, CertificateWrapper cert, boolean localKeyGeneration) throws AuthorizationDeniedException, ApprovalException,
            CADoesntExistsException, WaitingForApprovalException, NoSuchEndEntityException, EndEntityProfileValidationException {
        boolean keyRecoverySuccessful;
        boolean authorized = true;
        // If called from the wrong instance, return to proxybean and try next implementation
        final EndEntityInformation endEntityInformation = endEntityAccessSession.findUser(authenticationToken, username);
        if (endEntityInformation == null) {
            return false;
        }
        int endEntityProfileId = endEntityInformation.getEndEntityProfileId();
        if (((GlobalConfiguration) globalConfigurationSession.getCachedConfiguration(GlobalConfiguration.GLOBAL_CONFIGURATION_ID)).getEnableEndEntityProfileLimitations()) {
            authorized = authorizationSession.isAuthorized(
                    authenticationToken,
                    AccessRulesConstants.ENDENTITYPROFILEPREFIX + endEntityProfileId + AccessRulesConstants.KEYRECOVERY_RIGHTS,
                    AccessRulesConstants.REGULAR_RAFUNCTIONALITY + AccessRulesConstants.KEYRECOVERY_RIGHTS
            );
        }
        if (authorized) {
            try {
                if (!localKeyGeneration) {
                    keyRecoverySuccessful = endEntityManagementSession.prepareForKeyRecovery(authenticationToken, username, endEntityProfileId, cert.getCertificate());
                } else {
                    // In this case, the users status is set to 'Key Recovery' but not the flag in KeyRecoveryData since
                    // this is stored in another instance database
                    keyRecoverySuccessful = endEntityManagementSession.prepareForKeyRecoveryInternal(authenticationToken, username, endEntityProfileId, cert.getCertificate());
                }
                if (keyRecoverySuccessful && newPassword != null) {
                    // No approval required, continue by setting a new enrollment code
                    endEntityManagementSession.setPassword(authenticationToken, username, newPassword);
                }
            } catch (WaitingForApprovalException e) {
                // Set new EE password anyway
                if (newPassword != null) { // Password may null if there is a call from EjbcaWS
                    endEntityManagementSession.setPassword(authenticationToken, username, newPassword);
                }
                throw e;
            }
            return keyRecoverySuccessful;
        }
        return false;
    }

    @Override
    public boolean editUser(AuthenticationToken authenticationToken, EndEntityInformation endEntityInformation, boolean isClearPwd, String newUsername)
            throws AuthorizationDeniedException, EndEntityProfileValidationException,
            WaitingForApprovalException, CADoesntExistsException, ApprovalException,
            CertificateSerialNumberException, IllegalNameException, NoSuchEndEntityException, CustomFieldException {
        if (endEntityAccessSession.findUser(authenticationToken, endEntityInformation.getUsername()) == null) {
            // If called from the wrong instance, return to proxybean and try next implementation
            return false;
        } else {
            // only for REST to avoid fetching end entity profile contents to RA
            if (endEntityInformation.getExtendedInformation() != null &&
                    endEntityInformation.getExtendedInformation().getCustomData(ExtendedInformation.MARKER_FROM_REST_RESOURCE) != null) {
                EndEntityProfile endEntityProfile =
                        endEntityProfileSession.getEndEntityProfileNoClone(endEntityInformation.getEndEntityProfileId());
                isClearPwd = endEntityProfile.isClearTextPasswordUsed() && endEntityProfile.isClearTextPasswordDefault();
                endEntityInformation.getExtendedInformation().getRawData().remove(
                        ExtendedInformation.CUSTOMDATA + ExtendedInformation.MARKER_FROM_REST_RESOURCE);
            }
            if (newUsername == null)
                endEntityManagementSession.changeUser(authenticationToken, endEntityInformation, isClearPwd);
            else
                endEntityManagementSession.changeUser(authenticationToken, endEntityInformation, isClearPwd, newUsername);
            return true;
        }
    }

    @Override
    public boolean editUserWs(AuthenticationToken authenticationToken, UserDataVOWS userDataVOWS)
            throws AuthorizationDeniedException, EndEntityProfileValidationException,
            WaitingForApprovalException, CADoesntExistsException, CertificateSerialNumberException, IllegalNameException, NoSuchEndEntityException, EjbcaException {
        return editUser(authenticationToken, ejbcaWSHelperSession.convertUserDataVOWS(authenticationToken, userDataVOWS), userDataVOWS.isClearPwd(), null);
    }

    @Override
    public List<UserDataVOWS> findUserWS(AuthenticationToken authenticationToken, UserMatch usermatch, int maxNumberOfRows)
            throws AuthorizationDeniedException, IllegalQueryException, EjbcaException {
        List<UserDataVOWS> retValue = null;
        try {
            final org.ejbca.util.query.Query query = ejbcaWSHelperSession.convertUserMatch(authenticationToken, usermatch);
            if (query.getQueryString().contains("subjectDN") || query.getQueryString().contains("serialNo")) {
                Collection<EndEntityInformation> resultsWithCasFiltered = filterCas(authenticationToken, query, maxNumberOfRows);
                GlobalConfiguration globalconfiguration = (GlobalConfiguration) globalConfigurationSession
                        .getCachedConfiguration(GlobalConfiguration.GLOBAL_CONFIGURATION_ID);
                if (globalconfiguration.getEnableEndEntityProfileLimitations()) {
                    Collection<EndEntityInformation> resultsWithCasAndEepFiltered = filterEep(authenticationToken, resultsWithCasFiltered);
                    if (CollectionUtils.isNotEmpty(resultsWithCasAndEepFiltered)) {
                        retValue = new ArrayList<>(resultsWithCasAndEepFiltered.size());
                        for (final EndEntityInformation userData : resultsWithCasAndEepFiltered) {
                            retValue.add(ejbcaWSHelperSession.convertEndEntityInformation(userData));
                        }
                    }
                } else {
                    if (CollectionUtils.isNotEmpty(resultsWithCasFiltered)) {
                        retValue = new ArrayList<>(resultsWithCasFiltered.size());
                        for (final EndEntityInformation userData : resultsWithCasFiltered) {
                            retValue.add(ejbcaWSHelperSession.convertEndEntityInformation(userData));
                        }
                    }
                }
            } else {
                Collection<EndEntityInformation> results;
                results = endEntityAccessSession.query(authenticationToken, query, null, null, maxNumberOfRows, AccessRulesConstants.VIEW_END_ENTITY); // also checks authorization
                if (CollectionUtils.isNotEmpty(results)) {
                    retValue = new ArrayList<>(results.size());
                    for (final EndEntityInformation userData : results) {
                        retValue.add(ejbcaWSHelperSession.convertEndEntityInformation(userData));
                    }
                }
            }
        } catch (CesecoreException e) {
            // Convert cesecore exception to EjbcaException
            throw new EjbcaException(e.getErrorCode(), LogRedactionUtils.getRedactedException(e));
        }
        return retValue;
    }

    private Collection<EndEntityInformation> filterEep(final AuthenticationToken authenticationToken,
                                                       final Collection<EndEntityInformation> resultsWithCasFiltered) {
        final List<Integer> profileIds = new ArrayList<>(
                endEntityProfileSession.getAuthorizedEndEntityProfileIds(authenticationToken, AccessRulesConstants.VIEW_END_ENTITY));
        // Additionally require view access to all the profiles
        for (final Integer profileid : new ArrayList<>(profileIds)) {
            if (!isAuthorizedNoLogging(authenticationToken,
                    AccessRulesConstants.ENDENTITYPROFILEPREFIX + profileid + AccessRulesConstants.VIEW_END_ENTITY)) {
                profileIds.remove(profileid);
            }
        }

        return resultsWithCasFiltered.stream()
                .filter(ee -> endEntityProfileSession.isAuthorizedToView(authenticationToken, ee.getEndEntityProfileId()))
                .collect(Collectors.toList());
    }

    private Collection<EndEntityInformation> filterCas(final AuthenticationToken authenticationToken, final org.ejbca.util.query.Query query, int maxNumberOfRows)
            throws IllegalQueryException {
        log.debug("Query contains subjectDN and/or serialNo, hence using the optimized query!");
        Collection<EndEntityInformation> results = endEntityAccessSession.queryOptimized(authenticationToken, query, maxNumberOfRows,
                AccessRulesConstants.VIEW_END_ENTITY); // also checks authorization
        return results.stream().filter(ee -> caSession.authorizedToCANoLogging(authenticationToken, ee.getCAId())).collect(Collectors.toList());
    }

    @Override
    public int getPublisherQueueLength(AuthenticationToken authenticationToken, String name) throws PublisherDoesntExistsException {
        final int id = publisherSession.getPublisherId(name);
        if (id == 0) {
            throw new PublisherDoesntExistsException("Publisher does not exist: " + name);
        }
        return publisherQueueSession.getPendingEntriesCountForPublisher(id);
    }

    @Override
    public boolean keyRecoveryPossible(final AuthenticationToken authenticationToken, Certificate cert, String username) {
        boolean returnValue = isAuthorizedNoLogging(authenticationToken, AccessRulesConstants.REGULAR_KEYRECOVERY);
        if (((GlobalConfiguration) globalConfigurationSession.getCachedConfiguration(GlobalConfiguration.GLOBAL_CONFIGURATION_ID)).getEnableEndEntityProfileLimitations()) {
            try {
                EndEntityInformation data = endEntityAccessSession.findUser(authenticationToken, username);
                if (data != null) {
                    int profileId = data.getEndEntityProfileId();
                    returnValue = endEntityAuthorization(authenticationToken, profileId);
                } else {
                    returnValue = false;
                }
            } catch (AuthorizationDeniedException e) {
                log.debug("Administrator: " + authenticationToken + " was not authorized to perform key recovery for end entity: " + username);
                return false;
            }
        }
        return returnValue && keyRecoverySessionLocal.existsKeys(EJBTools.wrap(cert)) && !keyRecoverySessionLocal.isUserMarked(username);
    }

    @Override
    public void keyRecoverWS(AuthenticationToken authenticationToken, String username, String certSNinHex, String issuerDN)
            throws EjbcaException, AuthorizationDeniedException, WaitingForApprovalException, CADoesntExistsException {
        try {
            final boolean useKeyRecovery = ((GlobalConfiguration) globalConfigurationSession.getCachedConfiguration(GlobalConfiguration.GLOBAL_CONFIGURATION_ID)).getEnableKeyRecovery();
            if (!useKeyRecovery) {
                throw new EjbcaException(ErrorCode.KEY_RECOVERY_NOT_AVAILABLE, "Keyrecovery must be enabled in the system configuration in order to execute this command.");

            }
            final EndEntityInformation userData = endEntityAccessSession.findUser(authenticationToken, username);
            if (userData == null) {
                log.info(intres.getLocalizedMessage("ra.errorentitynotexist", username));
                final String msg = intres.getLocalizedMessage("ra.errorentitynotexist", username);
                throw new NotFoundException(msg);
            }
            if (keyRecoverySessionLocal.isUserMarked(username)) {
                // User is already marked for recovery.
                return;
            }
            // check CAID
            final int caId = userData.getCAId();
            caSession.verifyExistenceOfCA(caId);
            if (!authorizationSession.isAuthorizedNoLogging(authenticationToken, StandardRules.CAACCESS.resource() + caId)) {
                final String msg = intres.getLocalizedMessage("authorization.notauthorizedtoresource", StandardRules.CAACCESS.resource() + caId, null);
                throw new AuthorizationDeniedException(msg);
            }

            // find certificate to recover
            final Certificate cert = certificateStoreSession.findCertificateByIssuerAndSerno(issuerDN, new BigInteger(certSNinHex, 16));
            if (cert == null) {
                final String msg = intres.getLocalizedMessage("ra.errorfindentitycert", issuerDN, certSNinHex);
                throw new NotFoundException(msg);
            }

            // Do the work, mark user for key recovery
            if (!endEntityManagementSession.prepareForKeyRecovery(authenticationToken, userData.getUsername(), userData.getEndEntityProfileId(), cert)) {
                // Reset user status and throw exception
                endEntityManagementSession.setUserStatus(authenticationToken, username, userData.getStatus());
                throw new EjbcaException(ErrorCode.KEY_RECOVERY_NOT_AVAILABLE, "Key recovery data not found for user '" + username + "'");
            }
        } catch (NotFoundException e) {
            log.debug("EJBCA WebService error", e);
            throw e; // extends EjbcaException
        } catch (NoSuchEndEntityException e) {
            throw new NotFoundException(intres.getLocalizedMessage("ra.errorentitynotexist", username));
        }
    }

    @Override
    public byte[] keyRecoverEnrollWS(AuthenticationToken authenticationToken, String username, String certSNinHex, String issuerDN, String password, String hardTokenSN)
            throws AuthorizationDeniedException, CADoesntExistsException, EjbcaException, WaitingForApprovalException {
        keyRecoverWS(authenticationToken, username, certSNinHex, issuerDN);
        EndEntityInformation userData = endEntityAccessSession.findUser(authenticationToken, username);
        userData.setPassword(password);
        byte[] keyStoreBytes = generateKeyStore(authenticationToken, userData);

        // Lots of checks. Can't know what WS client sends in.
        if (!StringUtils.isEmpty(hardTokenSN) && !hardTokenSN.equals("NONE") && !hardTokenSN.equals("null")) {
            final KeyStore keyStore;
            try {
                if (userData.getTokenType() == EndEntityConstants.TOKEN_SOFT_P12) {
                    keyStore = KeyStore.getInstance("PKCS12", BouncyCastleProvider.PROVIDER_NAME);
                } else {
                    keyStore = KeyStore.getInstance("JKS");
                }
                keyStore.load(new ByteArrayInputStream(keyStoreBytes), password.toCharArray());
                final Enumeration<String> en = keyStore.aliases();
                final String alias = en.nextElement();
                keyStore.getCertificate(alias);
            } catch (CertificateException e) {
                throw new EjbcaException(ErrorCode.CERT_COULD_NOT_BE_PARSED, e.getMessage());
            } catch (NoSuchAlgorithmException | IOException | KeyStoreException | NoSuchProviderException e) {
                throw new EjbcaException(ErrorCode.NOT_SUPPORTED_KEY_STORE, e.getMessage());
            }
        }
        return keyStoreBytes;
    }

    /**
     * Help function used to check end entity profile authorization.
     */
    private boolean endEntityAuthorization(AuthenticationToken admin, int profileId) {
        return isAuthorizedNoLogging(admin, AccessRulesConstants.ENDENTITYPROFILEPREFIX + profileId
                + AccessRulesConstants.KEYRECOVERY_RIGHTS, AccessRulesConstants.REGULAR_RAFUNCTIONALITY + AccessRulesConstants.KEYRECOVERY_RIGHTS);
    }

    @Override
    public boolean changeCertificateStatus(final AuthenticationToken authenticationToken, final String fingerprint, final int newStatus, final int newRevocationReason)
            throws ApprovalException, WaitingForApprovalException {
        final CertificateDataWrapper cdw = searchForCertificate(authenticationToken, fingerprint);
        if (cdw != null) {
            final BigInteger serialNumber = new BigInteger(cdw.getCertificateData().getSerialNumber());
            final String issuerDn = cdw.getCertificateData().getIssuerDN();
            try {
                // This call checks CA authorization, EEP authorization (if enabled) and /ra_functionality/revoke_end_entity
                endEntityManagementSession.revokeCert(authenticationToken, serialNumber, issuerDn, newRevocationReason);
                return true;
            } catch (AlreadyRevokedException e) {
                // If it is already revoked, great! The client got what the client wanted.. (almost at least, since reason might differ)
                log.info("Client '" + authenticationToken + "' requested status change of when status was already set for certificate '" + fingerprint + "'. Considering operation successful.");
                return true;
            } catch (AuthorizationDeniedException e) {
                log.info("Client '" + authenticationToken + "' requested status change of certificate '" + fingerprint + "' but is not authorized to revoke certificates.");
            } catch (NoSuchEndEntityException e) {
                // The certificate did exist a few lines ago, but must have been removed since then. Treat this like it never existed
                log.info("Client '" + authenticationToken + "' requested status change of certificate '" + fingerprint + "' that does not exist.");
            }
        } else {
            log.info("Client '" + authenticationToken + "' requested status change of certificate '" + fingerprint + "' that does not exist or the client is not authorized to see.");
        }
        return false;
    }

    @Override
    public void revokeCert(AuthenticationToken authenticationToken, BigInteger certSerNo, Date revocationDate, String issuerDn, int reason, boolean checkDate)
            throws AuthorizationDeniedException, NoSuchEndEntityException, ApprovalException, WaitingForApprovalException,
            RevokeBackDateNotAllowedForProfileException, AlreadyRevokedException, CADoesntExistsException {
        // First check if we handle the CA, to fail-fast, and reflect the functionality of remote API (WS)
        final int caId = CertTools.stringToBCDNString(issuerDn).hashCode();
        caSession.verifyExistenceOfCA(caId);
        endEntityManagementSession.revokeCert(authenticationToken, certSerNo, revocationDate, /*invalidityDate*/null, issuerDn, reason, checkDate);
    }


    @Override
    public void revokeAndDeleteUser(final AuthenticationToken authenticationToken, final String username, final int reason)
            throws AuthorizationDeniedException, NoSuchEndEntityException, WaitingForApprovalException, CouldNotRemoveEndEntityException, ApprovalException {
        endEntityManagementSession.revokeAndDeleteUser(authenticationToken, username, reason);
    }

    @Override
    public void revokeCertWithMetadata(AuthenticationToken authenticationToken, CertRevocationDto certRevocationDto)
            throws AuthorizationDeniedException, NoSuchEndEntityException, ApprovalException, WaitingForApprovalException,
            RevokeBackDateNotAllowedForProfileException, AlreadyRevokedException, CADoesntExistsException, CertificateProfileDoesNotExistException {
        // First check if we handle the CA, to fail-fast, and reflect the functionality of remote API (WS)
        final int caId = CertTools.stringToBCDNString(certRevocationDto.getIssuerDN()).hashCode();
        caSession.verifyExistenceOfCA(caId);
        endEntityManagementSession.revokeCertWithMetadata(authenticationToken, certRevocationDto);
    }

    @Override
    public void revokeUser(final AuthenticationToken authenticationToken, final String username, final int reason, final boolean deleteUser) throws AuthorizationDeniedException, CADoesntExistsException,
            WaitingForApprovalException, NoSuchEndEntityException, CouldNotRemoveEndEntityException, EjbcaException {
        endEntityManagementSession.revokeUser(authenticationToken, username, reason, deleteUser);
    }

    @Override
    public CertificateStatus getCertificateStatus(AuthenticationToken authenticationToken, String issuerDn, BigInteger serNo) throws CADoesntExistsException, AuthorizationDeniedException {
        // First check if we handle the CA, to fail-fast, and reflect the functionality of remote API (WS)
        final int caId = CertTools.stringToBCDNString(issuerDn).hashCode();
        caSession.verifyExistenceOfCA(caId);
        // Check if we are authorized to this CA
        if (!authorizationSession.isAuthorizedNoLogging(authenticationToken, StandardRules.CAACCESS.resource() + caId)) {
            final String msg = intres.getLocalizedMessage("authorization.notauthorizedtoresource", StandardRules.CAACCESS.resource() + caId, null);
            throw new AuthorizationDeniedException(msg);
        }

        return noConflictCertificateStoreSession.getStatus(issuerDn, serNo);
    }

    private GlobalCesecoreConfiguration getGlobalCesecoreConfiguration() {
        return (GlobalCesecoreConfiguration) globalConfigurationSession.getCachedConfiguration(GlobalCesecoreConfiguration.CESECORE_CONFIGURATION_ID);
    }

    @Override
    public ApprovalProfile getApprovalProfileForAction(final AuthenticationToken authenticationToken, final ApprovalRequestType action, final int caId, final int certificateProfileId) throws AuthorizationDeniedException {
        KeyToValueHolder<CAInfo> caInfoHolder = getAuthorizedCAInfos(authenticationToken).get(caId);
        KeyToValueHolder<CertificateProfile> certificateProfileHolder = getAllAuthorizedCertificateProfiles(authenticationToken).get(certificateProfileId);
        if (caInfoHolder == null) {
            throw new AuthorizationDeniedException("Could not get approval profile because " + authenticationToken + " doesn't have access to CA with ID = " + caId);
        }
        if (certificateProfileHolder == null) {
            throw new AuthorizationDeniedException("Could not get approval profile because " + authenticationToken + " doesn't have access to certificate profile with ID = " + certificateProfileId);
        }
        return approvalProfileSession.getApprovalProfileForAction(action, caInfoHolder.getValue(), certificateProfileHolder.getValue());
    }

    @Override
    public Integer createApprovalRequest(final AuthenticationToken authenticationToken, final int type, final int approvalProfileId, final int endEntityProfileId, final String acmeAccountId) throws AuthorizationDeniedException, ApprovalException {
        return approvalSession.createApprovalRequest(authenticationToken, type, approvalProfileId, endEntityProfileId, acmeAccountId);
    }

    @Override
    public byte[] scepDispatch(final AuthenticationToken authenticationToken, final String operation, final String message, final String scepConfigurationAlias)
            throws NoSuchAliasException, CADoesntExistsException, NoSuchEndEntityException, CustomCertificateSerialNumberException,
            CryptoTokenOfflineException, IllegalKeyException, SignRequestException, SignRequestSignatureException, AuthStatusException, AuthLoginException, IllegalNameException,
            CertificateCreateException, CertificateRevokeException, CertificateSerialNumberException, IllegalValidityException, CAOfflineException, InvalidAlgorithmException,
            SignatureException, CertificateException, AuthorizationDeniedException, CertificateExtensionException, CertificateRenewalException {
        return scepMessageDispatcherSession.dispatchRequest(authenticationToken, operation, message, scepConfigurationAlias);
    }

    @Override
    public byte[] verifyScepPkcs10RequestMessage(AuthenticationToken authenticationToken, String alias, byte[] message) throws CertificateCreateException {
        return scepMessageDispatcherSession.verifyRequestMessage(authenticationToken, alias, message);
    }

    @Override
    public byte[] cmpDispatch(final AuthenticationToken authenticationToken, final byte[] pkiMessageBytes, final String cmpConfigurationAlias) throws NoSuchAliasException {
        return cmpMessageDispatcherSession.dispatchRequest(authenticationToken, pkiMessageBytes, cmpConfigurationAlias);
    }

    @Override
    public byte[] estDispatch(String operation, String alias, X509Certificate cert, String username, String password, byte[] requestBody)
            throws NoSuchAliasException, CADoesntExistsException, CertificateCreateException, CertificateRenewalException, AuthenticationFailedException {
        // throws UnsupportedOperationException if EST is not available (Community);
        if (!WebConfiguration.isLegacyEstRaApiAllowed()) { // default is off
            log.info("RA tried to use legacy RA API call for EST, which is disabled by default for security reasons. Please upgrade the RA, or set raapi.legacyest.enabled=true in web.properties to allow this.");
            throw new NoSuchAliasException("CA configuration does not allow RA to use legacy API for EST."); // No better exception. We can't change an existing API.
        }
        try {
            return estOperationsSessionLocal.dispatchRequest(new AlwaysAllowLocalAuthenticationToken("EST - Call using legacy RA API call"), operation, alias, cert, username, password, requestBody);
        } catch (AuthorizationDeniedException e) {
            throw new IllegalStateException("Should not get AuthorizationDeniedException with AlwaysAllowLocalAuthenticationToken");
        }
    }

    @Override
    public byte[] estDispatchAuthenticated(final AuthenticationToken authenticationToken, String operation, String alias, X509Certificate cert, String username, String password, byte[] requestBody)
            throws NoSuchAliasException, CADoesntExistsException, CertificateCreateException, CertificateRenewalException, AuthenticationFailedException, AuthorizationDeniedException {
        // throws UnsupportedOperationException if EST is not available (Community);
        return estOperationsSessionLocal.dispatchRequest(authenticationToken, operation, alias, cert, username, password, requestBody);
    }

    @Override
    public Collection<CertificateWrapper> getCertificateChain(final AuthenticationToken authenticationToken, int caId) throws AuthorizationDeniedException, CADoesntExistsException {
        if (!authorizationSession.isAuthorizedNoLogging(authenticationToken, StandardRules.CAACCESS.resource() + caId)) {
            final String msg = intres.getLocalizedMessage("authorization.notauthorizedtoresource", StandardRules.CAACCESS.resource() + caId, null);
            throw new AuthorizationDeniedException(msg);
        }
        CAInfo caInfo = caSession.getCAInfoInternal(caId);
        if (caInfo == null) {
            throw new CADoesntExistsException("CA with ID " + caId + " doesn't exist");
        }
        return EJBTools.wrapCertCollection(caInfo.getCertificateChain());
    }

    private Date getDate(long days) {
        Date findDate = new Date();
        long millis = (days * 24 * 60 * 60 * 1000);
        findDate.setTime(findDate.getTime() + millis);
        return findDate;
    }

    @Override
    public int getCountOfCertificatesByExpirationTime(final AuthenticationToken authenticationToken, long days) throws AuthorizationDeniedException {
        if (!authorizationSession.isAuthorizedNoLogging(authenticationToken, StandardRules.CAFUNCTIONALITY.resource() + "/view_certificate")) {
            final String msg = intres.getLocalizedMessage("authorization.notauthorizedtoresource", StandardRules.CAFUNCTIONALITY.resource() + "/view_certificate", null);
            throw new AuthorizationDeniedException(msg);
        }
        Date findDate = getDate(days);
        return certificateStoreSession.findNumberOfExpiringCertificates(findDate);
    }

    @Override
    public void customLog(final AuthenticationToken authenticationToken, final String type, final String caName, final String username, final String certificateSn,
                          final String msg, final EventType event) throws AuthorizationDeniedException, CADoesntExistsException {
        caAdminSession.customLog(authenticationToken, type, caName, username, certificateSn, msg, event);
    }

    @Override
    public Collection<CertificateWrapper> getCertificatesByUsername(final AuthenticationToken authenticationToken, final String username, final boolean onlyValid, final long now)
            throws AuthorizationDeniedException, CertificateEncodingException {
        return endEntityAccessSession.findCertificatesByUsername(authenticationToken, username, onlyValid, now);
    }

    @Override
    public Map<String, Integer> getAvailableCertificateProfiles(final AuthenticationToken authenticationToken, final int entityProfileId)
            throws EndEntityProfileNotFoundException {
        return endEntityProfileSession.getAvailableCertificateProfiles(authenticationToken, entityProfileId);
    }

    @Override
    public Map<String, Integer> getAvailableCasInProfile(final AuthenticationToken authenticationToken, final int entityProfileId)
            throws AuthorizationDeniedException, EndEntityProfileNotFoundException {
        return endEntityProfileSession.getAvailableCasInProfile(authenticationToken, entityProfileId);
    }

    @Override
    public CertificateWrapper getCertificate(AuthenticationToken authenticationToken, String certSNinHex, String issuerDN)
            throws AuthorizationDeniedException, CADoesntExistsException, EjbcaException {
        return endEntityAccessSession.getCertificate(authenticationToken, certSNinHex, issuerDN);
    }

    @Override
    public Collection<CertificateWrapper> getCertificatesByExpirationTime(final AuthenticationToken authenticationToken, final long days,
                                                                          final int maxNumberOfResults, final int offset) throws AuthorizationDeniedException {
        if (!authorizationSession.isAuthorizedNoLogging(authenticationToken, StandardRules.CAFUNCTIONALITY.resource() + "/view_certificate")) {
            final String msg = intres.getLocalizedMessage("authorization.notauthorizedtoresource",
                    StandardRules.CAFUNCTIONALITY.resource() + "/view_certificate", null);
            throw new AuthorizationDeniedException(msg);
        }
        Date findDate = getDate(days);
        return EJBTools.wrapCertCollection(certificateStoreSession.findExpiringCertificates(findDate, maxNumberOfResults, offset));
    }

    @Override
    public Collection<CertificateWrapper> getCertificatesByExpirationTimeAndType(AuthenticationToken authenticationToken, long days, int certificateType, int maxNumberOfResults)
            throws AuthorizationDeniedException {
        if (!authorizationSession.isAuthorizedNoLogging(authenticationToken, StandardRules.CAFUNCTIONALITY.resource() + "/view_certificate")) {
            final String msg = intres.getLocalizedMessage("authorization.notauthorizedtoresource",
                    StandardRules.CAFUNCTIONALITY.resource() + "/view_certificate", null);
            throw new AuthorizationDeniedException(msg);
        }
        final Date findDate = new Date();
        final long millis = (days * 24 * 60 * 60 * 1000);
        findDate.setTime(findDate.getTime() + millis);
        final List<Certificate> result = certificateStoreSession.findCertificatesByExpireTimeAndTypeWithLimit(findDate, certificateType, maxNumberOfResults);
        return EJBTools.wrapCertCollection(result);
    }

    @Override
    public Collection<CertificateWrapper> getCertificatesByExpirationTimeAndIssuer(AuthenticationToken authenticationToken, long days, String issuerDN, int maxNumberOfResults)
            throws AuthorizationDeniedException {
        if (!authorizationSession.isAuthorizedNoLogging(authenticationToken, StandardRules.CAFUNCTIONALITY.resource() + "/view_certificate")) {
            final String msg = intres.getLocalizedMessage("authorization.notauthorizedtoresource",
                    StandardRules.CAFUNCTIONALITY.resource() + "/view_certificate", null);
            throw new AuthorizationDeniedException(msg);
        }
        final Date findDate = new Date();
        final long millis = (days * 24 * 60 * 60 * 1000);
        findDate.setTime(findDate.getTime() + millis);
        final List<java.security.cert.Certificate> result = certificateStoreSession.findCertificatesByExpireTimeAndIssuerWithLimit(findDate, issuerDN, maxNumberOfResults);
        return EJBTools.wrapCertCollection(result);
    }

    @Override
    public Collection<CertificateWrapper> getLastCaChain(final AuthenticationToken authenticationToken, final String caName)
            throws AuthorizationDeniedException, CADoesntExistsException {
        return caSession.getCaChain(authenticationToken, caName);
    }

    @Override
    public byte[] processCertificateRequest(final AuthenticationToken authenticationToken, final String username, final String password, final String req, final int reqType,
                                            final String hardTokenSN, final String responseType)
            throws AuthorizationDeniedException, EjbcaException, CesecoreException,
            CertificateExtensionException, InvalidKeyException, SignatureException,
            InvalidKeySpecException, NoSuchAlgorithmException, NoSuchProviderException, CertificateException, IOException {
        try {
            return signSessionLocal.createCertificateWS(authenticationToken, username, password, req, reqType, responseType);
        } catch (ParseException | ConstructionException | NoSuchFieldException e) {
            throw new EjbcaException(ErrorCode.INTERNAL_ERROR, LogRedactionUtils.getRedactedMessage(e.getMessage()));
        }
    }

    @Override
    public byte[] getLatestCrl(final AuthenticationToken authenticationToken, final String caName, final boolean deltaCRL)
            throws AuthorizationDeniedException, CADoesntExistsException {
        final CAInfo cainfo = caSession.getCAInfo(authenticationToken, caName);
        if (cainfo == null) {
            throw new CADoesntExistsException("CA with name " + caName + " doesn't exist.");
        }
        // This method is used from the EjbcaWS.getLatestCRL Web Service method, and it does not allow specifying a partition.
        return crlStoreSession.getLastCRL(cainfo.getSubjectDN(), CertificateConstants.NO_CRL_PARTITION, deltaCRL);
    }

    @Override
    public byte[] getLatestCrlByRequest(AuthenticationToken authenticationToken, RaCrlSearchRequest request) throws AuthorizationDeniedException, CADoesntExistsException {
        String issuerDn;
        if (StringUtils.isNotEmpty(request.getIssuerDn())) {
            issuerDn = request.getIssuerDn();
        } else {
            final CAInfo cainfo = caSession.getCAInfo(authenticationToken, request.getCaName());
            if (cainfo == null) {
                throw new CADoesntExistsException("CA with name " + request.getCaName() + " doesn't exist.");
            }
            issuerDn = cainfo.getSubjectDN();
        }
        return crlStoreSession.getLastCRL(issuerDn, request.getCrlPartitionIndex(), request.isDeltaCRL());
    }

    @Override
    public byte[] getLatestCrlByIssuerDn(AuthenticationToken authenticationToken, String issuerDn, boolean deltaCRL)
            throws AuthorizationDeniedException, CADoesntExistsException {
        final CAInfo cainfo = caSession.getCAInfo(authenticationToken, issuerDn.hashCode());
        if (cainfo == null) {
            throw new CADoesntExistsException("CA with subjectDn " + issuerDn + " doesn't exist.");
        }
        // This method is used from the EjbcaWS.getLatestCRL Web Service method, and it does not allow specifying a partition.
        return crlStoreSession.getLastCRL(issuerDn, CertificateConstants.NO_CRL_PARTITION, deltaCRL);
    }

    @Override
    public Integer getRemainingNumberOfApprovals(final AuthenticationToken authenticationToken, final int requestId)
            throws ApprovalException, ApprovalRequestExpiredException {
        return approvalSession.getRemainingNumberOfApprovals(requestId);
    }

    @Override
    public Integer isApproved(final AuthenticationToken authenticationToken, final int approvalId)
            throws ApprovalException, ApprovalRequestExpiredException {
        return approvalSession.isApproved(approvalId);
    }

    @Override
    public boolean isAuthorized(final AuthenticationToken authenticationToken, final String... resource) {
        return authorizationSession.isAuthorized(authenticationToken, resource);
    }

    @Override
    public void republishCertificate(AuthenticationToken authenticationToken, String serialNumberInHex, String issuerDN)
            throws AuthorizationDeniedException, CADoesntExistsException, EjbcaException {
        final String bcIssuerDN = CertTools.stringToBCDNString(issuerDN);
        caSession.verifyExistenceOfCA(bcIssuerDN.hashCode());
        final CertReqHistory certReqHistory = certreqHistorySession.retrieveCertReqHistory(new BigInteger(serialNumberInHex, 16), bcIssuerDN);
        if (certReqHistory == null) {
            throw new PublisherException("Error: the certificate with serialnumber : " + serialNumberInHex + " and issuerdn " + issuerDN + " couldn't be found in database.");
        }
        ejbcaWSHelperSession.isAuthorizedToRepublish(authenticationToken, certReqHistory.getUsername(), bcIssuerDN.hashCode());
        final CertificateProfile certificateProfile = certificateProfileSession.getCertificateProfile(certReqHistory.getEndEntityInformation().getCertificateProfileId());
        if (certificateProfile != null) {
            if (certificateProfile.getPublisherList().size() > 0) {
                final boolean pubStoreCertificateResult = publisherSession.storeCertificate(
                        authenticationToken, certificateProfile.getPublisherList(), certReqHistory.getFingerprint(),
                        certReqHistory.getEndEntityInformation().getPassword(), certReqHistory.getEndEntityInformation().getCertificateDN(),
                        certReqHistory.getEndEntityInformation().getExtendedInformation());
                if (!pubStoreCertificateResult) {
                    throw new PublisherException("Error: publication failed to at least one of the defined publishers.");
                }
            } else {
                throw new PublisherException("Error no publisher defined for the given certificate.");
            }
        }
        throw new PublisherException("Error : Certificate profile couldn't be found for the given certificate.");
    }

    @Override
    public byte[] generateOrKeyRecoverToken(final AuthenticationToken authenticationToken, final String username, final String password, final String hardTokenSN, final String keySpecification,
                                            final String keyAlgorithm) throws AuthorizationDeniedException, CADoesntExistsException, EjbcaException {
        return keyStoreCreateSessionLocal.generateOrKeyRecoverTokenAsByteArray(authenticationToken, username, password, keySpecification, keyAlgorithm);
    }

    @Override
    public byte[] getEndEntityProfileAsXml(final AuthenticationToken authenticationToken, final int profileId)
            throws AuthorizationDeniedException, EndEntityProfileNotFoundException {
        return endEntityProfileSession.getProfileAsXml(authenticationToken, profileId);
    }

    @Override
    public byte[] getSshCaPublicKey(String caName) throws SshKeyException, CADoesntExistsException {
        CAInfo caInfo = caSession.getCAInfoInternal(-1, caName, true);
        if (caInfo == null) {
            throw new CADoesntExistsException("CA with name " + caName + " does not exist.");
        }
        if (caInfo.getCAType() != SshCaInfo.CATYPE_SSH) {
            throw new SshKeyException("CA of name " + caName + " is not an SSH CA.");
        } else {
            PublicKey publicKey = caInfo.getCertificateChain().get(0).getPublicKey();
            SshPublicKey sshPublicKey = SshKeyFactory.INSTANCE.getSshPublicKey(publicKey);
            try {
                return sshPublicKey.encodeForExport(caName);
            } catch (IOException e) {
                throw new SshKeyException("Could not encode public key for export.", e);
            }
        }
    }

    @Override
    public byte[] getCertificateProfileAsXml(final AuthenticationToken authenticationToken, final int profileId)
            throws AuthorizationDeniedException, CertificateProfileDoesNotExistException {
        return certificateProfileSession.getProfileAsXml(authenticationToken, profileId);
    }

    @Override
    public Collection<CertificateWrapper> processCardVerifiableCertificateRequest(
            final AuthenticationToken authenticationToken, final String username, final String password, final String cvcReq
    ) throws AuthorizationDeniedException, UserDoesntFullfillEndEntityProfile, EjbcaException, WaitingForApprovalException,
            CertificateExpiredException, CesecoreException {
        return signSessionLocal.createCardVerifiableCertificateWS(authenticationToken, username, password, cvcReq);
    }

    @Override
    public HashSet<String> getCaaIdentities(final AuthenticationToken authenticationToken, final int caId)
            throws AuthorizationDeniedException, CADoesntExistsException {
        final HashSet<String> caaIdentities = new HashSet<>();
        final CACommon ca = caSession.getCA(authenticationToken, caId);
        if (ca == null) {
            throw new CADoesntExistsException("The CA with id " + caId + " does not exist on peer.");
        }
        for (final int validatorId : ca.getValidators()) {
            final Validator validator = keyValidatorSession.getValidator(validatorId);
            if (validator == null) {
                if (log.isDebugEnabled()) {
                    log.debug("Missing validator ID " + validatorId + " in CA '" + ca.getName() + "'");
                }
                continue;
            }
            if (validator.getValidatorTypeIdentifier().equals(DnsNameValidator.CAA_TYPE_IDENTIFIER)) {
                caaIdentities.addAll(((CaaIdentitiesValidator) validator).getIssuers());
            }
        }
        return caaIdentities;
    }

    @Override
    public AcmeAccount getAcmeAccountById(String accountId) {
        return acmeAccountDataSession.getAcmeAccount(accountId);
    }

    @Override
    public AcmeAccount getAcmeAccountByPublicKeyStorageId(final String publicKeyStorageId) {
        return acmeAccountDataSession.getAcmeAccountByPublicKeyStorageId(publicKeyStorageId);
    }

    @Override
    public String parseAcmeEabMessage(AuthenticationToken authenticationToken, String alias, String requestUrl, String requestJwk,
                                      String eabRequestJsonString) throws AcmeProblemException {
        return acmeConfigurationSession.parseAcmeEabMessage(authenticationToken, alias, requestUrl, requestJwk, eabRequestJsonString);
    }

    @Override
    public String persistAcmeAccount(final AcmeAccount acmeAccount) {
        return acmeAccountDataSession.createOrUpdate(acmeAccount);
    }

    @Override
    public AcmeOrder getAcmeOrderById(final String orderId) {
        return acmeOrderDataSession.getAcmeOrder(orderId);
    }

    @Override
    public Set<AcmeOrder> getAcmeOrdersByAccountId(String accountId) {
        return acmeOrderDataSession.getAcmeOrdersByAccountId(accountId);
    }

    @Override
    public Set<AcmeOrder> getFinalizedAcmeOrdersByFingerprint(String fingerprint) {
        return acmeOrderDataSession.getFinalizedAcmeOrdersByFingerprint(fingerprint);
    }

    @Override
    public String persistAcmeOrder(final AcmeOrder acmeOrder) {
        return acmeOrderDataSession.createOrUpdate(acmeOrder);
    }

    @Override
    public List<String> persistAcmeOrders(final List<AcmeOrder> acmeOrders) {
        return acmeOrderDataSession.createOrUpdate(acmeOrders);
    }

    @Override
    public void removeAcmeOrder(String orderId) {
        acmeOrderDataSession.remove(orderId);
    }

    @Override
    public void removeAcmeOrders(List<String> orderIds) {
        acmeOrderDataSession.removeAll(orderIds);
    }

    @Override
    public AcmeAuthorization getAcmeAuthorizationById(String authorizationId) {
        return acmeAuthorizationDataSession.getAcmeAuthorization(authorizationId);
    }

    @Override
    public List<AcmeAuthorization> getAcmeAuthorizationsByOrderId(String orderId) {
        return acmeAuthorizationDataSession.getAcmeAuthorizationsByOrderId(orderId);
    }

    @Override
    public List<AcmeAuthorization> getAcmeAuthorizationsByAccountId(String accountId) {
        return acmeAuthorizationDataSession.getAcmeAuthorizationsByAccountId(accountId);
    }

    @Override
    public List<AcmeAuthorization> getAcmePreAuthorizationsByAccountIdAndIdentifiers(String accountId, List<AcmeIdentifier> identifiers) {
        return acmeAuthorizationDataSession.getAcmePreAuthorizationsByAccountIdAndIdentifiers(accountId, identifiers);
    }

    @Override
    public String persistAcmeAuthorization(AcmeAuthorization acmeAuthorization) {
        return acmeAuthorizationDataSession.createOrUpdate(acmeAuthorization);
    }

    @Override
    public void persistAcmeAuthorizationList(List<AcmeAuthorization> acmeAuthorizations) {
        acmeAuthorizationDataSession.createOrUpdateList(acmeAuthorizations);
    }

    @Override
    public AcmeChallenge getAcmeChallengeById(String challengeId) {
        return acmeChallengeDataSession.getAcmeChallenge(challengeId);
    }

    @Override
    public List<AcmeChallenge> getAcmeChallengesByAuthorizationId(String authorizationId) {
        return acmeChallengeDataSession.getAcmeChallengesByAuthorizationId(authorizationId);
    }

    @Override
    public String persistAcmeChallenge(AcmeChallenge acmeChallenge) {
        return acmeChallengeDataSession.createOrUpdate(acmeChallenge);
    }

    @Override
    public void persistAcmeChallengeList(List<AcmeChallenge> acmeChallenges) {
        acmeChallengeDataSession.createOrUpdateList(acmeChallenges);
    }

    @Override
    public byte[] addUserAndGenerateKeyStore(AuthenticationToken authenticationToken, EndEntityInformation endEntity, boolean isClearPwd) throws AuthorizationDeniedException, EjbcaException, WaitingForApprovalException {
        try {
            endEntity = endEntityManagementSession.addUser(authenticationToken, endEntity, isClearPwd);
        } catch (CesecoreException e) {
            //Wrapping the CesecoreException.errorCode
            throw new EjbcaException(LogRedactionUtils.getRedactedException(e));
        } catch (EndEntityProfileValidationException e) {
            //Wraps @WebFault Exception based with @NonSensitive EjbcaException based
            throw new EndEntityProfileValidationRaException(LogRedactionUtils.getRedactedException(e));
        }
        KeyStore keyStore;
        try {
            final EndEntityProfile endEntityProfile = endEntityProfileSession.getEndEntityProfile(endEntity.getEndEntityProfileId());
            boolean useKeyRecovery = ((GlobalConfiguration) globalConfigurationSession.getCachedConfiguration(GlobalConfiguration.GLOBAL_CONFIGURATION_ID)).getEnableKeyRecovery();
            EndEntityInformation data = endEntityAccessSession.findUser(endEntity.getUsername());
            if (data == null) {
                throw new EjbcaException(ErrorCode.USER_NOT_FOUND, "User '" + endEntity.getUsername() + "' does not exist");
            }
            final boolean saveKeysFlag = data.getKeyRecoverable() && useKeyRecovery && (data.getStatus() != EndEntityConstants.STATUS_KEYRECOVERY);
            final boolean loadKeysFlag = (data.getStatus() == EndEntityConstants.STATUS_KEYRECOVERY) && useKeyRecovery;
            final boolean reuseCertificateFlag = endEntityProfile.getReUseKeyRecoveredCertificate();
            final String encodedValidity = endEntity.getExtendedInformation().getCertificateEndTime();
            final Date notAfter = encodedValidity == null ? null :
                    ValidityDate.getDate(encodedValidity, new Date(), isNotAfterInclusive(authenticationToken, endEntity));
            keyStore = keyStoreCreateSessionLocal.generateOrKeyRecoverTokenWithoutViewEndEntityAccessRule(authenticationToken,
                    endEntity.getUsername(), // Username
                    endEntity.getPassword(), // Enrollment code
                    endEntity.getCAId(), // The CA signing the private keys
                    endEntity.getExtendedInformation().getKeyStoreAlgorithmSubType(), // Keylength
                    endEntity.getExtendedInformation().getKeyStoreAlgorithmType(), // Signature algorithm
                    null, // Not valid before
                    notAfter, // Not valid after
                    endEntity.getTokenType(), // Type of token
                    loadKeysFlag, // Perform key recovery?
                    saveKeysFlag, // Save private keys?
                    reuseCertificateFlag, // Reuse recovered cert?
                    endEntity.getEndEntityProfileId()); // Identifier for end entity
        } catch (KeyStoreException | InvalidAlgorithmParameterException | CADoesntExistsException | IllegalKeyException
                 | CertificateCreateException | IllegalNameException | CertificateRevokeException |
                 CertificateSerialNumberException
                 | CryptoTokenOfflineException | IllegalValidityException | CAOfflineException |
                 InvalidAlgorithmException
                 | CustomCertificateSerialNumberException | CertificateException | NoSuchAlgorithmException |
                 InvalidKeySpecException
                 | EndEntityProfileValidationException | CertificateSignatureException | NoSuchEndEntityException e) {
            cleanupAfterFailure(endEntity);
            throw new KeyStoreGeneralRaException(e);
        }
        if (endEntity.getTokenType() == EndEntityConstants.TOKEN_SOFT_PEM) {
            try (ByteArrayOutputStream outputStream = new ByteArrayOutputStream()) {
                outputStream.write(KeyTools.getSinglePemFromKeyStore(keyStore, endEntity.getPassword().toCharArray()));
                return outputStream.toByteArray();
            } catch (IOException | CertificateEncodingException | UnrecoverableKeyException | KeyStoreException |
                     NoSuchAlgorithmException e) {
                log.error(LogRedactionUtils.getRedactedException(e)); //should never happen if keyStore is valid object
            }
        } else {
            try (ByteArrayOutputStream outputStream = new ByteArrayOutputStream()) {
                keyStore.store(outputStream, endEntity.getPassword().toCharArray());
                return outputStream.toByteArray();
            } catch (IOException | KeyStoreException | NoSuchAlgorithmException | CertificateException e) {
                log.error(LogRedactionUtils.getRedactedException(e)); //should never happen if keyStore is valid object
            }
        }
        cleanupAfterFailure(endEntity);
        return null;
    }


    @Override
    public byte[] addUserAndCreateCertificate(AuthenticationToken authenticationToken, EndEntityInformation endEntityInformation, boolean isClearPwd)
            throws AuthorizationDeniedException, EjbcaException, WaitingForApprovalException {
        if (endEntityInformation.getExtendedInformation() == null || endEntityInformation.getExtendedInformation().getCertificateRequest() == null) {
            throw new IllegalArgumentException("Could not find CSR for end entity with username " + endEntityInformation.getUsername() + " CSR must be set under endEntityInformation.extendedInformation.certificateRequest");
        }

        try {
            endEntityInformation = endEntityManagementSession.addUser(authenticationToken, endEntityInformation, isClearPwd);
        } catch (CesecoreException e) {
            //Wrapping the CesecoreException.errorCode
            throw new EjbcaException(LogRedactionUtils.getRedactedException(e));
        } catch (EndEntityProfileValidationException e) {
            //Wraps @WebFault Exception based with @NonSensitive EjbcaException based
            throw new EndEntityProfileValidationRaException(LogRedactionUtils.getRedactedException(e));
        }
        try {
            final RequestMessage req = RequestMessageUtils.parseRequestMessage(endEntityInformation.getExtendedInformation().getCertificateRequest());
            if (req == null) {
                cleanupAfterFailure(endEntityInformation);
                throw new IllegalStateException("Failed to parse certificate request");
            }
            req.setUsername(endEntityInformation.getUsername());
            req.setPassword(endEntityInformation.getPassword());
            final String encodedValidity = endEntityInformation.getExtendedInformation().getCertificateEndTime();
            req.setRequestValidityNotAfter(encodedValidity == null ? null :
                    ValidityDate.getDate(encodedValidity, new Date(), isNotAfterInclusive(authenticationToken, endEntityInformation)));
            ResponseMessage resp = signSessionLocal.createCertificate(authenticationToken, req, X509ResponseMessage.class, null); // works for CVC also
            if (resp.getStatus() == ResponseStatus.FAILURE) {
                cleanupAfterFailure(endEntityInformation);
                throw new EjbcaException(resp.getFailText());
            }
            Certificate cert = CertTools.getCertfromByteArray(resp.getResponseMessage(), Certificate.class);
            return cert.getEncoded();
        } catch (NoSuchEndEntityException | CustomCertificateSerialNumberException | CryptoTokenOfflineException |
                 IllegalKeyException
                 | CADoesntExistsException | SignRequestException | SignRequestSignatureException |
                 IllegalNameException | CertificateCreateException
                 | CertificateRevokeException | CertificateSerialNumberException | IllegalValidityException |
                 CAOfflineException
                 | InvalidAlgorithmException | CertificateExtensionException e) {
            cleanupAfterFailure(endEntityInformation);
            throw new EjbcaException(LogRedactionUtils.getRedactedException(e));
        } catch (CertificateParsingException | CertificateEncodingException e) {
            throw new IllegalStateException("Internal error with creating X509Certificate from CertificateResponseMessage",
                    LogRedactionUtils.getRedactedException(e));
        }
    }

    private void cleanupAfterFailure(final EndEntityInformation endEntityInformation) {
        try {
            // We don't want to roll back certificate enrollment if a post-issuance step failed.
            // So we delete the end-entity only, rather than triggering a rollback.
            //
            // We only delete the end entity here. The createCertificate/generateOrKeyRecoverToken calls
            // are responsible for revocation is the certificate is issued half-way.
            endEntityManagementSession.deleteUser(new AlwaysAllowLocalAuthenticationToken("Failed Enrollment Cleanup"), endEntityInformation.getUsername());
        } catch (NoSuchEndEntityException | AuthorizationDeniedException | CouldNotRemoveEndEntityException |
                 RuntimeException e) {
            // We don't want the admin to focus on this error, so we use lower log levels than normal
            log.info("End entity could not be deleted after issuance failure: " + LogRedactionUtils.getRedactedMessage(e.getMessage()));
            log.trace("Stack trace from cleanup", LogRedactionUtils.getRedactedException(e));
        }
    }

    @SuppressWarnings("unchecked")
    @Override
    public <T extends ConfigurationBase> T getGlobalConfiguration(final Class<T> type) {
        T result = null;
        if (GlobalConfiguration.class.getName().equals(type.getName())) {
            result = (T) globalConfigurationSession.getCachedConfiguration(GlobalConfiguration.GLOBAL_CONFIGURATION_ID);
        } else if (GlobalCesecoreConfiguration.class.getName().equals(type.getName())) {
            result = (T) globalConfigurationSession.getCachedConfiguration(GlobalCesecoreConfiguration.CESECORE_CONFIGURATION_ID);
        } else if (GlobalAcmeConfiguration.class.getName().equals(type.getName())) {
            result = (T) globalConfigurationSession.getCachedConfiguration(GlobalAcmeConfiguration.ACME_CONFIGURATION_ID);
        } else if (GlobalOcspConfiguration.class.getName().equals(type.getName())) {
            result = (T) globalConfigurationSession.getCachedConfiguration(GlobalOcspConfiguration.OCSP_CONFIGURATION_ID);
        } else if (GlobalUpgradeConfiguration.class.getName().equals(type.getName())) {
            result = (T) globalConfigurationSession.getCachedConfiguration(GlobalUpgradeConfiguration.CONFIGURATION_ID);
        } else if (OAuthConfiguration.class.getName().equals(type.getName())) {
            result = (T) globalConfigurationSession.getCachedConfiguration(OAuthConfiguration.OAUTH_CONFIGURATION_ID);
        } else if (ScepConfiguration.class.getName().equals(type.getName())) {
            result = (T) globalConfigurationSession.getCachedConfiguration(ScepConfiguration.SCEP_CONFIGURATION_ID);
        } else if (EABConfiguration.class.getName().equals(type.getName())) {
            result = (T) globalConfigurationSession.getCachedConfiguration(EABConfiguration.EAB_CONFIGURATION_ID);
        } else if (CmpConfiguration.class.getName().equals(type.getName())) {
            result = (T) globalConfigurationSession.getCachedConfiguration(CmpConfiguration.CMP_CONFIGURATION_ID);
        } else if (EstConfiguration.class.getName().equals(type.getName())) {
            result = (T) globalConfigurationSession.getCachedConfiguration(EstConfiguration.EST_CONFIGURATION_ID);
        }
        if (log.isDebugEnabled()) {
            if (result != null) {
                log.debug("Found configuration of class '" + type.getName() + "': " + result.getRawData() + ".");
            } else {
                log.debug("Could not find configuration with class '" + type.getName() + "'. Probably the request was sent from an RA peer of a newer version");
            }
        }
        return result;
    }

    @Override
    public ScepResponseInfo scepDispatchIntune(final AuthenticationToken authenticationToken, final String operation, final String message, final String scepConfigurationAlias)
            throws NoSuchAliasException, CADoesntExistsException, NoSuchEndEntityException, CustomCertificateSerialNumberException,
            CryptoTokenOfflineException, IllegalKeyException, SignRequestException, SignRequestSignatureException, AuthStatusException, AuthLoginException, IllegalNameException,
            CertificateCreateException, CertificateRevokeException, CertificateSerialNumberException, IllegalValidityException, CAOfflineException, InvalidAlgorithmException,
            SignatureException, CertificateException, AuthorizationDeniedException, CertificateExtensionException, CertificateRenewalException {
        return scepMessageDispatcherSession.dispatchRequestIntune(authenticationToken, operation, message, scepConfigurationAlias);
    }

    @Override
    public byte[] doEtsiOperation(AuthenticationToken authenticationToken, String ecaCertificateId,
                                  byte[] requestBody, int operationCode) throws AuthorizationDeniedException, EjbcaException {
        log.info("requestBody: " + Hex.toHexString(requestBody));
        return ecaOperationsSession.doEtsiOperation(authenticationToken, ecaCertificateId, requestBody, operationCode);
    }

    @Override
    public RaCertificateDataOnRenew getCertificateDataForRenew(BigInteger serno, String issuerDn) {
        String username = certificateStoreSession.findUsernameByCertSerno(serno, issuerDn);
        if (username != null) {
            RaCertificateDataOnRenew result = new RaCertificateDataOnRenew();
            result.setUsername(username);
            boolean isRevoked = certificateStoreSession.isRevoked(issuerDn, serno);
            result.setRevoked(isRevoked);
            if (!isRevoked) {
                UserData userData = endEntityAccessSession.findByUsername(username);
                Map<Integer, String> endEntityProfileIdToNameMap = endEntityProfileSession.getEndEntityProfileIdToNameMap();
                final Map<Integer, String> certificateProfileIdToNameMap = certificateProfileSession.getCertificateProfileIdToNameMap();
                result.setEndEntityProfileName(endEntityProfileIdToNameMap.get(userData.getEndEntityProfileId()));
                result.setCertificateProfileName(certificateProfileIdToNameMap.get(userData.getCertificateProfileId()));
                result.setCaName(caSession.getCAIdToNameMap().get(userData.getCaId()));
                EndEntityType endEntityType = new EndEntityType(userData.getType());
                result.setNotificationConfigured(endEntityType.contains(EndEntityTypes.SENDNOTIFICATION));
                if (userData.getExtendedInformation() != null && userData.getExtendedInformation().getKeyStoreAlgorithmType() != null) {
                    result.setKeyAlgorithmPreSet(true);
                } else {
                    CertificateProfile certificateProfile = certificateProfileSession.getCertificateProfile(userData.getCertificateProfileId());
                    result.setAvailableKeyAlgorithms(certificateProfile.getAvailableKeyAlgorithmsAsList());
                    result.setAvailableBitLengths(certificateProfile.getAvailableBitLengthsAsList());
                    result.setAvailableEcCurves(certificateProfile.getAvailableEcCurvesAsList());
                }
            }
            return result;
        }
        return null;
    }

    @Override
    public byte[] selfRenewCertificate(RaSelfRenewCertificateData renewCertificateData)
            throws AuthorizationDeniedException, EjbcaException, NoSuchEndEntityException, WaitingForApprovalException,
            CertificateSerialNumberException, EndEntityProfileValidationException, IllegalNameException,
            CADoesntExistsException {
        AuthenticationToken admin = new AlwaysAllowLocalAuthenticationToken(new WebPrincipal(
                "RenewSelfCertificate", renewCertificateData.getClientIPAddress()));
        EndEntityInformation userData = endEntityAccessSession.findUser(admin, renewCertificateData.getUsername());
        if (userData.getType().contains(EndEntityTypes.SENDNOTIFICATION)) {
            EndEntityProfile profile = endEntityProfileSession.getEndEntityProfile(userData.getEndEntityProfileId());
            userData.setPassword(profile.makeAutoGeneratedPassword());
        } else {
            userData.setPassword(renewCertificateData.getPassword());
        }
        userData.setStatus(EndEntityConstants.STATUS_NEW);
        endEntityManagementSession.changeUser(admin, userData, false);
        userData.setTokenType(EndEntityConstants.TOKEN_SOFT_P12);
        if (userData.getExtendedInformation() == null || userData.getExtendedInformation().getKeyStoreAlgorithmType() == null) {
            if (userData.getExtendedInformation() == null) {
                userData.setExtendedInformation(new ExtendedInformation());
            }
            userData.getExtendedInformation().setKeyStoreAlgorithmType(renewCertificateData.getKeyAlg());
            userData.getExtendedInformation().setKeyStoreAlgorithmSubType(renewCertificateData.getKeySpec());
        }
        return generateKeyStoreWithoutViewEndEntityAccessRule(admin, userData);
    }

    @Override
    public RaEndEntityProfileResponse getEndEntityProfile(AuthenticationToken authenticationToken, final String profileName) throws EndEntityProfileNotFoundException, AuthorizationDeniedException {
        int endEntityProfileId = endEntityProfileSession.getEndEntityProfileId(profileName);
        if (endEntityProfileSession.isAuthorizedToView(authenticationToken, endEntityProfileId)) {
            final EndEntityProfile endEntityProfile = endEntityProfileSession.getEndEntityProfile(profileName);
            RaEndEntityProfileResponse.RaEndEntityProfileResponseConverter converter = RaEndEntityProfileResponse.converter();
            return converter.toRaResponse(profileName, endEntityProfile, caSession.getCAIdToNameMap(),
                    certificateProfileSession.getCertificateProfileIdToNameMap());
        } else {
            throw new AuthorizationDeniedException("User " + authenticationToken.toString() + " was not authorized to view certificate profile " + profileName);
        }
    }
}<|MERGE_RESOLUTION|>--- conflicted
+++ resolved
@@ -2542,14 +2542,10 @@
                     responseTypeInt = CertificateConstants.CERT_RES_TYPE_PKCS7;
                 } else if (responseType.equalsIgnoreCase(CertificateHelper.RESPONSETYPE_PKCS7WITHCHAIN)) {
                     responseTypeInt = CertificateConstants.CERT_RES_TYPE_PKCS7WITHCHAIN;
-<<<<<<< HEAD
-                } else {
-=======
                 } else if (responseType.equalsIgnoreCase(CertificateHelper.RESPONSETYPE_CMC_FULL_PKI)) {
                     responseTypeInt = CertificateConstants.CERT_RES_TYPE_CMCFULLPKI;
                 }
                 else{
->>>>>>> d73fe546
                     throw new NoSuchAlgorithmException("Bad responseType:" + responseType);
                 }
             }
