--- conflicted
+++ resolved
@@ -175,6 +175,7 @@
 import org.ejbca.core.ejb.ws.EjbcaWSHelperSessionLocal;
 import org.ejbca.core.model.CertificateSignatureException;
 import org.ejbca.core.model.InternalEjbcaResources;
+import org.ejbca.core.model.SecConst;
 import org.ejbca.core.model.approval.AdminAlreadyApprovedRequestException;
 import org.ejbca.core.model.approval.Approval;
 import org.ejbca.core.model.approval.ApprovalDataText;
@@ -2894,13 +2895,10 @@
             result = (T) globalConfigurationSession.getCachedConfiguration(GlobalOcspConfiguration.OCSP_CONFIGURATION_ID);
         } else if (GlobalUpgradeConfiguration.class.getName().equals(type.getName())) {
             result = (T) globalConfigurationSession.getCachedConfiguration(GlobalUpgradeConfiguration.CONFIGURATION_ID);
-<<<<<<< HEAD
         } else if (OAuthConfiguration.class.getName().equals(type.getName())) {
             result = (T) globalConfigurationSession.getCachedConfiguration(OAuthConfiguration.OAUTH_CONFIGURATION_ID);
-=======
         } else if (ScepConfiguration.class.getName().equals(type.getName())) {
             result = (T) globalConfigurationSession.getCachedConfiguration(ScepConfiguration.SCEP_CONFIGURATION_ID);
->>>>>>> f4e13d88
         }
         if (log.isDebugEnabled()) {
             if (result != null) {
