/*************************************************************************
 *                                                                       *
 *  EJBCA Community: The OpenSource Certificate Authority                *
 *                                                                       *
 *  This software is free software; you can redistribute it and/or       *
 *  modify it under the terms of the GNU Lesser General Public           *
 *  License as published by the Free Software Foundation; either         *
 *  version 2.1 of the License, or any later version.                    *
 *                                                                       *
 *  See terms of license at gnu.org.                                     *
 *                                                                       *
 *************************************************************************/
package org.ejbca.core.model.era;

import java.io.ByteArrayInputStream;
import java.io.ByteArrayOutputStream;
import java.io.IOException;
import java.lang.reflect.InvocationTargetException;
import java.math.BigInteger;
import java.security.InvalidAlgorithmParameterException;
import java.security.InvalidKeyException;
import java.security.KeyStore;
import java.security.KeyStoreException;
import java.security.NoSuchAlgorithmException;
import java.security.NoSuchProviderException;
import java.security.PublicKey;
import java.security.SignatureException;
import java.security.UnrecoverableKeyException;
import java.security.cert.Certificate;
import java.security.cert.CertificateEncodingException;
import java.security.cert.CertificateException;
import java.security.cert.CertificateExpiredException;
import java.security.cert.CertificateParsingException;
import java.security.cert.X509Certificate;
import java.security.spec.InvalidKeySpecException;
import java.util.ArrayList;
import java.util.Arrays;
import java.util.Collection;
import java.util.Collections;
import java.util.Date;
import java.util.Enumeration;
import java.util.HashMap;
import java.util.HashSet;
import java.util.LinkedHashMap;
import java.util.List;
import java.util.Map;
import java.util.Map.Entry;
import java.util.Objects;
import java.util.Set;
import java.util.stream.Collectors;

import org.apache.commons.collections4.CollectionUtils;
import org.apache.commons.lang.StringUtils;
import org.apache.log4j.Logger;
import org.bouncycastle.jce.provider.BouncyCastleProvider;
import org.bouncycastle.operator.OperatorCreationException;
import org.bouncycastle.util.Properties;
import org.bouncycastle.util.encoders.Hex;
import org.cesecore.audit.enums.EventType;
import org.cesecore.authentication.AuthenticationFailedException;
import org.cesecore.authentication.tokens.AlwaysAllowLocalAuthenticationToken;
import org.cesecore.authentication.tokens.AuthenticationToken;
import org.cesecore.authentication.tokens.PublicAccessAuthenticationTokenMetaData;
import org.cesecore.authentication.tokens.UsernamePrincipal;
import org.cesecore.authentication.tokens.WebPrincipal;
import org.cesecore.authorization.AuthorizationDeniedException;
import org.cesecore.authorization.AuthorizationSessionLocal;
import org.cesecore.authorization.access.AccessSet;
import org.cesecore.authorization.cache.AccessTreeUpdateSessionLocal;
import org.cesecore.authorization.control.AuditLogRules;
import org.cesecore.authorization.control.StandardRules;
import org.cesecore.authorization.user.matchvalues.AccessMatchValue;
import org.cesecore.authorization.user.matchvalues.AccessMatchValueReverseLookupRegistry;
import org.cesecore.certificates.ca.ApprovalRequestType;
import org.cesecore.certificates.ca.CA;
import org.cesecore.certificates.ca.CACommon;
import org.cesecore.certificates.ca.CAConstants;
import org.cesecore.certificates.ca.CADoesntExistsException;
import org.cesecore.certificates.ca.CAInfo;
import org.cesecore.certificates.ca.CAOfflineException;
import org.cesecore.certificates.ca.CaSessionLocal;
import org.cesecore.certificates.ca.ExtendedUserDataHandler;
import org.cesecore.certificates.ca.IllegalNameException;
import org.cesecore.certificates.ca.IllegalValidityException;
import org.cesecore.certificates.ca.InvalidAlgorithmException;
import org.cesecore.certificates.ca.SignRequestException;
import org.cesecore.certificates.ca.SignRequestSignatureException;
import org.cesecore.certificates.ca.X509CAInfo;
import org.cesecore.certificates.ca.ssh.SshCaInfo;
import org.cesecore.certificates.certificate.CertificateConstants;
import org.cesecore.certificates.certificate.CertificateCreateException;
import org.cesecore.certificates.certificate.CertificateCreateSessionLocal;
import org.cesecore.certificates.certificate.CertificateData;
import org.cesecore.certificates.certificate.CertificateDataSessionLocal;
import org.cesecore.certificates.certificate.CertificateDataWrapper;
import org.cesecore.certificates.certificate.CertificateRevokeException;
import org.cesecore.certificates.certificate.CertificateStatus;
import org.cesecore.certificates.certificate.CertificateStoreSessionLocal;
import org.cesecore.certificates.certificate.IllegalKeyException;
import org.cesecore.certificates.certificate.NoConflictCertificateStoreSessionLocal;
import org.cesecore.certificates.certificate.certextensions.CertificateExtensionException;
import org.cesecore.certificates.certificate.exception.CertificateSerialNumberException;
import org.cesecore.certificates.certificate.exception.CustomCertificateSerialNumberException;
import org.cesecore.certificates.certificate.request.RequestMessage;
import org.cesecore.certificates.certificate.request.RequestMessageUtils;
import org.cesecore.certificates.certificate.request.ResponseMessage;
import org.cesecore.certificates.certificate.request.ResponseStatus;
import org.cesecore.certificates.certificate.request.SshResponseMessage;
import org.cesecore.certificates.certificate.request.X509ResponseMessage;
import org.cesecore.certificates.certificate.ssh.SshKeyException;
import org.cesecore.certificates.certificate.ssh.SshKeyFactory;
import org.cesecore.certificates.certificate.ssh.SshPublicKey;
import org.cesecore.certificates.certificateprofile.CertificateProfile;
import org.cesecore.certificates.certificateprofile.CertificateProfileConstants;
import org.cesecore.certificates.certificateprofile.CertificateProfileDoesNotExistException;
import org.cesecore.certificates.certificateprofile.CertificateProfileSessionLocal;
import org.cesecore.certificates.crl.CrlStoreSessionLocal;
import org.cesecore.certificates.endentity.EndEntityConstants;
import org.cesecore.certificates.endentity.EndEntityInformation;
import org.cesecore.certificates.endentity.EndEntityType;
import org.cesecore.certificates.endentity.EndEntityTypes;
import org.cesecore.certificates.endentity.ExtendedInformation;
import org.cesecore.certificates.util.dn.DNFieldsUtil;
import org.cesecore.config.CesecoreConfiguration;
import org.cesecore.config.EABConfiguration;
import org.cesecore.config.GlobalCesecoreConfiguration;
import org.cesecore.config.GlobalOcspConfiguration;
import org.cesecore.config.OAuthConfiguration;
import org.cesecore.config.RaStyleInfo;
import org.cesecore.configuration.ConfigurationBase;
import org.cesecore.configuration.GlobalConfigurationSessionLocal;
<<<<<<< HEAD
import org.cesecore.keys.keyimport.KeyImportFailure;
import org.cesecore.keys.keyimport.KeyImportRequestData;
=======
import org.cesecore.keys.keyimport.KeyImportRequestData;
import org.cesecore.keys.keyimport.KeyImportResponseData;
>>>>>>> cc12ab44
import org.cesecore.keys.validation.CaaIdentitiesValidator;
import org.cesecore.keys.validation.KeyValidatorSessionLocal;
import org.cesecore.keys.validation.Validator;
import org.cesecore.roles.Role;
import org.cesecore.roles.RoleExistsException;
import org.cesecore.roles.management.RoleSessionLocal;
import org.cesecore.roles.member.RoleMember;
import org.cesecore.roles.member.RoleMemberData;
import org.cesecore.roles.member.RoleMemberSessionLocal;
import org.cesecore.util.LogRedactionUtils;
import org.cesecore.util.ValidityDate;
import org.cesecore.util.ValueExtractor;
import org.ejbca.config.CmpConfiguration;
import org.ejbca.config.EstConfiguration;
import org.ejbca.config.GlobalAcmeConfiguration;
import org.ejbca.config.GlobalConfiguration;
import org.ejbca.config.GlobalCustomCssConfiguration;
import org.ejbca.config.MSAutoEnrollmentConfiguration;
import org.ejbca.config.ScepConfiguration;
import org.ejbca.core.EjbcaException;
import org.ejbca.core.ejb.approval.ApprovalExecutionSessionLocal;
import org.ejbca.core.ejb.approval.ApprovalProfileSessionLocal;
import org.ejbca.core.ejb.approval.ApprovalSessionLocal;
import org.ejbca.core.ejb.authentication.cli.CliAuthenticationTokenMetaData;
import org.ejbca.core.ejb.authorization.AuthorizationSystemSessionLocal;
import org.ejbca.core.ejb.ca.auth.EndEntityAuthenticationSessionLocal;
import org.ejbca.core.ejb.ca.caadmin.CAAdminSessionLocal;
import org.ejbca.core.ejb.ca.publisher.PublisherQueueSessionLocal;
import org.ejbca.core.ejb.ca.publisher.PublisherSessionLocal;
import org.ejbca.core.ejb.ca.sign.SignSessionLocal;
import org.ejbca.core.ejb.ca.store.CertReqHistorySessionLocal;
import org.ejbca.core.ejb.config.GlobalUpgradeConfiguration;
import org.ejbca.core.ejb.dto.CertRevocationDto;
import org.ejbca.core.ejb.its.EtsiEcaOperationsSessionLocal;
import org.ejbca.core.ejb.keyrecovery.KeyRecoverySessionLocal;
import org.ejbca.core.ejb.ra.CertificateRequestSessionLocal;
import org.ejbca.core.ejb.ra.CouldNotRemoveEndEntityException;
import org.ejbca.core.ejb.ra.EndEntityAccessSessionLocal;
import org.ejbca.core.ejb.ra.EndEntityExistsException;
import org.ejbca.core.ejb.ra.EndEntityManagementSessionLocal;
import org.ejbca.core.ejb.ra.KeyImportSessionLocal;
import org.ejbca.core.ejb.ra.KeyStoreCreateSessionLocal;
import org.ejbca.core.ejb.ra.NoSuchEndEntityException;
import org.ejbca.core.ejb.ra.UserData;
import org.ejbca.core.ejb.ra.raadmin.EndEntityProfileSessionLocal;
import org.ejbca.core.ejb.rest.EjbcaRestHelperSessionLocal;
import org.ejbca.core.ejb.ws.EjbcaWSHelperSessionLocal;
import org.ejbca.core.model.CertificateSignatureException;
import org.ejbca.core.model.InternalEjbcaResources;
import org.ejbca.core.model.approval.AdminAlreadyApprovedRequestException;
import org.ejbca.core.model.approval.Approval;
import org.ejbca.core.model.approval.ApprovalDataText;
import org.ejbca.core.model.approval.ApprovalDataVO;
import org.ejbca.core.model.approval.ApprovalException;
import org.ejbca.core.model.approval.ApprovalRequest;
import org.ejbca.core.model.approval.ApprovalRequestExecutionException;
import org.ejbca.core.model.approval.ApprovalRequestExpiredException;
import org.ejbca.core.model.approval.SelfApprovalException;
import org.ejbca.core.model.approval.WaitingForApprovalException;
import org.ejbca.core.model.approval.approvalrequests.AddEndEntityApprovalRequest;
import org.ejbca.core.model.approval.approvalrequests.EditEndEntityApprovalRequest;
import org.ejbca.core.model.approval.profile.ApprovalProfile;
import org.ejbca.core.model.authorization.AccessRulesConstants;
import org.ejbca.core.model.ca.AuthLoginException;
import org.ejbca.core.model.ca.AuthStatusException;
import org.ejbca.core.model.ca.publisher.PublisherDoesntExistsException;
import org.ejbca.core.model.ca.publisher.PublisherException;
import org.ejbca.core.model.ca.store.CertReqHistory;
import org.ejbca.core.model.keyrecovery.KeyRecoveryNotAvailableException;
import org.ejbca.core.model.ra.AlreadyRevokedException;
import org.ejbca.core.model.ra.CustomFieldException;
import org.ejbca.core.model.ra.EndEntityProfileValidationRaException;
import org.ejbca.core.model.ra.KeyStoreGeneralRaException;
import org.ejbca.core.model.ra.NotFoundException;
import org.ejbca.core.model.ra.RAAuthorization;
import org.ejbca.core.model.ra.RevokeBackDateNotAllowedForProfileException;
import org.ejbca.core.model.ra.raadmin.EndEntityProfile;
import org.ejbca.core.model.ra.raadmin.EndEntityProfileNotFoundException;
import org.ejbca.core.model.ra.raadmin.EndEntityProfileValidationException;
import org.ejbca.core.model.ra.raadmin.UserDoesntFullfillEndEntityProfile;
import org.ejbca.core.protocol.NoSuchAliasException;
import org.ejbca.core.protocol.acme.AcmeAccount;
import org.ejbca.core.protocol.acme.AcmeAccountDataSessionLocal;
import org.ejbca.core.protocol.acme.AcmeAuthorization;
import org.ejbca.core.protocol.acme.AcmeAuthorizationDataSessionLocal;
import org.ejbca.core.protocol.acme.AcmeCertificateDataWrapper;
import org.ejbca.core.protocol.acme.AcmeChallenge;
import org.ejbca.core.protocol.acme.AcmeChallengeDataSessionLocal;
import org.ejbca.core.protocol.acme.AcmeConfigurationSessionLocal;
import org.ejbca.core.protocol.acme.AcmeIdentifier;
import org.ejbca.core.protocol.acme.AcmeOrder;
import org.ejbca.core.protocol.acme.AcmeOrderDataSessionLocal;
import org.ejbca.core.protocol.acme.AcmeProblemException;
import org.ejbca.core.protocol.cmp.CmpMessageDispatcherSessionLocal;
import org.ejbca.core.protocol.est.EstOperationsSessionLocal;
import org.ejbca.core.protocol.rest.EnrollPkcs10CertificateRequest;
import org.ejbca.core.protocol.scep.ScepMessageDispatcherSessionLocal;
import org.ejbca.core.protocol.ssh.SshRequestMessage;
import org.ejbca.core.protocol.ws.common.CertificateHelper;
import org.ejbca.core.protocol.ws.objects.UserDataVOWS;
import org.ejbca.core.protocol.ws.objects.UserMatch;
import org.ejbca.cvc.exception.ConstructionException;
import org.ejbca.cvc.exception.ParseException;
import org.ejbca.ui.web.protocol.CertificateRenewalException;
import org.ejbca.util.query.ApprovalMatch;
import org.ejbca.util.query.BasicMatch;
import org.ejbca.util.query.IllegalQueryException;

import com.keyfactor.CesecoreException;
import com.keyfactor.ErrorCode;
import com.keyfactor.util.CertTools;
import com.keyfactor.util.EJBTools;
import com.keyfactor.util.StringTools;
import com.keyfactor.util.certificate.CertificateWrapper;
import com.keyfactor.util.certificate.DnComponents;
import com.keyfactor.util.keys.KeyTools;
import com.keyfactor.util.keys.token.CryptoTokenOfflineException;

import jakarta.ejb.EJB;
import jakarta.ejb.Stateless;
import jakarta.ejb.TransactionAttribute;
import jakarta.ejb.TransactionAttributeType;
import jakarta.persistence.EntityManager;
import jakarta.persistence.PersistenceContext;
import jakarta.persistence.PersistenceException;
import jakarta.persistence.Query;
import jakarta.persistence.QueryTimeoutException;

/**
 * Implementation of the RaMasterApi that invokes functions at the local node.
 */
@Stateless
@TransactionAttribute(TransactionAttributeType.NOT_SUPPORTED)
public class RaMasterApiSessionBean implements RaMasterApiSessionLocal {

    private static final Logger log = Logger.getLogger(RaMasterApiSessionBean.class);
    private static final InternalEjbcaResources intres = InternalEjbcaResources.getInstance();

    @EJB
    private AccessTreeUpdateSessionLocal accessTreeUpdateSession;
    @EJB
    private ApprovalProfileSessionLocal approvalProfileSession;
    @EJB
    private ApprovalSessionLocal approvalSession;
    @EJB
    private ApprovalExecutionSessionLocal approvalExecutionSession;
    @EJB
    private AuthorizationSessionLocal authorizationSession;
    @EJB
    private AuthorizationSystemSessionLocal authorizationSystemSession;
    @EJB
    private CaSessionLocal caSession;
    @EJB
    private CAAdminSessionLocal caAdminSession;
    @EJB
    private CertificateProfileSessionLocal certificateProfileSession;
    @EJB
    private CertificateRequestSessionLocal certificateRequestSession;
    @EJB
    private CertificateStoreSessionLocal certificateStoreSession;
    @EJB
    private CertificateCreateSessionLocal certificateCreateSession;
    @EJB
    private CertificateDataSessionLocal certificateDataSession;
    @EJB
    private CmpMessageDispatcherSessionLocal cmpMessageDispatcherSession;
    @EJB
    private EjbcaWSHelperSessionLocal ejbcaWSHelperSession;
    @EJB
    private PublisherSessionLocal publisherSession;
    @EJB
    private PublisherQueueSessionLocal publisherQueueSession;
    @EJB
    private CertReqHistorySessionLocal certreqHistorySession;
    @EJB
    private CrlStoreSessionLocal crlStoreSession;
    @EJB
    private EjbcaRestHelperSessionLocal ejbcaRestHelperSession;
    @EJB
    private EndEntityAccessSessionLocal endEntityAccessSession;
    @EJB
    private EndEntityManagementSessionLocal endEntityManagementSession;
    @EJB
    private EndEntityProfileSessionLocal endEntityProfileSession;
    @EJB
    private EstOperationsSessionLocal estOperationsSessionLocal;
    @EJB
    private GlobalConfigurationSessionLocal globalConfigurationSession;
    @EJB
    private KeyRecoverySessionLocal keyRecoverySessionLocal;
    @EJB
    private KeyStoreCreateSessionLocal keyStoreCreateSessionLocal;
    @EJB
    private NoConflictCertificateStoreSessionLocal noConflictCertificateStoreSession;
    @EJB
    private ScepMessageDispatcherSessionLocal scepMessageDispatcherSession;
    @EJB
    private SignSessionLocal signSessionLocal;
    @EJB
    private EndEntityAuthenticationSessionLocal endEntityAuthenticationSessionLocal;
    @EJB
    private RoleSessionLocal roleSession;
    @EJB
    private RoleMemberSessionLocal roleMemberSession;
    @EJB
    private KeyValidatorSessionLocal keyValidatorSession;
    @EJB
    private AcmeConfigurationSessionLocal acmeConfigurationSession;
    @EJB
    private AcmeAccountDataSessionLocal acmeAccountDataSession;
    @EJB
    private AcmeOrderDataSessionLocal acmeOrderDataSession;
    @EJB
    private AcmeAuthorizationDataSessionLocal acmeAuthorizationDataSession;
    @EJB
    private AcmeChallengeDataSessionLocal acmeChallengeDataSession;
    @EJB
    private EtsiEcaOperationsSessionLocal ecaOperationsSession;
    @EJB
    private KeyImportSessionLocal keyImportSession;

    @PersistenceContext(unitName = CesecoreConfiguration.PERSISTENCE_UNIT)
    private EntityManager entityManager;

    /**
     * Defines the current RA Master API version.
     *
     * <p>List of versions:
     * <table>
     * <tr><th>0<td>=<td>6.6.0
     * <tr><th>1<td>=<td>6.8.0
     * <tr><th>2<td>=<td>6.11.0
     * <tr><th>3<td>=<td>6.12.0
     * <tr><th>4<td>=<td>6.14.0
     * <tr><th>5<td>=<td>6.15.0
     * <tr><th>6<td>=<td>7.0.0
     * <tr><th>7<td>=<td>7.1.0
     * <tr><th>8<td>=<td>7.3.0
     * <tr><th>9<td>=<td>7.4.1
     * <tr><th>10<td>=<td>7.4.2
     * <tr><th>11<td>=<td>7.5.0
     * <tr><th>12<td>=<td>7.5.1
     * <tr><th>13<td>=<td>7.9.0
     * <tr><th>14<td>=<td>7.10.0
     * <tr><th>15<td>=<td>7.11.0
     * <tr><th>16<td>=<td>8.1.0
     * <tr><th>17<td>=<td>8.2.0
     * <tr><th>18<td>=<td>8.3.0
     * <tr><th>19<td>=<td>9.2.0
     * <tr><th>20<td>=<td>9.3.0
     * </table>
     */
    private static final int RA_MASTER_API_VERSION = 20;

    /**
     * Cached value of an active CA, so we don't have to list through all CAs every time as this is a critical path executed every time
     */
    private int activeCaIdCache = -1;

    @Override
    public boolean isBackendAvailable() {
        if (activeCaIdCache != -1) {
            CAInfo activeCa = caSession.getCAInfoInternal(activeCaIdCache);
            if (activeCa != null) {
                if (activeCa.getStatus() == CAConstants.CA_ACTIVE) {
                    return true;
                }
            } else {
                activeCaIdCache = -1;
                log.debug("Fail to get info for cached CA with ID " + activeCaIdCache);
            }
        }

        // If the cached activeCaIdCache was not active, or didn't exist, we move on to check all in the list
        for (int caId : caSession.getAllCaIds()) {
            if (caSession.getCAInfoInternal(caId).getStatus() == CAConstants.CA_ACTIVE) {
                activeCaIdCache = caId; // Remember this value for the next time
                return true;
            }
        }
        return false;
    }

    @Override
    public int getApiVersion() {
        return RA_MASTER_API_VERSION;
    }

    @Override
    public boolean isAuthorizedNoLogging(AuthenticationToken authenticationToken, String... resources) {
        return authorizationSession.isAuthorizedNoLogging(authenticationToken, resources);
    }

    @Override
    public boolean isAuthorizedNoLoggingWithoutNeedingActiveLocalCA(AuthenticationToken authenticationToken, String... resources) {
        return authorizationSession.isAuthorizedNoLogging(authenticationToken, resources);
    }

    @Override
    public RaAuthorizationResult getAuthorization(AuthenticationToken authenticationToken) throws AuthenticationFailedException {
        final HashMap<String, Boolean> accessRules = authorizationSession.getAccessAvailableToAuthenticationToken(authenticationToken);
        final int updateNumber = accessTreeUpdateSession.getAccessTreeUpdateNumber();
        return new RaAuthorizationResult(accessRules, updateNumber);
    }

    @Override
    @Deprecated
    public AccessSet getUserAccessSet(final AuthenticationToken authenticationToken) throws AuthenticationFailedException {
        return authorizationSystemSession.getAccessSetForAuthToken(authenticationToken);
    }

    @Override
    @Deprecated
    public List<AccessSet> getUserAccessSets(final List<AuthenticationToken> authenticationTokens) {
        final List<AccessSet> ret = new ArrayList<>();
        for (final AuthenticationToken authenticationToken : authenticationTokens) {
            try {
                ret.add(authorizationSystemSession.getAccessSetForAuthToken(authenticationToken));
            } catch (AuthenticationFailedException e) {
                // Always add, even if null. Otherwise the caller won't be able to determine which AccessSet belongs to which AuthenticationToken
                ret.add(null);
            }
        }
        return ret;
    }

    @Override
    public List<CAInfo> getAuthorizedCas(AuthenticationToken authenticationToken) {
        return caSession.getAuthorizedCaInfos(authenticationToken);
    }

    private LinkedHashMap<Integer, RaStyleInfo> getAllCustomRaCss() {
        GlobalCustomCssConfiguration globalCustomCssConfiguration = (GlobalCustomCssConfiguration) globalConfigurationSession.getCachedConfiguration(GlobalCustomCssConfiguration.CSS_CONFIGURATION_ID);
        // Returns an empty map if no CSS was found
        return globalCustomCssConfiguration.getRaStyleInfo();
    }

    @Override
    public LinkedHashMap<Integer, RaStyleInfo> getAllCustomRaStyles(AuthenticationToken authenticationToken) throws AuthorizationDeniedException {
        boolean authorizedToCssArchives = isAuthorizedNoLogging(authenticationToken,
                StandardRules.SYSTEMCONFIGURATION_VIEW.resource(), StandardRules.VIEWROLES.resource());
        if (!authorizedToCssArchives) {
            throw new AuthorizationDeniedException(authenticationToken + " is not authorized to CSS archives");
        }
        return getAllCustomRaCss();
    }

    @Override
    public List<RaStyleInfo> getAvailableCustomRaStyles(AuthenticationToken authenticationToken, int hashCodeOfCurrentList) {
        List<RaStyleInfo> associatedCss = new ArrayList<>();
        LinkedHashMap<Integer, RaStyleInfo> allCssInfos = getAllCustomRaCss();
        List<Role> isMemberOf = roleSession.getRolesAuthenticationTokenIsMemberOf(authenticationToken);
        for (Role role : isMemberOf) {
            RaStyleInfo cssToAdd = allCssInfos.get(role.getStyleId());
            if (cssToAdd != null) {
                associatedCss.add(allCssInfos.get(role.getStyleId()));
            }
        }
        if (associatedCss.hashCode() == hashCodeOfCurrentList) {
            return null;
        }
        return associatedCss;
    }

    @Override
    public List<Role> getAuthorizedRoles(AuthenticationToken authenticationToken) {
        return roleSession.getAuthorizedRoles(authenticationToken);
    }

    @Override
    public List<Role> getRolesAuthenticationTokenIsMemberOf(AuthenticationToken authenticationToken) {
        return roleSession.getRolesAuthenticationTokenIsMemberOf(authenticationToken);
    }

    @Override
    public Role getRole(final AuthenticationToken authenticationToken, final int roleId) throws AuthorizationDeniedException {
        return roleSession.getRole(authenticationToken, roleId);
    }

    @Override
    public List<String> getAuthorizedRoleNamespaces(final AuthenticationToken authenticationToken, final int roleId) {
        // Skip roles that come from other peers if roleId is set
        try {
            if (roleId != Role.ROLE_ID_UNASSIGNED && getRole(authenticationToken, roleId) == null) {
                if (log.isDebugEnabled()) {
                    log.debug("Requested role with ID " + roleId + " does not exist on this system, returning empty list of namespaces");
                }
                return new ArrayList<>();
            }
        } catch (AuthorizationDeniedException e) {
            // Should usually not happen
            if (log.isDebugEnabled()) {
                log.debug("Client " + authenticationToken + "was denied authorization to role with ID " + roleId + ", returning empty list of namespaces");
            }
            return new ArrayList<>();
        }
        return roleSession.getAuthorizedNamespaces(authenticationToken);
    }

    @Override
    public Map<String, RaRoleMemberTokenTypeInfo> getAvailableRoleMemberTokenTypes(final AuthenticationToken authenticationToken) {
        final Map<String, RaRoleMemberTokenTypeInfo> result = new HashMap<>();
        for (final String tokenType : AccessMatchValueReverseLookupRegistry.INSTANCE.getAllTokenTypes()) {
            // Disallow access to Public Access and CLI token types on the RA, as well as non-user-configurable token types such as AlwaysAllowLocal
            if (!AccessMatchValueReverseLookupRegistry.INSTANCE.getMetaData(tokenType).isUserConfigurable() ||
                    PublicAccessAuthenticationTokenMetaData.TOKEN_TYPE.equals(tokenType) ||
                    CliAuthenticationTokenMetaData.TOKEN_TYPE.equals(tokenType)) {
                continue;
            }

            final Map<String, Integer> stringToNumberMap = new HashMap<>();
            for (final Entry<String, AccessMatchValue> entry : AccessMatchValueReverseLookupRegistry.INSTANCE.getNameLookupRegistryForTokenType(tokenType).entrySet()) {
                stringToNumberMap.put(entry.getKey(), entry.getValue().getNumericValue());
            }
            final AccessMatchValue defaultValue = AccessMatchValueReverseLookupRegistry.INSTANCE.getDefaultValueForTokenType(tokenType);
            final boolean hasMatchTypes = !defaultValue.getAvailableAccessMatchTypes().isEmpty();

            result.put(tokenType, new RaRoleMemberTokenTypeInfo(stringToNumberMap, defaultValue.name(), defaultValue.isIssuedByCa(),
                    defaultValue.isIssuedByOauthProvider(), hasMatchTypes, hasMatchTypes
                    ? defaultValue.getAvailableAccessMatchTypes().get(0).getNumericValue()
                    : 0));

        }
        return result;
    }

    @Override
    public Role saveRole(final AuthenticationToken authenticationToken, final Role role) throws AuthorizationDeniedException, RoleExistsException {
        if (role.getRoleId() != Role.ROLE_ID_UNASSIGNED) {
            // Updating a role
            Role oldRole = roleSession.getRole(authenticationToken, role.getRoleId());
            if (oldRole == null) {
                if (log.isDebugEnabled()) {
                    log.debug("Role with ID " + role.getRoleId() + " does not exist on this system, and will not be updated here. The role name to save was '" + role.getRoleNameFull() + "'");
                }
                return null; // not present on this system
            }
        }
        if (log.isDebugEnabled()) {
            log.debug("Persisting a role with ID " + role.getRoleId() + " and name '" + role.getRoleNameFull() + "'");
        }
        return roleSession.persistRole(authenticationToken, role);
    }

    @Override
    public boolean deleteRole(AuthenticationToken authenticationToken, int roleId) throws AuthorizationDeniedException {
        if (log.isDebugEnabled()) {
            log.debug("Deleting role with ID " + roleId);
        }
        return roleSession.deleteRoleIdempotent(authenticationToken, roleId);
    }

    @Override
    public RoleMember getRoleMember(final AuthenticationToken authenticationToken, final int roleMemberId) throws AuthorizationDeniedException {
        return roleMemberSession.getRoleMember(authenticationToken, roleMemberId);
    }

    @Override
    public RoleMember saveRoleMember(final AuthenticationToken authenticationToken, final RoleMember roleMember) throws AuthorizationDeniedException {
        if (log.isDebugEnabled()) {
            log.debug("Persisting a role member with ID " + roleMember.getRoleId() + " and match value '" + roleMember.getTokenMatchValue() + "'");
        }
        return roleMemberSession.persist(authenticationToken, roleMember);
    }

    @Override
    public boolean deleteRoleMember(AuthenticationToken authenticationToken, int roleId, int roleMemberId) throws AuthorizationDeniedException {
        if (log.isDebugEnabled()) {
            log.debug("Removing role member with ID " + roleMemberId + " from the role with ID " + roleId);
        }
        final RoleMember roleMember = roleMemberSession.getRoleMember(authenticationToken, roleMemberId);
        if (roleMember == null) {
            if (log.isDebugEnabled()) {
                log.debug("Can't delete role member with ID " + roleMemberId + " because it does not exist.");
            }
            log.info("Client " + authenticationToken + " failed to delete role member with ID " + roleMemberId + " because it does not exist.");
            return false;
        }
        // Sanity check that there's no ID collision
        if (roleMember.getRoleId() != roleId) {
            if (log.isDebugEnabled()) {
                log.debug("Role member has an unexpected Role ID " + roleMemberId + ". Role ID " + roleId);
            }
            return false;
        }
        return roleMemberSession.remove(authenticationToken, roleMemberId);
    }


    private ApprovalDataVO getApprovalDataNoAuth(final int id) {
        final org.ejbca.util.query.Query query = new org.ejbca.util.query.Query(org.ejbca.util.query.Query.TYPE_APPROVALQUERY);
        query.add(ApprovalMatch.MATCH_WITH_UNIQUEID, BasicMatch.MATCH_TYPE_EQUALS, Integer.toString(id));

        final List<ApprovalDataVO> approvals;
        try {
            approvals = approvalSession.query(query, 0, 100, "", ""); // authorization checks are performed afterwards
        } catch (IllegalQueryException e) {
            throw new IllegalStateException("Query for approval request failed: " + e.getMessage(), e);
        }

        if (approvals.isEmpty()) {
            return null;
        }
        return approvals.iterator().next();
    }

    /**
     * @param approvalId Calculated hash of the request (this somewhat confusing name is re-used from the ApprovalRequest class)
     * @return ApprovalDataVO or null if not found
     */
    private ApprovalDataVO getApprovalDataByRequestHash(final int approvalId) {
        final List<ApprovalDataVO> approvalDataVOs = approvalSession.findApprovalDataVO(approvalId);
        return approvalDataVOs.isEmpty() ? null : approvalDataVOs.get(0);
    }

    /**
     * Gets the complete text representation of a request (unlike ApprovalRequest.getNewRequestDataAsText which doesn't do any database queries)
     */
    private List<ApprovalDataText> getRequestDataAsText(final AuthenticationToken authenticationToken, final ApprovalDataVO approval) {
        final ApprovalRequest approvalRequest = approval.getApprovalRequest();
        if (approvalRequest instanceof EditEndEntityApprovalRequest) {
            return ((EditEndEntityApprovalRequest) approvalRequest).getNewRequestDataAsText(caSession, endEntityProfileSession, certificateProfileSession);
        } else if (approvalRequest instanceof AddEndEntityApprovalRequest) {
            return ((AddEndEntityApprovalRequest) approvalRequest).getNewRequestDataAsText(caSession, endEntityProfileSession, certificateProfileSession);
        } else {
            return approvalRequest.getNewRequestDataAsText(authenticationToken);
        }
    }

    private RaEditableRequestData getRequestEditableData(final ApprovalDataVO approvalDataVO) {
        final ApprovalRequest approvalRequest = approvalDataVO.getApprovalRequest();
        final RaEditableRequestData editableData = new RaEditableRequestData();
        EndEntityInformation userData = null;
        if (approvalRequest instanceof EditEndEntityApprovalRequest) {
            final EditEndEntityApprovalRequest req = (EditEndEntityApprovalRequest) approvalRequest;
            userData = req.getNewEndEntityInformation();
        } else if (approvalRequest instanceof AddEndEntityApprovalRequest) {
            final AddEndEntityApprovalRequest req = (AddEndEntityApprovalRequest) approvalRequest;
            userData = req.getEndEntityInformation();
        }
        // TODO handle more types or approval requests? (ECA-5290)
        if (userData != null) {
            editableData.setUsername(userData.getUsername());
            editableData.setEmail(userData.getEmail());
            editableData.setSubjectDN(userData.getDN());
            editableData.setSubjectAltName(userData.getSubjectAltName());
            if (userData.getExtendedInformation() != null) {
                final ExtendedInformation ei = userData.getExtendedInformation();
                editableData.setSubjectDirAttrs(ei.getSubjectDirectoryAttributes());
            }
        }
        return editableData;
    }

    @Override
    public RaApprovalRequestInfo getApprovalRequest(final AuthenticationToken authenticationToken, final int id) {
        final ApprovalDataVO approvalDataVO = getApprovalDataNoAuth(id);
        if (approvalDataVO == null) {
            return null;
        }
        return getApprovalRequest(authenticationToken, approvalDataVO);
    }

    @Override
    public RaApprovalRequestInfo getApprovalRequestByRequestHash(final AuthenticationToken authenticationToken, final int approvalId) {
        final ApprovalDataVO approvalDataVO = getApprovalDataByRequestHash(approvalId);
        if (approvalDataVO == null) {
            return null;
        }
        return getApprovalRequest(authenticationToken, approvalDataVO);
    }

    private RaApprovalRequestInfo getApprovalRequest(final AuthenticationToken authenticationToken, final ApprovalDataVO approvalDataVO) {
        // By getting the CA we perform an implicit auth check
        String caName;
        if (approvalDataVO.getCAId() == ApprovalDataVO.ANY_CA) {
            caName = null;
        } else {
            try {
                final CAInfo cainfo = caSession.getCAInfo(authenticationToken, approvalDataVO.getCAId());
                if (cainfo != null) {
                    caName = cainfo.getName();
                } else {
                    if (log.isDebugEnabled()) {
                        log.debug("Approval request " + approvalDataVO.getId() + " references CA ID " + approvalDataVO.getCAId() + " which doesn't exist");
                    }
                    caName = "Missing CA ID " + approvalDataVO.getCAId();
                }
            } catch (AuthorizationDeniedException e) {
                if (log.isDebugEnabled()) {
                    log.debug("Administrator " + authenticationToken + " was denied access to CA " + approvalDataVO.getCAId()
                            + ". Returning null instead of the approval with ID " + approvalDataVO.getId());
                }
                return null;
            }
        }

        final ApprovalRequest approvalRequest = approvalDataVO.getApprovalRequest();
        final String endEntityProfileName = endEntityProfileSession.getEndEntityProfileName(approvalDataVO.getEndEntityProfileId());
        final EndEntityProfile endEntityProfile = endEntityProfileSession.getEndEntityProfile(approvalDataVO.getEndEntityProfileId());
        final String certificateProfileName;
        if (approvalRequest instanceof AddEndEntityApprovalRequest) {
            certificateProfileName = certificateProfileSession.getCertificateProfileName(((AddEndEntityApprovalRequest) approvalRequest).getEndEntityInformation().getCertificateProfileId());
        } else if (approvalRequest instanceof EditEndEntityApprovalRequest) {
            certificateProfileName = certificateProfileSession.getCertificateProfileName(((EditEndEntityApprovalRequest) approvalRequest).getNewEndEntityInformation().getCertificateProfileId());
        } else {
            certificateProfileName = null;
        }

        // Get request data as text
        final List<ApprovalDataText> requestData = getRequestDataAsText(authenticationToken, approvalDataVO);

        // Editable data
        final RaEditableRequestData editableData = getRequestEditableData(approvalDataVO);
        final List<Role> rolesTokenIsMemberOf = roleSession.getRolesAuthenticationTokenIsMemberOf(authenticationToken);
        return new RaApprovalRequestInfo(authenticationToken, caName, endEntityProfileName, endEntityProfile, certificateProfileName, approvalDataVO,
                requestData, editableData, rolesTokenIsMemberOf);
    }

    @Override
    public RaApprovalRequestInfo editApprovalRequest(final AuthenticationToken authenticationToken, final RaApprovalEditRequest edit) throws AuthorizationDeniedException {
        final int id = edit.getId();
        if (log.isDebugEnabled()) {
            log.debug("Editing approval request " + id + ". Administrator: " + authenticationToken);
        }
        final ApprovalDataVO approvalDataVO = getApprovalDataNoAuth(id);
        if (approvalDataVO == null) {
            if (log.isDebugEnabled()) {
                log.debug("Approval Request with ID " + id + " not found in editApprovalRequest");
            }
            // This method may be called on multiple nodes (e.g. both locally on RA, and on multiple CAs),
            // so we must not throw any exceptions on the nodes where the request does not exist.
            return null;
        } else if (getApprovalRequest(authenticationToken, approvalDataVO) == null) { // Authorization check
            if (log.isDebugEnabled()) {
                log.debug("Authorization denied to approval request with ID " + id + " for administrator '" + authenticationToken + "'");
            }
            throw new AuthorizationDeniedException(authenticationToken + " is not authorized to the Request with ID " + id + " at this point");
        }

        if (approvalDataVO.getStatus() != ApprovalDataVO.STATUS_WAITINGFORAPPROVAL) {
            throw new IllegalStateException("Was not in waiting for approval state");
        }

        if (!approvalDataVO.getApprovals().isEmpty()) {
            throw new IllegalStateException("Can't edit a request that has one or more approvals");
        }

        final ApprovalRequest approvalRequest = approvalDataVO.getApprovalRequest();
        final RaEditableRequestData editData = edit.getEditableData();

        // Can only edit approvals that we have requested, or that we are authorized to approve (ECA-5408)
        final AuthenticationToken requestAdmin = approvalRequest.getRequestAdmin();
        final boolean requestedByMe = requestAdmin != null && requestAdmin.equals(authenticationToken);
        if (requestedByMe) {
            if (log.isDebugEnabled()) {
                log.debug("Request (ID " + id + ") was created by this administrator, so authorization is granted. Editing administrator: '" + authenticationToken + "'");
            }
        } else {
            if (log.isDebugEnabled()) {
                log.debug("Will perform approval authorization check, because request (ID " + id + ") was create by another administrator '" + requestAdmin + "'. Editing administrator: '" + authenticationToken + "'");
            }
            approvalExecutionSession.assertAuthorizedToApprove(authenticationToken, approvalDataVO);
        }

        if (approvalRequest instanceof AddEndEntityApprovalRequest) {
            // Quick check for obviously illegal values
            if (StringUtils.isEmpty(editData.getUsername()) || StringUtils.isEmpty(editData.getSubjectDN())) {
                throw new IllegalArgumentException("Attempted to set Username or Subject DN to an empty value");
            }

            final AddEndEntityApprovalRequest addReq = (AddEndEntityApprovalRequest) approvalRequest;
            final EndEntityInformation userData = addReq.getEndEntityInformation();
            userData.setUsername(editData.getUsername());
            userData.setEmail(editData.getEmail());
            userData.setDN(editData.getSubjectDN());
            userData.setSubjectAltName(editData.getSubjectAltName());
            if (userData.getExtendedInformation() == null && editData.getSubjectDirAttrs() != null) {
                userData.setExtendedInformation(new ExtendedInformation());
            }
            final ExtendedInformation ei = userData.getExtendedInformation();
            ei.setSubjectDirectoryAttributes(editData.getSubjectDirAttrs());
        } else {
            // TODO implement more types of requests? (ECA-5290)
            if (log.isDebugEnabled()) {
                log.debug("Tried to edit approval request with ID " + id + " which is of an unsupported type: " + approvalRequest.getClass().getName());
            }
            throw new IllegalStateException("Editing of this type of request is not implemented: " + approvalRequest.getClass().getName());
        }

        try {
            approvalSession.editApprovalRequest(authenticationToken, id, approvalRequest);
        } catch (ApprovalException e) {
            // Shouldn't happen
            throw new IllegalStateException(e);
        }

        final int newCalculatedHash = approvalRequest.generateApprovalId();
        final Collection<ApprovalDataVO> newApprovalDataVOs = approvalSession.findApprovalDataVO(newCalculatedHash);
        if (newApprovalDataVOs.isEmpty()) {
            throw new IllegalStateException("Approval with calculated hash (approvalId) " + newCalculatedHash + " could not be found");
        }
        return getApprovalRequest(authenticationToken, newApprovalDataVOs.iterator().next());
    }

    @Override
    public void extendApprovalRequest(final AuthenticationToken authenticationToken, final int id, final long extendForMillis) throws AuthorizationDeniedException {
        final ApprovalDataVO approvalDataVO = getApprovalDataNoAuth(id);
        if (approvalDataVO == null) {
            if (log.isDebugEnabled()) {
                log.debug("Approval request with ID " + id + " does not exist on this node.");
            }
            return;
        }

        if (getApprovalRequest(authenticationToken, approvalDataVO) == null) { // Check read authorization (includes authorization to referenced CAs)
            if (log.isDebugEnabled()) {
                log.debug("Authorization denied to approval request ID " + id + " for " + authenticationToken);
            }
            throw new AuthorizationDeniedException(authenticationToken + " is not authorized to the Request with ID " + id + " at this point");
        }

        // Check specifically for approval authorization
        approvalExecutionSession.assertAuthorizedToApprove(authenticationToken, approvalDataVO);

        approvalSession.extendApprovalRequestNoAuth(authenticationToken, id, extendForMillis);
    }

    @Override
    public boolean addRequestResponse(final AuthenticationToken authenticationToken, final RaApprovalResponseRequest requestResponse)
            throws AuthorizationDeniedException, ApprovalException, ApprovalRequestExpiredException, ApprovalRequestExecutionException,
            AdminAlreadyApprovedRequestException, SelfApprovalException, AuthenticationFailedException, EndEntityExistsException {
        final ApprovalDataVO approvalDataVO = getApprovalDataNoAuth(requestResponse.getId());
        if (approvalDataVO == null) {
            // Return false so the next master api backend can see if it can handle the approval
            return false;
        } else if (getApprovalRequest(authenticationToken, approvalDataVO) == null) { // Check read authorization (includes authorization to referenced CAs)
            if (log.isDebugEnabled()) {
                log.debug("Authorization denied to approval request ID " + requestResponse.getId() + " for " + authenticationToken);
            }
            throw new AuthorizationDeniedException(authenticationToken + " is not authorized to the Request with ID " + requestResponse.getId() + " at this point");
        }

        // Check specifically for approval authorization
        approvalExecutionSession.assertAuthorizedToApprove(authenticationToken, approvalDataVO);

        // Save the update request (needed if there are properties, e.g. checkboxes etc. in the partitions)
        approvalSession.updateApprovalRequest(approvalDataVO.getId(), requestResponse.getApprovalRequest());

        // Add the approval
        final Approval approval = new Approval(requestResponse.getComment(), requestResponse.getStepIdentifier(), requestResponse.getPartitionIdentifier());
        switch (requestResponse.getAction()) {
            case APPROVE:
                approvalExecutionSession.approve(authenticationToken, approvalDataVO.getApprovalId(), approval);
                return true;
            case REJECT:
                approvalExecutionSession.reject(authenticationToken, approvalDataVO.getApprovalId(), approval);
                return true;
            case SAVE:
                // All work is already done above
                return true;
            default:
                throw new IllegalStateException("Invalid action");
        }
    }

    @Override
    public RaRequestsSearchResponse searchForApprovalRequests(final AuthenticationToken authenticationToken, final RaRequestsSearchRequest request) {
        final RaRequestsSearchResponse response = new RaRequestsSearchResponse();
        final List<CAInfo> authorizedCas = getAuthorizedCas(authenticationToken);
        if (authorizedCas.size() == 0) {
            return response; // not authorized to any CAs. return empty response
        }
        final Map<Integer, String> caIdToNameMap = new HashMap<>();
        for (final CAInfo cainfo : authorizedCas) {
            caIdToNameMap.put(cainfo.getCAId(), cainfo.getName());
        }

        if (!request.isSearchingWaitingForMe() && !request.isSearchingPending() && !request.isSearchingHistorical() && !request.isSearchingExpired()) {
            return response; // not searching for anything. return empty response
        }

        final List<ApprovalDataVO> approvals;
        try {
            String endEntityProfileAuthorizationString = getEndEntityProfileAuthorizationString(authenticationToken);
            RAAuthorization raAuthorization = new RAAuthorization(authenticationToken, globalConfigurationSession,
                    authorizationSession, caSession, endEntityProfileSession);
            approvals = approvalSession.queryByStatus(request.isSearchingWaitingForMe() || request.isSearchingPending(), request.isSearchingHistorical(),
                    request.isSearchingExpired(), request.getStartDate(), request.getEndDate(), request.getExpiresBefore(), request.getCustomSearchSubjectDn(), request.getCustomSearchEmail(), 0, 100, raAuthorization.getCAAuthorizationString(), endEntityProfileAuthorizationString);
        } catch (AuthorizationDeniedException e) {
            // Not currently ever thrown by query()
            throw new IllegalStateException(e);
        }
        final Date now = new Date();

        if (log.isDebugEnabled()) {
            log.debug("Got " + approvals.size() + " approvals from Master API");
        }

        if (approvals.size() >= 100) {
            response.setMightHaveMoreResults(true);
        }

        final List<Role> rolesTokenIsMemberOf = getRolesAuthenticationTokenIsMemberOf(authenticationToken);
        for (final ApprovalDataVO approvalDataVO : approvals) {
            final List<ApprovalDataText> requestDataLite = approvalDataVO.getApprovalRequest().getNewRequestDataAsText(authenticationToken); // this method isn't guaranteed to return the full information
            final RaEditableRequestData editableData = getRequestEditableData(approvalDataVO);
            // We don't pass the end entity profile or certificate profile details for each approval request, when searching.
            // That information is only needed when viewing the details or editing a request.
            final RaApprovalRequestInfo ari = new RaApprovalRequestInfo(authenticationToken, caIdToNameMap.get(approvalDataVO.getCAId()), null, null, null,
                    approvalDataVO, requestDataLite, editableData, rolesTokenIsMemberOf);

            // Check if this approval should be included in the search results
            boolean include;
            if (request.getIncludeOtherAdmins()) {
                include = (request.isSearchingWaitingForMe() && ari.isWaitingForFirstApproval(now)) ||
                        (request.isSearchingPending() && ari.isInProgress(now)) ||
                        (request.isSearchingHistorical() && ari.isProcessed()) ||
                        (request.isSearchingExpired() && ari.isExpired(now));
            } else {
                include = (request.isSearchingWaitingForMe() && ari.isWaitingForMe(rolesTokenIsMemberOf)) ||
                        (request.isSearchingPending() && ari.isPending(rolesTokenIsMemberOf)) ||
                        (request.isSearchingHistorical() && ari.isProcessed()) ||
                        (request.isSearchingExpired() && ari.isExpired(now));
            }

            if (include) {
                response.getApprovalRequests().add(ari);
            }
        }
        if (log.isDebugEnabled()) {
            log.debug("Returning " + response.getApprovalRequests().size() + " approvals from search");
        }
        return response;
    }

    // TODO this method is copied from RAAuthorization because we couldn't use ComplexAccessControlSession.
    // We should find a way to use ComplexAccessControlSession here instead
    private String getEndEntityProfileAuthorizationString(AuthenticationToken authenticationToken) throws AuthorizationDeniedException {
        // i.e approvals with EEP ApprovalDataVO.ANY_ENDENTITYPROFILE
        boolean authorizedToApproveCAActions = authorizationSession.isAuthorizedNoLogging(authenticationToken, AccessRulesConstants.REGULAR_APPROVECAACTION);
        // i.e approvals with EEP not ApprovalDataVO.ANY_ENDENTITYPROFILE
        boolean authorizedToApproveRAActions = authorizationSession.isAuthorizedNoLogging(authenticationToken, AccessRulesConstants.REGULAR_APPROVEENDENTITY);
        boolean authorizedToAudit = authorizationSession.isAuthorizedNoLogging(authenticationToken, AuditLogRules.VIEW.resource());
        boolean authorizedToViewApprovals = authorizationSession.isAuthorizedNoLogging(authenticationToken, AccessRulesConstants.REGULAR_VIEWAPPROVALS);
        if (!authorizedToApproveCAActions && !authorizedToApproveRAActions && !authorizedToAudit && !authorizedToViewApprovals) {
            throw new AuthorizationDeniedException(authenticationToken + " not authorized to query for approvals: ApproveCA, ApproveRA, Audit, ViewApprovals all false");
        }

        String endEntityAuth = null;
        GlobalConfiguration globalconfiguration = (GlobalConfiguration) globalConfigurationSession.getCachedConfiguration(GlobalConfiguration.GLOBAL_CONFIGURATION_ID);
        if (globalconfiguration.getEnableEndEntityProfileLimitations()) {
            endEntityAuth = getAuthorizedEndEntityProfileIdsString(authenticationToken);
            if (authorizedToApproveCAActions && authorizedToApproveRAActions) {
                endEntityAuth = getAuthorizedEndEntityProfileIdsString(authenticationToken);
                if (endEntityAuth != null) {
                    endEntityAuth = "(" + getAuthorizedEndEntityProfileIdsString(authenticationToken) + " OR endEntityProfileId=" + ApprovalDataVO.ANY_ENDENTITYPROFILE + " ) ";
                }
            } else if (authorizedToApproveCAActions) {
                endEntityAuth = " endEntityProfileId=" + ApprovalDataVO.ANY_ENDENTITYPROFILE;
            } else if (authorizedToApproveRAActions) {
                endEntityAuth = getAuthorizedEndEntityProfileIdsString(authenticationToken);
            }

        }
        return endEntityAuth == null ? null : endEntityAuth.trim();
    }

    // TODO this method is copied from RAAuthorization because we couldn't use ComplexAccessControlSession.
    // Previous name: getEndEntityProfileAuthorizationString
    // We should find a way to use ComplexAccessControlSession here instead
    private String getAuthorizedEndEntityProfileIdsString(AuthenticationToken authenticationToken) {
        StringBuilder authEndEntityProfileStringBuilder = null;
        Collection<Integer> profileIds = new ArrayList<>(endEntityProfileSession.getEndEntityProfileIdToNameMap().keySet());
        Collection<Integer> results = getAuthorizedEndEntityProfileIds(authenticationToken, profileIds);
        results.retainAll(this.endEntityProfileSession.getAuthorizedEndEntityProfileIds(authenticationToken, AccessRulesConstants.APPROVE_END_ENTITY));
        for (Integer resultId : results) {
            if (authEndEntityProfileStringBuilder == null) {
                authEndEntityProfileStringBuilder = new StringBuilder(" endEntityProfileId = " + resultId);
            } else {
                authEndEntityProfileStringBuilder.append(" OR endEntityProfileId = ").append(resultId);
            }
        }
        if (authEndEntityProfileStringBuilder != null) {
            authEndEntityProfileStringBuilder = new StringBuilder("( " + authEndEntityProfileStringBuilder + " )");
        }
        return authEndEntityProfileStringBuilder != null ? authEndEntityProfileStringBuilder.toString() : null;
    }

    // TODO this method is copied from ComplexAccessControlSession. We should find a way to use ComplexAccessControlSession here instead
    private Collection<Integer> getAuthorizedEndEntityProfileIds(
            AuthenticationToken authenticationToken, Collection<Integer> availableEndEntityProfileId) {
        ArrayList<Integer> returnValues = new ArrayList<>();
        for (final Integer profileId : availableEndEntityProfileId) {
            if (authorizationSession.isAuthorizedNoLogging(authenticationToken, AccessRulesConstants.ENDENTITYPROFILEPREFIX + profileId + AccessRulesConstants.VIEW_END_ENTITY)) {
                returnValues.add(profileId);
            } else {
                if (log.isDebugEnabled()) {
                    log.debug("Administrator " + authenticationToken + " is not authorized to end entity profile: " + profileId);
                }
            }
        }
        return returnValues;
    }

    private boolean isNotAuthorizedToCert(final AuthenticationToken authenticationToken, final CertificateDataWrapper cdw) {
        if (!caSession.authorizedToCANoLogging(authenticationToken, cdw.getCertificateData().getIssuerDN().hashCode())) {
            return true;
        }
        // Check EEP authorization (allow an highly privileged admin, e.g. superadmin, that can access all profiles to ignore this check
        // so certificates can still be accessed by this admin even after a EEP has been removed.
        // Also, if we have access to the EMPTY profile, then we allow access to certificates with zero/null profile IDs, so they can at least be revoked.
        final Collection<Integer> authorizedEepIds = new ArrayList<>(endEntityProfileSession.getAuthorizedEndEntityProfileIds(authenticationToken, AccessRulesConstants.VIEW_END_ENTITY));
        final boolean accessAnyEepAvailable = authorizedEepIds.containsAll(endEntityProfileSession.getEndEntityProfileIdToNameMap().keySet());
        if (authorizedEepIds.contains(EndEntityConstants.EMPTY_END_ENTITY_PROFILE)) {
            authorizedEepIds.add(EndEntityConstants.NO_END_ENTITY_PROFILE);
        }
        return !accessAnyEepAvailable && !authorizedEepIds.contains(cdw.getCertificateData().getEndEntityProfileIdOrZero());
    }

    @Override
    public CertificateDataWrapper searchForCertificate(final AuthenticationToken authenticationToken, final String fingerprint) {
        final CertificateDataWrapper cdw = certificateStoreSession.getCertificateData(fingerprint);
        if (cdw == null || isNotAuthorizedToCert(authenticationToken, cdw)) {
            return null;
        }
        return cdw;
    }

    @Override
    public List<CertificateWrapper> searchForCertificateChain(AuthenticationToken authenticationToken, String fingerprint) {
        final CertificateDataWrapper cdw = certificateStoreSession.getCertificateData(fingerprint);
        if (Objects.isNull(cdw) || isNotAuthorizedToCert(authenticationToken, cdw)) {
            return Collections.emptyList();
        }
        final List<CertificateWrapper> retval = new ArrayList<>();
        retval.add(cdw);
        appendCaChain(retval, cdw.getCertificate());
        return retval;
    }

    @Override
    public List<CertificateWrapper> searchForCertificateChainWithPreferredRoot(AuthenticationToken authenticationToken, String fingerprint, String rootSubjectDnHash) {
        final CertificateDataWrapper cdw = certificateStoreSession.getCertificateData(fingerprint);
        if (Objects.isNull(cdw) || isNotAuthorizedToCert(authenticationToken, cdw)) {
            return Collections.emptyList();
        }

        String issuerDn = CertTools.getIssuerDN(cdw.getCertificate());
        CAInfo internalCaInfo = caSession.getCAInfoInternal(issuerDn.hashCode());
        if (!(internalCaInfo instanceof X509CAInfo)) {
            return searchForCertificateChain(authenticationToken, fingerprint);
        }
        X509CAInfo caInfo = (X509CAInfo) internalCaInfo;
        PublicKey currentCaPublicKey = caInfo.getCertificateChain().get(0).getPublicKey();
        boolean signedByCurrentKey = true;
        try {
            cdw.getCertificate().verify(currentCaPublicKey);
        } catch (InvalidKeyException | CertificateException | NoSuchAlgorithmException | NoSuchProviderException |
                 SignatureException e) {
            log.debug("Certificate with fingerprint: " + fingerprint + " signed by old CA keys.");
            signedByCurrentKey = false;
        }
        List<CertificateWrapper> retval = new ArrayList<>();
        final List<String> alternateAliases = new ArrayList<>();

        if (caInfo.getAlternateCertificateChains() != null && !caInfo.getAlternateCertificateChains().isEmpty()) {
            for (String rootSubjectDn : caInfo.getAlternateCertificateChains().keySet()) {
                alternateAliases.add(CertTools.getFingerprintAsString(rootSubjectDn.trim().getBytes()));
            }
        }

        if (signedByCurrentKey) {
            if (StringUtils.isEmpty(rootSubjectDnHash) || alternateAliases.isEmpty()) {
                for (Certificate cert : caInfo.getCertificateChain()) {
                    retval.add(EJBTools.wrap(cert));
                }
            } else {
                boolean chainFound = false;
                outer:
                for (Entry<String, List<String>> entry : caInfo.getAlternateCertificateChains().entrySet()) {
                    String curRootSubjectDnHash = CertTools.getFingerprintAsString(entry.getKey().trim().getBytes());
                    if (rootSubjectDnHash.equalsIgnoreCase(curRootSubjectDnHash)) {
                        chainFound = true;
                        for (String fp : entry.getValue()) {
                            // cross CA certificates are always stored in local db in CA node where the certs were uploaded
                            CertificateDataWrapper caCertWrapper = certificateStoreSession.getCertificateData(fp);
                            if (CertTools.getNotAfter(caCertWrapper.getCertificate()).before(new Date())) {
                                break outer;
                            }
                            retval.add(EJBTools.wrap(caCertWrapper.getCertificate()));
                        }
                        break;
                    }
                }

                if (!chainFound) { // fallback to default, if not found or cross chain is expired
                    for (Certificate cert : caInfo.getCertificateChain()) {
                        retval.add(EJBTools.wrap(cert));
                    }
                }
            }

            // first one(leaf) is AcmeCertificateDataWrapper extending CertificateDataWrapper containing alternateAliases
            AcmeCertificateDataWrapper leafCert = new AcmeCertificateDataWrapper(cdw);
            leafCert.setAlternateChainAliases(alternateAliases);
            retval.add(0, leafCert);

        } else {
            // if old certificate i.e. CA rekeyed in meantime, alternate chains are not needed
            String defaultRootSubjectDnHash = CertTools.getFingerprintAsString(
                    CertTools.getIssuerDN(caInfo.getCertificateChain().get(caInfo.getCertificateChain().size() - 1)).getBytes());
            if (StringUtils.isEmpty(rootSubjectDnHash)) {
                rootSubjectDnHash = defaultRootSubjectDnHash;
            }
            retval = appendRetiredCaChain(cdw, rootSubjectDnHash, defaultRootSubjectDnHash);
            if (retval.isEmpty()) {
                return searchForCertificateChain(authenticationToken, fingerprint);
            }
        }
        return retval;
    }

    private List<CertificateWrapper> appendRetiredCaChain(
            CertificateWrapper endEntityCertificate, String rootSubjectDnHash, String defaultRootSubjectDnHash) {

        List<CertificateWrapper> defaultChain = new ArrayList<>();
        // leaf certificate has least validity -> shortest range
        Date notBefore = CertTools.getNotBefore(endEntityCertificate.getCertificate());
        Date notAfter = CertTools.getNotAfter(endEntityCertificate.getCertificate());

        List<List<CertificateWrapper>> certificateChains = new ArrayList<>();
        List<CertificateWrapper> leafCertificate = new ArrayList<>();
        leafCertificate.add(endEntityCertificate);
        certificateChains.add(leafCertificate);

        for (int level = 0; level < 10; level++) {
            int candidateCertChainsSize = certificateChains.size();
            for (int i = 0; i < candidateCertChainsSize; i++) {
                List<CertificateWrapper> curCertList = certificateChains.get(i);
                Certificate certificate = curCertList.get(curCertList.size() - 1).getCertificate();
                final String issuerDN = CertTools.getIssuerDN(certificate);

                final Collection<Certificate> caCerts = certificateStoreSession.findCertificatesBySubject(issuerDN);
                if (CollectionUtils.isEmpty(caCerts)) {
                    log.info("No certificate found for CA with subjectDN: " + issuerDN);
                    continue;
                }
                for (final Certificate cert : caCerts) {

                    if (CertTools.getNotBefore(cert).after(notBefore) ||
                            CertTools.getNotAfter(cert).before(notAfter)) {
                        continue;
                    }

                    try {
                        certificate.verify(cert.getPublicKey());
                    } catch (Exception e) {
                        continue;
                    }

                    if (CertTools.isSelfSigned(cert)) {
                        String curRootDnHash = CertTools.getFingerprintAsString(CertTools.getIssuerDN(cert).getBytes());
                        if (curRootDnHash.equalsIgnoreCase(rootSubjectDnHash)) {
                            curCertList.add(EJBTools.wrap(cert));
                            return curCertList;
                        } else if (curRootDnHash.equalsIgnoreCase(defaultRootSubjectDnHash)) {
                            // backup, if contemporary cross chain was absent
                            List<CertificateWrapper> appendedCertChain = new ArrayList<>();
                            appendedCertChain.addAll(curCertList);
                            appendedCertChain.add(EJBTools.wrap(cert));
                            defaultChain = appendedCertChain;
                        } else {
                            continue;
                        }
                    }

                    List<CertificateWrapper> appendedCertChain = new ArrayList<>();
                    appendedCertChain.addAll(curCertList);
                    appendedCertChain.add(EJBTools.wrap(cert));
                    certificateChains.add(appendedCertChain);
                }
            }
            for (int i = 0; i < candidateCertChainsSize; i++) {
                certificateChains.remove(0); // keep removing first one N times
            }
        }

        return defaultChain;
    }

    @Override
    public CertificateDataWrapper searchForCertificateByIssuerAndSerial(final AuthenticationToken authenticationToken, final String issuerDN, final String serNo) {
        final CertificateDataWrapper cdw = certificateStoreSession.getCertificateDataByIssuerAndSerno(issuerDN, new BigInteger(serNo, 16));
        if (cdw == null || isNotAuthorizedToCert(authenticationToken, cdw)) {
            return null;
        }
        return cdw;
    }

    @Override
    public RaCertificateSearchResponse searchForCertificates(AuthenticationToken authenticationToken, RaCertificateSearchRequest request) {
        final RaCertificateSearchResponseV2 responseV2 = searchForCertificatesV2(authenticationToken, new RaCertificateSearchRequestV2(request));
        final boolean mightHaveMoreResults = (responseV2.getCdws().size() == request.getMaxResults()
                || RaCertificateSearchResponseV2.Status.TIMEOUT.equals(responseV2.getStatus()));
        return new RaCertificateSearchResponse(responseV2, mightHaveMoreResults);
    }

    @SuppressWarnings("unchecked")
    @Override
    public RaCertificateSearchResponseV2 searchForCertificatesV2(AuthenticationToken authenticationToken, RaCertificateSearchRequestV2 request) {
        final RaCertificateSearchResponseV2 emptyResponse = new RaCertificateSearchResponseV2();
        final List<Integer> authorizedLocalCaIds = new ArrayList<>(caSession.getAuthorizedCaIds(authenticationToken));
        // Only search a subset of the requested CAs if requested
        if (!request.getCaIds().isEmpty()) {
            authorizedLocalCaIds.retainAll(request.getCaIds());
        }
        final List<String> issuerDns = new ArrayList<>();
        for (final int caId : authorizedLocalCaIds) {
            final CAInfo caInfo = caSession.getCAInfoInternal(caId);
            final String caInfoIssuerDn = caInfo != null ? StringTools.strip(caInfo.getSubjectDN()) : "";
            if (caInfoIssuerDn.startsWith(CAInfo.CITS_SUBJECTDN_PREFIX)) {
                continue; // skip CITS CAs
            }
            final String issuerDn = DnComponents.stringToBCDNString(caInfoIssuerDn);
            issuerDns.add(issuerDn);
        }
        if (issuerDns.isEmpty()) {
            // Empty response since there were no authorized CAs
            if (log.isDebugEnabled()) {
                log.debug("Client '" + authenticationToken + "' was not authorized to any of the requested CAs and the search request will be dropped.");
            }
            return emptyResponse;
        }
        // Check Certificate Profile authorization
        final List<Integer> authorizedCpIds = new ArrayList<>(certificateProfileSession.getAuthorizedCertificateProfileIds(authenticationToken, 0));
        final boolean accessAnyCpAvailable = authorizedCpIds.containsAll(certificateProfileSession.getCertificateProfileIdToNameMap().keySet());
        if (!request.getCpIds().isEmpty()) {
            authorizedCpIds.retainAll(request.getCpIds());
        }
        if (authorizedCpIds.isEmpty()) {
            // Empty response since there were no authorized Certificate Profiles
            if (log.isDebugEnabled()) {
                log.debug("Client '" + authenticationToken + "' was not authorized to any of the requested CPs and the search request will be dropped.");
            }
            return emptyResponse;
        }
        // Check End Entity Profile authorization
        final Collection<Integer> authorizedEepIds = new ArrayList<>(endEntityProfileSession.getAuthorizedEndEntityProfileIds(authenticationToken, AccessRulesConstants.VIEW_END_ENTITY));
        final boolean accessAnyEepAvailable = authorizedEepIds.containsAll(endEntityProfileSession.getEndEntityProfileIdToNameMap().keySet());
        if (!request.getEepIds().isEmpty()) {
            authorizedEepIds.retainAll(request.getEepIds());
        }
        if (authorizedEepIds.isEmpty()) {
            // Empty response since there were no authorized End Entity Profiles
            if (log.isDebugEnabled()) {
                log.debug("Client '" + authenticationToken + "' was not authorized to any of the requested EEPs and the search request will be dropped.");
            }
            return emptyResponse;
        }
        // If we have access to the EMPTY profile, then allow viewing certificates with zero/null profile IDs, so they can at least be revoked
        if (authorizedEepIds.contains(EndEntityConstants.EMPTY_END_ENTITY_PROFILE)) {
            authorizedEepIds.add(EndEntityConstants.NO_END_ENTITY_PROFILE);
            authorizedCpIds.add(CertificateProfileConstants.NO_CERTIFICATE_PROFILE);
        }

        // If the query looks like a serial number, try a fast serial number search first
        if (request.getMaxResults() != -1 && request.isSerialNumberSearch()) {
            final RaCertificateSearchRequestV2 sernoRequest = new RaCertificateSearchRequestV2(request);
            sernoRequest.resetToSerialNumberSearch();
            final RaCertificateSearchResponseV2 sernoResponse = performSearchForCertificates(authenticationToken, sernoRequest, issuerDns,
                    authorizedCpIds, accessAnyCpAvailable, authorizedEepIds, accessAnyEepAvailable);
            if (!sernoResponse.getCdws().isEmpty()) {
                return sernoResponse;
            }
        }
        return performSearchForCertificates(authenticationToken, request, issuerDns, authorizedCpIds, accessAnyCpAvailable, authorizedEepIds, accessAnyEepAvailable);
    }

    private RaCertificateSearchResponseV2 performSearchForCertificates(final AuthenticationToken authenticationToken, final RaCertificateSearchRequestV2 request,
                                                                       final List<String> issuerDns, final List<Integer> authorizedCpIds, final boolean accessAnyCpAvailable,
                                                                       final Collection<Integer> authorizedEepIds, final boolean accessAnyEepAvailable) {
        final RaCertificateSearchResponseV2 response = new RaCertificateSearchResponseV2();
        final boolean countOnly = request.getPageNumber() == -1;
        /* If fingerPrintsOnly is true, the result list will contain only certificate fingerprints.
         * This means that a second lookup is necessary to get the certificate data for all certificate fingerprints in the list.
         */
        final boolean fingerPrintsOnly = CesecoreConfiguration.useBase64CertTable();
        final Query query = createQuery(entityManager, request, countOnly, fingerPrintsOnly, issuerDns, authorizedCpIds, accessAnyCpAvailable, authorizedEepIds, accessAnyEepAvailable);
        int maxResults = -1;
        int offset = -1;
        if (!countOnly) {
            maxResults = Math.min(getGlobalCesecoreConfiguration().getMaximumQueryCount(), request.getMaxResults());
            offset = (request.getPageNumber() - 1) * maxResults;
            query.setMaxResults(maxResults);
            query.setFirstResult(offset);
        }

        /* Try to use the non-portable hint (depends on DB and JDBC driver) to specify how long in milliseconds the query may run. Possible behaviors:
         * - The hint is ignored
         * - A QueryTimeoutException is thrown
         * - A PersistenceException is thrown (and the transaction which don't have here is marked for roll-back)
         */
        final long queryTimeout = getGlobalCesecoreConfiguration().getMaximumQueryTimeout();
        if (queryTimeout > 0L) {
            query.setHint("jakarta.persistence.query.timeout", String.valueOf(queryTimeout));
        }
        try {
            if (countOnly) {
                // This query is created by nativeQuery, in which caste the return value from may be any 
                // java.lang.Number, depending on database type and driver
                final long count = ((Number) query.getSingleResult()).longValue();
                response.setTotalCount(count);
                response.setStatus(RaCertificateSearchResponseV2.Status.SUCCESSFUL);
                if (log.isDebugEnabled()) {
                    log.debug("Certificate search count: " + count + ". queryTimeout=" + queryTimeout + "ms");
                }
            } else {
				final List<?> resultList = query.getResultList();
				if(fingerPrintsOnly) {
					for (final Object fingerprintRecord : resultList) {
                        final String fingerprint = ValueExtractor.extractStringValue(fingerprintRecord);
                        response.getCdws().add(certificateStoreSession.getCertificateData(fingerprint));
                    }
                } else {
					response.getCdws().addAll(resultList.stream()
                            .map(certificateData -> new CertificateDataWrapper((CertificateData) certificateData, null))
                            .collect(Collectors.toList()));
                }
                response.setStatus(RaCertificateSearchResponseV2.Status.SUCCESSFUL);
                if (log.isDebugEnabled()) {
                    log.debug("Certificate search query: page " + request.getPageNumber() + ", page size " + maxResults + ", count " + resultList.size() + " results. queryTimeout=" + queryTimeout + "ms");
                }
            }
        } catch (QueryTimeoutException e) {
            // Query.toString() does not return the SQL query executed just a java object hash. If Hibernate is being used we can get it using:
            // query.unwrap(org.hibernate.Query.class).getQueryString()
            // We don't have access to hibernate when building this class though, all querying should be moved to the ejbca-entity package.
            // See ECA-5341
            final Query q = e.getQuery();
            String queryString = null;
            if (q != null) {
                queryString = q.toString();
            }
//            try {
//                queryString = e.getQuery().unwrap(org.hibernate.Query.class).getQueryString();
//            } catch (PersistenceException pe) {
//                log.debug("Query.unwrap(org.hibernate.Query.class) is not supported by JPA provider");
//            }
            response.setStatus(RaCertificateSearchResponseV2.Status.TIMEOUT);
            log.info("Requested search query by " + authenticationToken + " took too long. Query was '" + queryString + "'. " + e.getMessage());
        } catch (PersistenceException e) {
            response.setStatus(RaCertificateSearchResponseV2.Status.ERROR);
            log.info("Requested search query by " + authenticationToken + " failed, possibly due to timeout. " + e.getMessage());
        }
		return response;
    }

    /**
     * Note that this returns a query created by createNativeQuery, which does not conform to
     * the JPA spec.  When countOnly is true, the return value from this query may be any java.lang.Number,
     * not necessarily a Long.  Casting to long may throw an exception for some database drivers.  The best
     * way to retrieve the count is to cast to java.lang.Number and use Number::longValue.
     */
    static Query createQuery( final EntityManager entityManager,
                              final RaCertificateSearchRequestV2 request,
                              final boolean countOnly,
                              final boolean fingerprintsOnly,
                              final List<String> issuerDns,
                              final List<Integer> authorizedCpIds,
                              final boolean accessAnyCpAvailable,
                              final Collection<Integer> authorizedEepIds,
                              final boolean accessAnyEepAvailable) {
        final String subjectDnSearchString = request.getSubjectDnSearchString();
        final String subjectAnSearchString = request.getSubjectAnSearchString();
        final String usernameSearchString = request.getUsernameSearchString();
        final String externalAccountIdSearchString = request.getExternalAccountIdSearchString();
        final String serialNumberSearchStringFromDec = request.getSerialNumberSearchStringFromDec();
        final String serialNumberSearchStringFromHex = request.getSerialNumberSearchStringFromHex();
        final StringBuilder sb = new StringBuilder("SELECT ");
        if (countOnly) {
            sb.append("count(*)");
        } else if (fingerprintsOnly) {
            sb.append("a.fingerprint");
        } else {
            sb.append("a");
        }
        sb.append(" FROM CertificateData a");
        sb.append(" WHERE a.issuerDN IN (:issuerDN)");
        sb.append(buildStringSearchClause(request));
        // NOTE: notBefore is not indexed.. we might want to disallow such search.
        if (request.isIssuedAfterUsed()) {
            sb.append(" AND (a.notBefore > :issuedAfter)");
        }
        if (request.isIssuedBeforeUsed()) {
            sb.append(" AND (a.notBefore < :issuedBefore)");
        }
        if (request.isExpiresAfterUsed()) {
            sb.append(" AND (a.expireDate > :expiresAfter)");
        }
        if (request.isExpiresBeforeUsed()) {
            sb.append(" AND (a.expireDate < :expiresBefore)");
        }
        // NOTE: revocationDate is not indexed.. we might want to disallow such search.
        if (request.isRevokedAfterUsed()) {
            sb.append(" AND (a.revocationDate > :revokedAfter)");
        }
        if (request.isRevokedBeforeUsed()) {
            sb.append(" AND (a.revocationDate < :revokedBefore)");
        }
        if (request.isUpdatedAfterUsed()) {
            sb.append(" AND (a.updateTime > :updatedAfter)");
        }
        if (request.isUpdatedBeforeUsed()) {
            sb.append(" AND (a.updateTime < :updatedBefore)");
        }
        if (!request.getStatuses().isEmpty()) {
            sb.append(" AND (a.status IN (:status))");
            if ((request.getStatuses().contains(CertificateConstants.CERT_REVOKED) || request.getStatuses().contains(CertificateConstants.CERT_ARCHIVED)) &&
                    !request.getRevocationReasons().isEmpty()) {
                sb.append(" AND (a.revocationReason IN (:revocationReason))");
            }
        }
        // Don't constrain results to certain certificate profiles if root access is available and "any" CP is requested
        if (!accessAnyCpAvailable || !request.getCpIds().isEmpty()) {
            sb.append(" AND (a.certificateProfileId IN (:certificateProfileId))");
        }
        // Don't constrain results to certain end entity profiles if root access is available and "any" EEP is requested
        if (!accessAnyEepAvailable || !request.getEepIds().isEmpty()) {
            sb.append(" AND (a.endEntityProfileId IN (:endEntityProfileId))");
        }

        String orderProperty = request.getOrderProperty();
        String orderOperation = request.getOrderOperation();
        if (!countOnly && StringUtils.isNotBlank(orderProperty) && StringUtils.isNotBlank(orderOperation)) {
            orderOperation = orderOperation.trim();
            if("ASC".equalsIgnoreCase(orderOperation) || "DESC".equalsIgnoreCase(orderOperation)) {
                orderProperty = mapOrderColumn(orderProperty);
                if (orderProperty != null) {
                    sb.append(" ORDER BY a.").append(orderProperty).append(" ").append(orderOperation);
                }
            } else {
                log.warn("Invalid order JPQL order operation '" + orderOperation + "'.");
            }
        }

        final Query query;
        if (countOnly || fingerprintsOnly) {
            query = entityManager.createNativeQuery(sb.toString());
        } else {
            query = entityManager.createQuery(sb.toString(), CertificateData.class);
        }
        query.setParameter("issuerDN", issuerDns);
        if (!accessAnyCpAvailable || !request.getCpIds().isEmpty()) {
            query.setParameter("certificateProfileId", authorizedCpIds);
        }
        if (!accessAnyEepAvailable || !request.getEepIds().isEmpty()) {
            query.setParameter("endEntityProfileId", authorizedEepIds);
        }
        if (log.isDebugEnabled()) {
            log.debug(" issuerDN: " + Arrays.toString(issuerDns.toArray()));
            if (!accessAnyCpAvailable || !request.getCpIds().isEmpty()) {
                log.debug(" certificateProfileId: " + Arrays.toString(authorizedCpIds.toArray()));
            } else {
                log.debug(" certificateProfileId: Any (even deleted) profile(s) due to root access.");
            }
            if (!accessAnyEepAvailable || !request.getEepIds().isEmpty()) {
                log.debug(" endEntityProfileId: " + Arrays.toString(authorizedEepIds.toArray()));
            } else {
                log.debug(" endEntityProfileId: Any (even deleted) profile(s) due to root access.");
            }
        }
        if (StringUtils.isNotEmpty(subjectDnSearchString)) {
            switch (request.getSubjectDnSearchOperation()) {
                case "EQUAL":
                    query.setParameter("subjectDN", subjectDnSearchString.toUpperCase());
                    break;
                case "LIKE":
                    query.setParameter("subjectDN", "%" + subjectDnSearchString.toUpperCase() + "%");
                    break;
                case "BEGINS_WITH":
                    query.setParameter("subjectDN", subjectDnSearchString + "%");
                    break;
                default:
                    query.setParameter("subjectDN", "%" + subjectDnSearchString.toUpperCase() + "%");
                    break;
            }
        }
        if (StringUtils.isNotEmpty(subjectAnSearchString)) {
            switch (request.getSubjectAnSearchOperation()) {
                case "EQUAL":
                    query.setParameter("subjectAltName", subjectAnSearchString);
                    break;
                case "LIKE":
                    query.setParameter("subjectAltName", "%" + subjectAnSearchString + "%");
                    break;
                case "BEGINS_WITH":
                    query.setParameter("subjectAltName", subjectAnSearchString + "%");
                    break;
                default:
                    query.setParameter("subjectAltName", "%" + subjectAnSearchString + "%");
                    break;
            }
        }
        if (StringUtils.isNotEmpty(usernameSearchString)) {
            switch (request.getUsernameSearchOperation()) {
                case "EQUAL":
                    query.setParameter("username", usernameSearchString.toUpperCase());
                    break;
                case "LIKE":
                    query.setParameter("username", "%" + usernameSearchString.toUpperCase() + "%");
                    break;
                case "BEGINS_WITH":
                    query.setParameter("username", usernameSearchString + "%");
                    break;
                default:
                    query.setParameter("username", "%" + usernameSearchString.toUpperCase() + "%");
                    break;
            }
        }
        if (StringUtils.isNotEmpty(serialNumberSearchStringFromDec)) {
            query.setParameter("serialNumberDec", serialNumberSearchStringFromDec);
            if (log.isDebugEnabled()) {
                log.debug(" serialNumberDec: " + serialNumberSearchStringFromDec);
            }
        }
        if (StringUtils.isNotEmpty(serialNumberSearchStringFromHex)) {
            query.setParameter("serialNumberHex", serialNumberSearchStringFromHex);
            if (log.isDebugEnabled()) {
                log.debug(" serialNumberHex: " + serialNumberSearchStringFromHex);
            }
        }
        if (StringUtils.isNotEmpty(externalAccountIdSearchString)) {
            switch (request.getExternalAccountIdSearchOperation()) {
                case "EQUAL":
                    query.setParameter("accountBindingId", externalAccountIdSearchString.toUpperCase());
                    break;
                case "LIKE":
                    query.setParameter("accountBindingId", "%" + externalAccountIdSearchString.toUpperCase() + "%");
                    break;
                case "BEGINS_WITH":
                    query.setParameter("accountBindingId", externalAccountIdSearchString + "%");
                    break;
                default:
                    query.setParameter("accountBindingId", "%" + externalAccountIdSearchString.toUpperCase() + "%");
                    break;
            }
        }
        if (request.isIssuedAfterUsed()) {
            query.setParameter("issuedAfter", request.getIssuedAfter());
        }
        if (request.isIssuedBeforeUsed()) {
            query.setParameter("issuedBefore", request.getIssuedBefore());
        }
        if (request.isExpiresAfterUsed()) {
            query.setParameter("expiresAfter", request.getExpiresAfter());
        }
        if (request.isExpiresBeforeUsed()) {
            query.setParameter("expiresBefore", request.getExpiresBefore());
        }
        if (request.isRevokedAfterUsed()) {
            query.setParameter("revokedAfter", request.getRevokedAfter());
        }
        if (request.isRevokedBeforeUsed()) {
            query.setParameter("revokedBefore", request.getRevokedBefore());
        }
        if (request.isUpdatedAfterUsed()) {
            query.setParameter("updatedAfter", request.getUpdatedAfter());
        }
        if (request.isUpdatedBeforeUsed()) {
            query.setParameter("updatedBefore", request.getUpdatedBefore());
        }
        if (!request.getStatuses().isEmpty()) {
            query.setParameter("status", request.getStatuses());
            if ((request.getStatuses().contains(CertificateConstants.CERT_REVOKED) || request.getStatuses().contains(CertificateConstants.CERT_ARCHIVED)) &&
                    !request.getRevocationReasons().isEmpty()) {
                query.setParameter("revocationReason", request.getRevocationReasons());
            }
        }
        return query;
    }

    static String buildStringSearchClause(RaCertificateSearchRequestV2 raRequest) {
        ArrayList<String> comparisons = new ArrayList<String>();
        // Add requested search criteria. Operation 'BEGINS_WITH' must be case sensitive to leverage indexes. 
        if (StringUtils.isNotEmpty(raRequest.getSubjectDnSearchString())) {
            comparisons.add(raRequest.getSubjectDnSearchOperation().equals("BEGINS_WITH") ? "subjectDN LIKE :subjectDN" : "UPPER(subjectDN) LIKE :subjectDN");
        }
        if (StringUtils.isNotEmpty(raRequest.getSubjectAnSearchString())) {
            comparisons.add("subjectAltName LIKE :subjectAltName");
        }
        if (StringUtils.isNotEmpty(raRequest.getUsernameSearchString())) {
            comparisons.add(raRequest.getUsernameSearchOperation().equals("BEGINS_WITH") ? "username LIKE :username" : "UPPER(username) LIKE :username");
        }
        if (StringUtils.isNotEmpty(raRequest.getSerialNumberSearchStringFromDec())) {
            comparisons.add("serialNumber LIKE :serialNumberDec");
        }
        if (StringUtils.isNotEmpty(raRequest.getSerialNumberSearchStringFromHex())) {
            comparisons.add("serialNumber LIKE :serialNumberHex");
        }
        if (StringUtils.isNotEmpty(raRequest.getExternalAccountIdSearchString())) {
            comparisons.add(raRequest.getExternalAccountIdSearchOperation().equals("BEGINS_WITH") ? "accountBindingId LIKE :accountBindingId" : "UPPER(accountBindingId) LIKE :accountBindingId");
        }

        if (comparisons.size() == 0)
            return "";
        else
            return " AND (" + comparisons.stream().collect(Collectors.joining(" OR ")) + ")";
    }

    private final static String mapOrderColumn(final String property) {
        if (property != null) {
            switch (property.trim()) {
                case "USERNAME":
                    return "username";
                case "ISSUER_DN":
                    return "issuerDN";
                case "SUBJECT_DN":
                    return "subjectDN";
                case "EXTERNAL_ACCOUNT_BINDING_ID":
                    return "accountBindingId";
                case "END_ENTITY_PROFILE":
                    return "endEntityProfileId";
                case "CERTIFICATE_PROFILE":
                    return "certificateProfileId";
                case "STATUS":
                    return "status";
                case "TAG":
                    return "tag";
                case "TYPE":
                    return "type";
                case "UPDATE_TIME":
                    return "updateTime";
                case "ISSUED_DATE":
                    return "notBefore";
                case "EXPIRE_DATE":
                    return "expireDate";
                case "REVOCATION_DATE":
                    return "revocationDate";
            }
        }
        log.warn("Invalid query order property '" + property + "'.");
        return null;
    }

    @Override
    public RaEndEntitySearchResponseV2 searchForEndEntitiesV2(AuthenticationToken authenticationToken,
                                                              RaEndEntitySearchRequestV2 raEndEntitySearchRequest) {

        RaEndEntitySearchPaginationSummary searchSummary = null;
        String queryCacheKey = authenticationToken.getUniqueId() + raEndEntitySearchRequest.toString();
        if (raEndEntitySearchRequest.getPageNumber() != 1) {
            if (raEndEntitySearchRequest.getSearchSummary().isOnlyUpdateCache()) {
                // update for next page request
                searchSummary = (RaEndEntitySearchPaginationSummary)
                        RaMasterApiQueryCache.INSTANCE.getCachedResult(queryCacheKey);
                searchSummary.incrementCurrentIdentifierIndex();
                searchSummary.setCurrentIdentifierSearchOffset(0);
                // later may be used to update other props too
                RaMasterApiQueryCache.INSTANCE.updateCache(queryCacheKey, searchSummary);
                return null;
            }
            searchSummary = (RaEndEntitySearchPaginationSummary)
                    RaMasterApiQueryCache.INSTANCE.getCachedResult(queryCacheKey);

            if (raEndEntitySearchRequest.getSearchSummary().getCurrentIdentifierIndex() != 0) {
                // update in same page
                searchSummary.setCurrentIdentifierIndex(
                        raEndEntitySearchRequest.getSearchSummary().getCurrentIdentifierIndex());
                searchSummary.setCurrentIdentifierSearchOffset(0);
            }

        } else {
            // search identifier index, page offset are all initialized to zero
            searchSummary = raEndEntitySearchRequest.getSearchSummary();
            RaMasterApiQueryCache.INSTANCE.updateCache(queryCacheKey, searchSummary);
        }

        searchSummary.setMaxResultsPerPage(Math.min(getGlobalCesecoreConfiguration().getMaximumQueryCount(), raEndEntitySearchRequest.getMaxResults()));
        RaEndEntitySearchResponse searchResponse =
                searchForEndEntities(authenticationToken, raEndEntitySearchRequest,
                        searchSummary.getCurrentIdentifierSearchOffset(),
                        raEndEntitySearchRequest.getSortOperation(),
                        raEndEntitySearchRequest.getAdditionalConstraint(),
                        searchSummary.getCurrentIdentifier());

        // update cache entry - page number, reference update
        searchSummary.setCurrentIdentifierSearchOffset(
                searchSummary.getCurrentIdentifierSearchOffset() + searchResponse.getEndEntities().size());
        searchSummary.incrementNextPageNumber();
        RaMasterApiQueryCache.INSTANCE.updateCache(queryCacheKey, searchSummary);

        return new RaEndEntitySearchResponseV2(searchResponse, searchSummary);
    }

    @Override
    public RaEndEntitySearchResponse searchForEndEntities(AuthenticationToken authenticationToken, RaEndEntitySearchRequest request) {
        return searchForEndEntities(authenticationToken, request, -1, "", "", -1);
    }

    @SuppressWarnings("unchecked")
    private RaEndEntitySearchResponse searchForEndEntities(
            AuthenticationToken authenticationToken, RaEndEntitySearchRequest request, int currentQueryOffset,
            String sortingOperation, String additionalConstraintQuery, int additionalConstraintParam) {
        final RaEndEntitySearchResponse response = new RaEndEntitySearchResponse();
        final List<Integer> authorizedLocalCaIds = new ArrayList<>(caSession.getAuthorizedCaIds(authenticationToken));
        // Only search a subset of the requested CAs if requested
        if (!request.getCaIds().isEmpty()) {
            authorizedLocalCaIds.retainAll(request.getCaIds());
        }
        if (authorizedLocalCaIds.isEmpty()) {
            // Empty response since there were no authorized CAs
            if (log.isDebugEnabled()) {
                log.debug("Client '" + authenticationToken + "' was not authorized to any of the requested CAs and the search request will be dropped.");
            }
            return response;
        }
        // Check Certificate Profile authorization
        final List<Integer> authorizedCpIds = new ArrayList<>(certificateProfileSession.getAuthorizedCertificateProfileIds(authenticationToken, 0));
        final boolean accessAnyCpAvailable = authorizedCpIds.containsAll(certificateProfileSession.getCertificateProfileIdToNameMap().keySet());
        if (!request.getCpIds().isEmpty()) {
            authorizedCpIds.retainAll(request.getCpIds());
        }
        if (authorizedCpIds.isEmpty()) {
            // Empty response since there were no authorized Certificate Profiles
            if (log.isDebugEnabled()) {
                log.debug("Client '" + authenticationToken + "' was not authorized to any of the requested CPs and the search request will be dropped.");
            }
            return response;
        }
        // Check End Entity Profile authorization
        final Collection<Integer> authorizedEepIds = new ArrayList<>(endEntityProfileSession.getAuthorizedEndEntityProfileIds(authenticationToken, AccessRulesConstants.VIEW_END_ENTITY));
        final boolean accessAnyEepAvailable = authorizedEepIds.containsAll(endEntityProfileSession.getEndEntityProfileIdToNameMap().keySet());
        if (!request.getEepIds().isEmpty()) {
            authorizedEepIds.retainAll(request.getEepIds());
        }
        if (authorizedEepIds.isEmpty()) {
            // Empty response since there were no authorized End Entity Profiles
            if (log.isDebugEnabled()) {
                log.debug("Client '" + authenticationToken + "' was not authorized to any of the requested EEPs and the search request will be dropped.");
            }
            return response;
        }
        final String subjectDnSearchString = request.getSubjectDnSearchString();
        final String subjectAnSearchString = request.getSubjectAnSearchString();
        final String usernameSearchString = request.getUsernameSearchString();
        final StringBuilder sb = new StringBuilder("SELECT a.username FROM UserData a WHERE (a.caId IN (:caId))");
        if (!subjectDnSearchString.isEmpty() || !subjectAnSearchString.isEmpty() || !usernameSearchString.isEmpty()) {
            sb.append(" AND (");
            boolean firstAppended = false;
            if (!subjectDnSearchString.isEmpty()) {
                sb.append("UPPER(a.subjectDN) LIKE :subjectDN");
                firstAppended = true;
            }
            if (!subjectAnSearchString.isEmpty()) {
                if (firstAppended) {
                    sb.append(" OR ");
                } else {
                    firstAppended = true;
                }
                sb.append("a.subjectAltName LIKE :subjectAltName");
            }
            if (!usernameSearchString.isEmpty()) {
                if (firstAppended) {
                    sb.append(" OR ");
                }
                sb.append("UPPER(a.username) LIKE :username");
            }
            sb.append(")");
        }

        if (request.isModifiedAfterUsed()) {
            sb.append(" AND (a.timeModified > :modifiedAfter)");
        }
        if (request.isModifiedBeforeUsed()) {
            sb.append(" AND (a.timeModified < :modifiedBefore)");
        }
        if (!request.getStatuses().isEmpty()) {
            sb.append(" AND (a.status IN (:status))");
        }
        // Don't constrain results to certain end entity profiles if root access is available and "any" CP is requested
        if (!accessAnyCpAvailable || !request.getCpIds().isEmpty()) {
            sb.append(" AND (a.certificateProfileId IN (:certificateProfileId))");
        }
        // Don't constrain results to certain end entity profiles if root access is available and "any" EEP is requested
        if (!accessAnyEepAvailable || !request.getEepIds().isEmpty()) {
            sb.append(" AND (a.endEntityProfileId IN (:endEntityProfileId))");
        }
        sb.append(additionalConstraintQuery);
        sb.append(sortingOperation);
        log.info("formed query: " + LogRedactionUtils.getRedactedMessage(sb.toString()));
        final Query query = entityManager.createQuery(sb.toString());
        query.setParameter("caId", authorizedLocalCaIds);
        if (!accessAnyCpAvailable || !request.getCpIds().isEmpty()) {
            query.setParameter("certificateProfileId", authorizedCpIds);
        }
        if (!accessAnyEepAvailable || !request.getEepIds().isEmpty()) {
            query.setParameter("endEntityProfileId", authorizedEepIds);
        }
        if (log.isDebugEnabled()) {
            log.debug(" CA IDs: " + Arrays.toString(authorizedLocalCaIds.toArray()));
            if (!accessAnyCpAvailable || !request.getCpIds().isEmpty()) {
                log.debug(" certificateProfileId: " + Arrays.toString(authorizedCpIds.toArray()));
            } else {
                log.debug(" certificateProfileId: Any (even deleted) profile(s) due to root access.");
            }
            if (!accessAnyEepAvailable || !request.getEepIds().isEmpty()) {
                log.debug(" endEntityProfileId: " + Arrays.toString(authorizedEepIds.toArray()));
            } else {
                log.debug(" endEntityProfileId: Any (even deleted) profile(s) due to root access.");
            }
        }
        if (!subjectDnSearchString.isEmpty()) {
            if (request.isSubjectDnSearchExact()) {
                query.setParameter("subjectDN", subjectDnSearchString.toUpperCase());
            } else {
                query.setParameter("subjectDN", "%" + subjectDnSearchString.toUpperCase() + "%");
            }
        }
        if (!subjectAnSearchString.isEmpty()) {
            if (request.isSubjectAnSearchExact()) {
                query.setParameter("subjectAltName", subjectAnSearchString);
            } else {
                query.setParameter("subjectAltName", "%" + subjectAnSearchString + "%");
            }
        }
        if (!usernameSearchString.isEmpty()) {
            if (request.isUsernameSearchExact()) {
                query.setParameter("username", usernameSearchString.toUpperCase());
            } else {
                query.setParameter("username", "%" + usernameSearchString.toUpperCase() + "%");
            }
        }
        if (request.isModifiedAfterUsed()) {
            query.setParameter("modifiedAfter", request.getModifiedAfter());
        }
        if (request.isModifiedBeforeUsed()) {
            query.setParameter("modifiedBefore", request.getModifiedBefore());
        }
        if (!request.getStatuses().isEmpty()) {
            query.setParameter("status", request.getStatuses());
        }
        if (StringUtils.isNotEmpty(additionalConstraintQuery)) {
            query.setParameter("sortconstraint", additionalConstraintParam);
        }
        final int maxResults = Math.min(getGlobalCesecoreConfiguration().getMaximumQueryCount(), request.getMaxResults());
        query.setMaxResults(maxResults);
        if (currentQueryOffset != -1) {
            // for v2 on multiple ca,cp,eep id in same page
            // maxResults is not updated for convenience
            query.setFirstResult(currentQueryOffset);
        } else {
            final int offset = maxResults * request.getPageNumber();
            query.setFirstResult(offset);
        }
        /* Try to use the non-portable hint (depends on DB and JDBC driver) to specify how long in milliseconds the query may run. Possible behaviors:
         * - The hint is ignored
         * - A QueryTimeoutException is thrown
         * - A PersistenceException is thrown (and the transaction which don't have here is marked for roll-back)
         */
        final long queryTimeout = getGlobalCesecoreConfiguration().getMaximumQueryTimeout();
        if (queryTimeout > 0L) {
            query.setHint("jakarta.persistence.query.timeout", String.valueOf(queryTimeout));
        }
        log.info("query:" + LogRedactionUtils.getRedactedMessage(query.toString()));
        final List<String> usernames;
        try {
            usernames = query.getResultList();
            for (final String username : usernames) {
                response.getEndEntities().add(endEntityAccessSession.findUser(username));
            }
            response.setMightHaveMoreResults(usernames.size() == maxResults);
            if (log.isDebugEnabled()) {
                log.debug("Certificate search query: " + LogRedactionUtils.getRedactedMessage(sb.toString()) + " LIMIT " + maxResults + " \u2192 "
                        + usernames.size() + " results. queryTimeout=" + queryTimeout + "ms");
            }
        } catch (QueryTimeoutException e) {
            log.info("Requested search query by " + authenticationToken + " took too long. Query was " +
                    LogRedactionUtils.getRedactedMessage(e.getQuery().toString()) + ". " + LogRedactionUtils.getRedactedMessage(e.getMessage()));
            response.setMightHaveMoreResults(true);
        } catch (PersistenceException e) {
            log.info("Requested search query by " + authenticationToken + " failed, possibly due to timeout. " +
                    LogRedactionUtils.getRedactedMessage(e.getMessage()));
            response.setMightHaveMoreResults(true);
        }
        return response;
    }

    @Override
    public RaRoleSearchResponse searchForRoles(AuthenticationToken authenticationToken, RaRoleSearchRequest request) {
        // TODO optimize this (ECA-5721), should filter with a database query
        final List<Role> authorizedRoles = getAuthorizedRoles(authenticationToken);
        final RaRoleSearchResponse searchResponse = new RaRoleSearchResponse();
        final String searchString = request.getGenericSearchString();
        for (final Role role : authorizedRoles) {
            if (searchString == null || StringUtils.containsIgnoreCase(role.getRoleName(), searchString) ||
                    (role.getNameSpace() != null && StringUtils.containsIgnoreCase(role.getNameSpace(), searchString))) {
                searchResponse.getRoles().add(role);
            }
        }
        return searchResponse;
    }

    @SuppressWarnings("unchecked")
    @Override
    public RaRoleMemberSearchResponse searchForRoleMembers(AuthenticationToken authenticationToken, RaRoleMemberSearchRequest request) {
        final RaRoleMemberSearchResponse response = new RaRoleMemberSearchResponse();

        final List<Integer> authorizedLocalCaIds = new ArrayList<>(caSession.getAuthorizedCaIds(authenticationToken));
        authorizedLocalCaIds.add(RoleMember.NO_ISSUER);
        // Only search a subset of the requested CAs if requested
        if (!request.getCaIds().isEmpty()) {
            authorizedLocalCaIds.retainAll(request.getCaIds());
        }

        // Dito for roles
        final List<Integer> authorizedLocalRoleIds = new ArrayList<>();
        for (final Role role : roleSession.getAuthorizedRoles(authenticationToken)) {
            final int roleId = role.getRoleId();
            if (request.getRoleIds().isEmpty() || request.getRoleIds().contains(roleId)) {
                authorizedLocalRoleIds.add(roleId);
            }
        }
        if (request.getRoleIds().contains(RoleMember.NO_ROLE)) {
            authorizedLocalRoleIds.add(RoleMember.NO_ROLE);
        }

        // Token types
        final List<String> authorizedLocalTokenTypes = new ArrayList<>(getAvailableRoleMemberTokenTypes(authenticationToken).keySet());
        if (!request.getTokenTypes().isEmpty()) {
            authorizedLocalTokenTypes.retainAll(request.getTokenTypes());
        }

        if (authorizedLocalCaIds.isEmpty()) {
            log.debug("No authorized CAs found for client " + authenticationToken + ". Returning empty response in role member search");
            return response;
        }
        if (authorizedLocalRoleIds.isEmpty()) {
            log.debug("No authorized Roles found for client " + authenticationToken + " Returning empty response in role member search");
            return response;
        }
        if (authorizedLocalTokenTypes.isEmpty()) {
            log.debug("No authorized token types found for client " + authenticationToken + " Returning empty response in role member search");
            return response;
        }

        // Build query
        final StringBuilder sb = new StringBuilder("SELECT a FROM RoleMemberData a WHERE a.tokenIssuerId IN (:caId) AND a.roleId IN (:roleId) AND a.tokenType IN (:tokenType)");
        // TODO only search by exact tokenMatchValue if it seems to be a serial number?
        if (!StringUtils.isEmpty(request.getGenericSearchString())) {
            sb.append(" AND (a.tokenMatchValueColumn LIKE :searchStringInexact OR a.descriptionColumn LIKE :searchStringInexact)");
        }
        if (!request.getProviderIds().isEmpty()) {
            sb.append(" AND  a.tokenProviderId IN (:providerId) ");
        }
        final Query query = entityManager.createQuery(sb.toString());
        query.setParameter("caId", authorizedLocalCaIds);
        query.setParameter("roleId", authorizedLocalRoleIds);
        query.setParameter("tokenType", authorizedLocalTokenTypes);
        if (!StringUtils.isEmpty(request.getGenericSearchString())) {
            //query.setParameter("searchString", request.getGenericSearchString());
            query.setParameter("searchStringInexact", request.getGenericSearchString() + '%');
        }
        if (!request.getProviderIds().isEmpty()) {
            query.setParameter("providerId", request.getProviderIds());
        }


        final int maxResults = getGlobalCesecoreConfiguration().getMaximumQueryCount();
        query.setMaxResults(maxResults);
        final long queryTimeout = getGlobalCesecoreConfiguration().getMaximumQueryTimeout();
        if (queryTimeout > 0L) {
            query.setHint("jakarta.persistence.query.timeout", String.valueOf(queryTimeout));
        }

        // Execute
        try {
            final List<RoleMemberData> roleMemberDatas = query.getResultList();
            for (final RoleMemberData roleMemberData : roleMemberDatas) {
                response.getRoleMembers().add(roleMemberData.asValueObject());
            }
            response.setMightHaveMoreResults(roleMemberDatas.size() == maxResults);
            if (log.isDebugEnabled()) {
                log.debug("Role Member search query: " + LogRedactionUtils.getRedactedMessage(sb.toString()) + " LIMIT " + maxResults + " \u2192 "
                        + roleMemberDatas.size() + " results. queryTimeout=" + queryTimeout + "ms");
            }
        } catch (QueryTimeoutException e) {
            log.info("Requested search query by " + authenticationToken + " took too long. Query was "
                    + LogRedactionUtils.getRedactedMessage(e.getQuery().toString()) + ". " + LogRedactionUtils.getRedactedMessage(e.getMessage()));
            response.setMightHaveMoreResults(true);
        } catch (PersistenceException e) {
            log.info("Requested search query by " + authenticationToken + " failed, possibly due to timeout. " +
                    LogRedactionUtils.getRedactedMessage(e.getMessage()));
            response.setMightHaveMoreResults(true);
        }
        return response;
    }

    @Override
    public Map<Integer, String> getAuthorizedEndEntityProfileIdsToNameMap(AuthenticationToken authenticationToken) {
        final Collection<Integer> authorizedEepIds = endEntityProfileSession.getAuthorizedEndEntityProfileIds(authenticationToken, AccessRulesConstants.VIEW_END_ENTITY);
        final Map<Integer, String> idToNameMap = endEntityProfileSession.getEndEntityProfileIdToNameMap();
        final Map<Integer, String> authorizedIdToNameMap = new HashMap<>();
        for (final Integer eepId : authorizedEepIds) {
            authorizedIdToNameMap.put(eepId, idToNameMap.get(eepId));
        }
        return authorizedIdToNameMap;
    }

    @Override
    public Map<Integer, String> getAuthorizedCertificateProfileIdsToNameMap(AuthenticationToken authenticationToken) {
        final List<Integer> authorizedCpIds = new ArrayList<>(certificateProfileSession.getAuthorizedCertificateProfileIds(authenticationToken, 0));
        // There is no reason to return a certificate profile if it is not present in one of the authorized EEPs
        final Collection<Integer> authorizedEepIds = endEntityProfileSession.getAuthorizedEndEntityProfileIds(authenticationToken, AccessRulesConstants.VIEW_END_ENTITY);
        final Set<Integer> cpIdsInAuthorizedEeps = new HashSet<>();
        for (final Integer eepId : authorizedEepIds) {
            final EndEntityProfile eep = endEntityProfileSession.getEndEntityProfile(eepId);
            cpIdsInAuthorizedEeps.addAll(eep.getAvailableCertificateProfileIds());
        }
        authorizedCpIds.retainAll(cpIdsInAuthorizedEeps);
        final Map<Integer, String> idToNameMap = certificateProfileSession.getCertificateProfileIdToNameMap();
        final Map<Integer, String> authorizedIdToNameMap = new HashMap<>();
        for (final Integer cpId : authorizedCpIds) {
            authorizedIdToNameMap.put(cpId, idToNameMap.get(cpId));
        }
        return authorizedIdToNameMap;
    }

    @Override
    public IdNameHashMap<EndEntityProfile> getAuthorizedEndEntityProfiles(final AuthenticationToken authenticationToken, final String endEntityAccessRule) {
        Collection<Integer> ids = endEntityProfileSession.getAuthorizedEndEntityProfileIds(authenticationToken, endEntityAccessRule);
        Map<Integer, String> idToNameMap = endEntityProfileSession.getEndEntityProfileIdToNameMap();
        IdNameHashMap<EndEntityProfile> authorizedEndEntityProfiles = new IdNameHashMap<>();
        for (Integer id : ids) {
            authorizedEndEntityProfiles.put(id, idToNameMap.get(id), endEntityProfileSession.getEndEntityProfile(id));
        }
        return authorizedEndEntityProfiles;
    }

    @Override
    public IdNameHashMap<CertificateProfile> getAllAuthorizedCertificateProfiles(AuthenticationToken authenticationToken) {
        IdNameHashMap<CertificateProfile> authorizedCertificateProfiles = getAuthorizedCertificateProfiles(authenticationToken, CertificateConstants.CERTTYPE_UNKNOWN);
        return authorizedCertificateProfiles;
    }

    @Override
    public RaCertificateProfileResponseV2 getCertificateProfileInfo(final AuthenticationToken authenticationToken, final String profileName) {
        final CertificateProfile profile = certificateProfileSession.getCertificateProfile(profileName);
        if (profile != null) {
            final Integer certProfileId = certificateProfileSession.getCertificateProfileId(profileName);
            final IdNameHashMap<CAInfo> caInfos = getAuthorizedCAInfos(authenticationToken);
            return RaCertificateProfileResponseV2.converter().toRaResponse(profile, caInfos, certProfileId);
        }
        return null;
    }

    @Override
    public IdNameHashMap<CertificateProfile> getAuthorizedCertificateProfiles(AuthenticationToken authenticationToken) {
        IdNameHashMap<CertificateProfile> authorizedCertificateProfiles = getAuthorizedCertificateProfiles(authenticationToken, CertificateConstants.CERTTYPE_ENDENTITY);
        return authorizedCertificateProfiles;
    }

    private IdNameHashMap<CertificateProfile> getAuthorizedCertificateProfiles(AuthenticationToken authenticationToken, int certificateProfileType) {
        IdNameHashMap<CertificateProfile> authorizedCertificateProfiles = new IdNameHashMap<>();
        List<Integer> authorizedCertificateProfileIds = certificateProfileSession.getAuthorizedCertificateProfileIds(authenticationToken, certificateProfileType);
        for (Integer certificateProfileId : authorizedCertificateProfileIds) {
            final CertificateProfile certificateProfile = certificateProfileSession.getCertificateProfile(certificateProfileId);
            final String certificateProfileName = certificateProfileSession.getCertificateProfileName(certificateProfileId);
            authorizedCertificateProfiles.put(certificateProfileId, certificateProfileName, certificateProfile);
        }
        return authorizedCertificateProfiles;
    }

    @Override
    public CertificateProfile getCertificateProfile(int id) {
        return certificateProfileSession.getCertificateProfile(id);
    }

    @Override
    public IdNameHashMap<CAInfo> getAuthorizedCAInfos(AuthenticationToken authenticationToken) {
        IdNameHashMap<CAInfo> authorizedCAInfos = new IdNameHashMap<>();
        List<CAInfo> authorizedCAInfosList = caSession.getAuthorizedAndNonExternalCaInfos(authenticationToken);
        for (CAInfo caInfo : authorizedCAInfosList) {
            if (caInfo.getStatus() == CAConstants.CA_ACTIVE) {
                authorizedCAInfos.put(caInfo.getCAId(), caInfo.getName(), caInfo);
            }
        }
        return authorizedCAInfos;
    }

    @Override
    public IdNameHashMap<CAInfo> getRequestedAuthorizedCAInfos(final AuthenticationToken authenticationToken, final RaCaListRequest listRequest) {
        if (listRequest.isIncludeExternal()) {
            IdNameHashMap<CAInfo> authorizedCAInfos = new IdNameHashMap<>();
            List<CAInfo> authorizedCAInfosList = caSession.getAuthorizedCaInfos(authenticationToken);
            for (CAInfo caInfo : authorizedCAInfosList) {
                if (caInfo.getStatus() == CAConstants.CA_ACTIVE || caInfo.getStatus() == CAConstants.CA_EXTERNAL) {
                    authorizedCAInfos.put(caInfo.getCAId(), caInfo.getName(), caInfo);
                }
            }
            return authorizedCAInfos;
        }
        return getAuthorizedCAInfos(authenticationToken);
    }

    @Override
    public void checkSubjectDn(final AuthenticationToken admin, final EndEntityInformation endEntity) throws EjbcaException {
        KeyToValueHolder<CAInfo> caInfoEntry = getAuthorizedCAInfos(admin).get(endEntity.getCAId());
        if (caInfoEntry == null) {
            log.info("No authorized CAs found for " + admin);
            return;
        }
        try {
            certificateCreateSession.assertSubjectEnforcements(caInfoEntry.getValue(), endEntity);
        } catch (CertificateCreateException e) {
            // Wrapping the CesecoreException.errorCode
            throw new EjbcaException(LogRedactionUtils.getRedactedException(e));
        }
    }

    private boolean populateEndEntityFromRestRequest(final AuthenticationToken admin, final EndEntityInformation endEntity) throws EjbcaException {
        // we ignore global configuration to "ignore EEP restriction" for REST

        // EEP
        Map<Integer, String> eeProfIdToNameMap = getAuthorizedEndEntityProfileIdsToNameMap(admin);
        Integer endEntityProfileId = null;
        for (Entry<Integer, String> entry : eeProfIdToNameMap.entrySet()) {
            if (entry.getValue().equals(endEntity.getExtendedInformation().getCustomData(ExtendedInformation.END_ENTITY_PROFILE_NAME))) {
                endEntityProfileId = entry.getKey();
                break;
            }
        }

        if (endEntityProfileId == null) {
            throw new EjbcaException("End Entity Profile is invalid or unauthorized.");
        }
        endEntity.setEndEntityProfileId(endEntityProfileId);
        EndEntityProfile endEntityProfile = endEntityProfileSession.getEndEntityProfile(endEntityProfileId);

        // CA
        Integer caId = caSession.getAuthorizedCaNamesToIds(admin).get(endEntity.getExtendedInformation().getCustomData(ExtendedInformation.CA_NAME));
        if (caId == null) {
            throw new EjbcaException("CA name is invalid or unauthorized.");
        }
        endEntity.setCAId(caId);

        // Certificate profile id
        int certificateProfileId = certificateProfileSession
                .getCertificateProfileId(endEntity.getExtendedInformation().getCustomData(ExtendedInformation.CERTIFICATE_PROFILE_NAME));
        if (certificateProfileId == 0 || !endEntityProfile.getAvailableCertificateProfileIds().contains(certificateProfileId)) {
            throw new EjbcaException("Certificate profile name is invalid or unauthorized.");
        }
        endEntity.setCertificateProfileId(certificateProfileId);

        if (endEntityProfile.isSendNotificationUsed()) {
            if (StringUtils.isNotEmpty(endEntity.getEmail()) && endEntityProfile.isSendNotificationDefault()) {
                endEntity.setSendNotification(true);
            }
        }

        boolean isClearPwd = endEntityProfile.isClearTextPasswordUsed() && endEntityProfile.isClearTextPasswordDefault();

        endEntity.getExtendedInformation().getRawData().remove(ExtendedInformation.CUSTOMDATA + ExtendedInformation.MARKER_FROM_REST_RESOURCE);
        endEntity.getExtendedInformation().getRawData().remove(ExtendedInformation.CUSTOMDATA + ExtendedInformation.CA_NAME);
        endEntity.getExtendedInformation().getRawData().remove(ExtendedInformation.CUSTOMDATA + ExtendedInformation.CERTIFICATE_PROFILE_NAME);
        endEntity.getExtendedInformation().getRawData().remove(ExtendedInformation.CUSTOMDATA + ExtendedInformation.END_ENTITY_PROFILE_NAME);

        return isClearPwd;
    }

    @Override
    public boolean addUser(final AuthenticationToken admin, final EndEntityInformation endEntity, boolean isClearPwd) throws AuthorizationDeniedException,
            EjbcaException, WaitingForApprovalException {
        // only for REST to avoid fetching end entity profile contents to RA
        if (endEntity.getExtendedInformation() != null &&
                endEntity.getExtendedInformation().getCustomData(ExtendedInformation.MARKER_FROM_REST_RESOURCE) != null) {
            isClearPwd = populateEndEntityFromRestRequest(admin, endEntity);
        }

        try {
            endEntityManagementSession.addUser(admin, endEntity, isClearPwd);
        } catch (CesecoreException e) {
            //Wrapping the CesecoreException.errorCode
            throw new EjbcaException(LogRedactionUtils.getRedactedException(e));
        } catch (EndEntityProfileValidationException e) {
            //Wraps @WebFault Exception based with @NonSensitive EjbcaException based
            throw new EndEntityProfileValidationRaException(LogRedactionUtils.getRedactedException(e));
        }
        return endEntityAccessSession.findUser(endEntity.getUsername()) != null;
    }

    @Override
    public boolean addUserFromWS(final AuthenticationToken authenticationToken, UserDataVOWS userDataVOWS, final boolean isClearPwd)
            throws AuthorizationDeniedException, EndEntityProfileValidationException, EndEntityExistsException, WaitingForApprovalException,
            CADoesntExistsException, IllegalNameException, CertificateSerialNumberException, EjbcaException {
        EndEntityInformation endEntityInformation = ejbcaWSHelperSession.convertUserDataVOWS(authenticationToken, userDataVOWS);
        //Perform any request pre-processing on the end entity
        CAInfo cainfo = caSession.getCAInfoInternal(endEntityInformation.getCAId());
        if (cainfo.getCAType() == CAInfo.CATYPE_X509) {
            String preProcessorClass = ((X509CAInfo) cainfo).getRequestPreProcessor();
            if (!StringUtils.isEmpty(preProcessorClass)) {
                try {
                    ExtendedUserDataHandler extendedUserDataHandler = (ExtendedUserDataHandler) Class.forName(preProcessorClass)
                            .getDeclaredConstructor().newInstance();
                    endEntityInformation = extendedUserDataHandler.processEndEntityInformation(endEntityInformation,
                            certificateProfileSession.getCertificateProfileName(endEntityInformation.getCertificateProfileId()));
                } catch (InstantiationException | IllegalAccessException | ClassNotFoundException |
                         IllegalArgumentException
                         | InvocationTargetException | NoSuchMethodException | SecurityException e) {
                    throw new IllegalStateException("Request Preprocessor implementation " + preProcessorClass + " could not be instansiated.");
                }
            }
        }

        endEntityManagementSession.addUser(authenticationToken, endEntityInformation, isClearPwd);
        return endEntityAccessSession.findUser(endEntityInformation.getUsername()) != null;
    }


    @Override
    public void deleteUser(final AuthenticationToken admin, final String username) throws AuthorizationDeniedException {
        try {
            endEntityManagementSession.deleteUser(admin, username);
        } catch (NoSuchEndEntityException | CouldNotRemoveEndEntityException e) {
            log.info(e.getMessage());
        }
    }

    @Override
    public EndEntityInformation searchUser(final AuthenticationToken admin, String username) {
        try {
            return endEntityAccessSession.findUser(admin, username);
        } catch (AuthorizationDeniedException e) {
            if (log.isDebugEnabled()) {
                log.debug("Not authorized to end entity '" + username + "'");
            }
            return null;
        }
    }

    @Override
    public EndEntityInformation searchUserWithoutViewEndEntityAccessRule(final AuthenticationToken admin, String username) {
        try {
            return endEntityAccessSession.findUserWithoutViewEndEntityAccessRule(admin, username);
        } catch (AuthorizationDeniedException e) {
            if (log.isDebugEnabled()) {
                log.debug("Not authorized to end entity '" + username + "'");
            }
            return null;
        }
    }

    @Override
    public boolean canEndEntityEnroll(AuthenticationToken authenticationToken, String username) {
        return endEntityAuthenticationSessionLocal.isAllowedToEnroll(authenticationToken, username);
    }

    @Override
    public void checkUserStatus(AuthenticationToken admin, String username, String password) throws NoSuchEndEntityException, AuthStatusException, AuthLoginException {
        endEntityAuthenticationSessionLocal.authenticateUser(admin, username, password);
    }

    @Override
    public void finishUserAfterLocalKeyRecovery(final AuthenticationToken authenticationToken, final String username, final String password) throws AuthorizationDeniedException, EjbcaException {
        EndEntityInformation userData = endEntityAccessSession.findUser(username);
        if (userData == null) {
            throw new EjbcaException(ErrorCode.USER_NOT_FOUND, "User '" + username + "' does not exist");
        }
        if (userData.getStatus() != EndEntityConstants.STATUS_KEYRECOVERY) {
            throw new EjbcaException(ErrorCode.USER_WRONG_STATUS, "User '" + username + "' is not in KEYRECOVERY status");
        }
        try {
            final GlobalConfiguration globalConfig = (GlobalConfiguration) globalConfigurationSession.getCachedConfiguration(GlobalConfiguration.GLOBAL_CONFIGURATION_ID);
            if (globalConfig.getEnableEndEntityProfileLimitations()) {
                // Check if administrator is authorized to perform key recovery
                endEntityAuthenticationSessionLocal.isAuthorizedToEndEntityProfile(authenticationToken, userData.getEndEntityProfileId(), AccessRulesConstants.KEYRECOVERY_RIGHTS);
            }
            endEntityAuthenticationSessionLocal.authenticateUser(authenticationToken, username, password);
            final boolean shouldFinishUser = caSession.getCAInfo(authenticationToken, userData.getCAId()).getFinishUser();
            if (shouldFinishUser) {
                endEntityManagementSession.finishUser(userData);
            }

            userData = endEntityAccessSession.findUser(username);
            if (userData.getStatus() == EndEntityConstants.STATUS_GENERATED) {
                // We require keyrecovery access. The operation below should not require edit access, so we use an AlwaysAllowLocalAuthenticationToken
                endEntityManagementSession.setClearTextPassword(new AlwaysAllowLocalAuthenticationToken(
                        new UsernamePrincipal("Implicit authorization from key recovery operation to reset password.")), username, null);
            }
        } catch (NoSuchEndEntityException | EndEntityProfileValidationException e) {
            throw new IllegalStateException(LogRedactionUtils.getRedactedException(e));
        }
    }

    @Override
    public byte[] generateKeyStore(final AuthenticationToken admin, final EndEntityInformation endEntity) throws AuthorizationDeniedException, EjbcaException {
        KeyStore keyStore;
        try {
            final EndEntityProfile endEntityProfile = endEntityProfileSession.getEndEntityProfile(endEntity.getEndEntityProfileId());
            boolean useKeyRecovery = ((GlobalConfiguration) globalConfigurationSession.getCachedConfiguration(GlobalConfiguration.GLOBAL_CONFIGURATION_ID)).getEnableKeyRecovery();
            EndEntityInformation data = endEntityAccessSession.findUser(endEntity.getUsername());
            if (data == null) {
                throw new EjbcaException(ErrorCode.USER_NOT_FOUND, "User '" + endEntity.getUsername() + "' does not exist");
            }
            final boolean saveKeysFlag = data.getKeyRecoverable() && useKeyRecovery && (data.getStatus() != EndEntityConstants.STATUS_KEYRECOVERY);
            final boolean loadKeysFlag = (data.getStatus() == EndEntityConstants.STATUS_KEYRECOVERY) && useKeyRecovery;
            final boolean reuseCertificateFlag = endEntityProfile.getReUseKeyRecoveredCertificate();
            ExtendedInformation ei = endEntity.getExtendedInformation();
            String altKeySpec;
            String altKeyAlgo;            
            if (ei == null) {
                // ExtendedInformation is optional, and we don't want any NPEs here
                // Make it easy for ourselves and create a default one if there is none in the end entity
                ei = new ExtendedInformation();
            }
            altKeySpec = ei.getKeyStoreAlternativeKeySpecification();            
            altKeyAlgo = ei.getKeyStoreAlternativeKeyAlgorithm();
            final String encodedValidity = ei.getCertificateEndTime();
            final Date notAfter = encodedValidity == null ? null :
                    ValidityDate.getDate(encodedValidity, new Date(), isNotAfterInclusive(admin, endEntity));
            keyStore = keyStoreCreateSessionLocal.generateOrKeyRecoverToken(admin, // Authentication token
                    endEntity.getUsername(), // Username
                    endEntity.getPassword(), // Enrollment code
                    endEntity.getCAId(), // The CA signing the private keys
                    ei.getKeyStoreAlgorithmSubType(), // Keylength
                    ei.getKeyStoreAlgorithmType(),
                    altKeySpec, // Alternative key specification                    
                    altKeyAlgo,// Alternative key algorithm
                    null, // Not valid before
                    notAfter, // Not valid after
                    endEntity.getTokenType(), // Type of token
                    loadKeysFlag, // Perform key recovery?
                    saveKeysFlag, // Save private keys?
                    reuseCertificateFlag, // Reuse recovered cert?
                    endEntity.getEndEntityProfileId()); // Identifier for end entity
        } catch (KeyStoreException | InvalidAlgorithmParameterException | CADoesntExistsException | IllegalKeyException
                 | CertificateCreateException | IllegalNameException | CertificateRevokeException |
                 CertificateSerialNumberException
                 | CryptoTokenOfflineException | IllegalValidityException | CAOfflineException |
                 InvalidAlgorithmException
                 | CustomCertificateSerialNumberException | CertificateException | NoSuchAlgorithmException |
                 InvalidKeySpecException
                 | EndEntityProfileValidationException | CertificateSignatureException | NoSuchEndEntityException e) {
            throw new KeyStoreGeneralRaException(e);
        }
        if (endEntity.getTokenType() == EndEntityConstants.TOKEN_SOFT_PEM) {
            try (ByteArrayOutputStream outputStream = new ByteArrayOutputStream()) {
                outputStream.write(KeyTools.getSinglePemFromKeyStore(keyStore, endEntity.getPassword().toCharArray()));
                return outputStream.toByteArray();
            } catch (IOException | CertificateEncodingException | UnrecoverableKeyException | KeyStoreException |
                     NoSuchAlgorithmException e) {
                log.error(LogRedactionUtils.getRedactedException(e)); //should never happen if keyStore is valid object
            }
        } else {
            try (ByteArrayOutputStream outputStream = new ByteArrayOutputStream()) {
                keyStore.store(outputStream, endEntity.getPassword().toCharArray());
                return outputStream.toByteArray();
            } catch (IOException | KeyStoreException | NoSuchAlgorithmException | CertificateException e) {
                log.error(LogRedactionUtils.getRedactedException(e)); //should never happen if keyStore is valid object
            }
        }
        return null;
    }

    @Override
    public byte[] generateKeyStoreWithoutViewEndEntityAccessRule(final AuthenticationToken admin, final EndEntityInformation endEntity) throws AuthorizationDeniedException, EjbcaException {
        KeyStore keyStore;
        try { // bad indentation
        try {
            final EndEntityProfile endEntityProfile = endEntityProfileSession.getEndEntityProfile(endEntity.getEndEntityProfileId());
            boolean useKeyRecovery = ((GlobalConfiguration) globalConfigurationSession.getCachedConfiguration(GlobalConfiguration.GLOBAL_CONFIGURATION_ID)).getEnableKeyRecovery();
            EndEntityInformation data = endEntityAccessSession.findUser(endEntity.getUsername());
            if (data == null) {
                throw new EjbcaException(ErrorCode.USER_NOT_FOUND, "User '" + endEntity.getUsername() + "' does not exist");
            }
            final boolean saveKeysFlag = data.getKeyRecoverable() && useKeyRecovery && (data.getStatus() != EndEntityConstants.STATUS_KEYRECOVERY);
            final boolean loadKeysFlag = (data.getStatus() == EndEntityConstants.STATUS_KEYRECOVERY) && useKeyRecovery;
            if (loadKeysFlag) {
                Properties.setThreadOverride(CertificateConstants.ENABLE_UNSAFE_RSA_KEYS, true);
            }
            final boolean reuseCertificateFlag = endEntityProfile.getReUseKeyRecoveredCertificate();
            ExtendedInformation ei = endEntity.getExtendedInformation();
            String altKeySpec;
            String altKeyAlgo;
            if (ei == null) {
                // ExtendedInformation is optional, and we don't want any NPEs here
                // Make it easy for ourselves and create a default one if there is none in the end entity
                ei = new ExtendedInformation();
            }
            altKeySpec = ei.getKeyStoreAlternativeKeySpecification();    
            altKeyAlgo = ei.getKeyStoreAlternativeKeyAlgorithm();    
            final String encodedValidity = ei.getCertificateEndTime();
            final Date notAfter = encodedValidity == null ? null :
                    ValidityDate.getDate(encodedValidity, new Date(), isNotAfterInclusive(admin, endEntity));
            keyStore = keyStoreCreateSessionLocal.generateOrKeyRecoverTokenWithoutViewEndEntityAccessRule(admin, // Authentication token
                    endEntity.getUsername(), // Username
                    endEntity.getPassword(), // Enrollment code
                    endEntity.getCAId(), // The CA signing the private keys
                    ei.getKeyStoreAlgorithmSubType(), // Keylength
                    ei.getKeyStoreAlgorithmType(),
                    altKeySpec, // Alternative key specification                   
                    altKeyAlgo, // Alternative key algorithm
                    null, // Not valid before
                    notAfter, // Not valid after
                    endEntity.getTokenType(), // Type of token
                    loadKeysFlag, // Perform key recovery?
                    saveKeysFlag, // Save private keys?
                    reuseCertificateFlag, // Reuse recovered cert?
                    endEntity.getEndEntityProfileId()); // Identifier for end entity
        } catch (KeyStoreException | InvalidAlgorithmParameterException | CADoesntExistsException | IllegalKeyException
                 | CertificateCreateException | IllegalNameException | CertificateRevokeException |
                 CertificateSerialNumberException
                 | CryptoTokenOfflineException | IllegalValidityException | CAOfflineException |
                 InvalidAlgorithmException
                 | CustomCertificateSerialNumberException | CertificateException | NoSuchAlgorithmException |
                 InvalidKeySpecException
                 | EndEntityProfileValidationException | CertificateSignatureException | NoSuchEndEntityException e) {
            throw new KeyStoreGeneralRaException(e);
        }
        if (endEntity.getTokenType() == EndEntityConstants.TOKEN_SOFT_PEM) {
            try (ByteArrayOutputStream outputStream = new ByteArrayOutputStream()) {
                outputStream.write(KeyTools.getSinglePemFromKeyStore(keyStore, endEntity.getPassword().toCharArray()));
                return outputStream.toByteArray();
            } catch (IOException | CertificateEncodingException | UnrecoverableKeyException | KeyStoreException |
                     NoSuchAlgorithmException e) {
                log.error(LogRedactionUtils.getRedactedException(e)); //should never happen if keyStore is valid object
            }
        } else {
            try (ByteArrayOutputStream outputStream = new ByteArrayOutputStream()) {
                keyStore.store(outputStream, endEntity.getPassword().toCharArray());
                return outputStream.toByteArray();
            } catch (IOException | KeyStoreException | NoSuchAlgorithmException | CertificateException e) {
                log.error(LogRedactionUtils.getRedactedException(e)); //should never happen if keyStore is valid object
            }
        }
        } finally {
            Properties.removeThreadOverride(CertificateConstants.ENABLE_UNSAFE_RSA_KEYS);
        }
        return null;
    }

    private boolean isNotAfterInclusive(final AuthenticationToken authenticationToken, final EndEntityInformation endEntity) throws AuthorizationDeniedException {
        final CAInfo caInfo = caSession.getCAInfo(authenticationToken, endEntity.getCAId());
        if (caInfo == null) {
            log.warn("CA " + endEntity.getCAId() + " was not found. Username: " + endEntity.getUsername());
            return true; // Assume X.509
        }
        return caInfo.isExpirationInclusive();
    }

    @Override
    public Certificate getKeyExchangeCertificate(AuthenticationToken authenticationToken, int caId, int cpId)
            throws AuthorizationDeniedException, InvalidAlgorithmException, CryptoTokenOfflineException, CertificateCreateException,
            CertificateExtensionException, CAOfflineException, IllegalValidityException, SignatureException, IllegalKeyException,
            OperatorCreationException, IllegalNameException, CertificateEncodingException {

        final String caSubjectDN = caSession.getCAInfo(authenticationToken, caId).getSubjectDN();

        // Using CA subject DN's common name part to stay compatible with Microsoft KA cert format
        // Check here for more info: https://learn.microsoft.com/en-us/openspecs/windows_protocols/ms-wcce/bcae68c1-5b26-4a9d-8f28-eb2fdc209c65
        final String cNPartOfSubjectDN = DNFieldsUtil.extractCommonName(caSubjectDN);
        
        if (cNPartOfSubjectDN == null) {
            log.debug("Could not extrace the CN from CA's subject DN!");
            throw new IllegalStateException("Unable to extrace the CN from full CA's subject DN!");
        }
        
        List<Certificate> activeNotExpiredCaKecCertificates = certificateStoreSession.findCertificatesBySubjectAndIssuer(
                "CN=" + cNPartOfSubjectDN + CAConstants.KEY_EXCHANGE_CERTIFICATE_SDN_ENDING, caSubjectDN, true);

        for (Certificate certificate : activeNotExpiredCaKecCertificates) {
            if (Objects.nonNull(certificate)) {
                return certificate;
            }
        }
        CA ca = (CA) caSession.getCA(authenticationToken, caId);
        log.debug("Creating KEC as certificate not found with subjectDN=[ CN=" + cNPartOfSubjectDN + CAConstants.KEY_EXCHANGE_CERTIFICATE_SDN_ENDING + " ]");
        return caAdminSession.createKeyExchangeCertificate(authenticationToken, ca, cpId);
    }

    @Override
    public byte[] createCertificate(AuthenticationToken authenticationToken, EndEntityInformation endEntityInformation)
            throws AuthorizationDeniedException, EjbcaException {
        if (endEntityInformation.getExtendedInformation() == null || endEntityInformation.getExtendedInformation().getCertificateRequest() == null) {
            throw new IllegalArgumentException("Could not find CSR for end entity with username " + endEntityInformation.getUsername() + " CSR must be set under endEntityInformation.extendedInformation.certificateRequest");
        }

        RequestMessage req;
        boolean isSshEnroll = endEntityInformation.isSshEndEntity();
        if (!isSshEnroll) {
            // default
            req = RequestMessageUtils.parseRequestMessage(endEntityInformation.getExtendedInformation().getCertificateRequest());
        } else {
            // SSH certificate enrollment
            req = new SshRequestMessage(
                    endEntityInformation.getExtendedInformation().getCertificateRequest(),
                    endEntityInformation.getDN(), endEntityInformation.getSubjectAltName(),
                    endEntityInformation.getExtendedInformation());
        }
        req.setUsername(endEntityInformation.getUsername());
        req.setPassword(endEntityInformation.getPassword());
        final String encodedValidity = endEntityInformation.getExtendedInformation().getCertificateEndTime();
        req.setRequestValidityNotAfter(encodedValidity == null ? null :
                ValidityDate.getDate(encodedValidity, new Date(), isNotAfterInclusive(authenticationToken, endEntityInformation)));
        try {
            ResponseMessage resp = null;
            if (isSshEnroll) {
                resp = signSessionLocal.createCertificate(authenticationToken, req, SshResponseMessage.class, null);
                if (resp.getFailInfo() != null) {
                    throw new EjbcaException(ErrorCode.BAD_REQUEST, resp.getFailText());
                }
                return resp.getResponseMessage();
            } else {
                // default
                resp = signSessionLocal.createCertificate(authenticationToken, req, X509ResponseMessage.class, null);
            }
            Certificate cert = CertTools.getCertfromByteArray(resp.getResponseMessage(), Certificate.class);
            return cert.getEncoded();
        } catch (NoSuchEndEntityException | CustomCertificateSerialNumberException | CryptoTokenOfflineException |
                 IllegalKeyException
                 | CADoesntExistsException | SignRequestException | SignRequestSignatureException |
                 IllegalNameException | CertificateCreateException
                 | CertificateRevokeException | CertificateSerialNumberException | IllegalValidityException |
                 CAOfflineException
                 | InvalidAlgorithmException | CertificateExtensionException e) {
            throw new EjbcaException(LogRedactionUtils.getRedactedException(e));
        } catch (CertificateParsingException | CertificateEncodingException e) {
            throw new IllegalStateException("Internal error with creating Certificate from CertificateResponseMessage");
        }
    }


    @Override
    public byte[] createCertificateRest(final AuthenticationToken authenticationToken, EnrollPkcs10CertificateRequest enrollCertificateRequest)
            throws CertificateProfileDoesNotExistException, CADoesntExistsException, AuthorizationDeniedException,
            EjbcaException, EndEntityProfileValidationException {

        EndEntityInformation endEntityInformation = ejbcaRestHelperSession.convertToEndEntityInformation(authenticationToken, enrollCertificateRequest);

        int responseType;
        try {
            if (enrollCertificateRequest.getResponseFormat().equalsIgnoreCase(CertificateHelper.RESPONSETYPE_PKCS7)) {
                    responseType = CertificateConstants.CERT_RES_TYPE_PKCS7;
            } else {
                responseType = CertificateConstants.CERT_RES_TYPE_CERTIFICATE;
            }
            return certificateRequestSession.processCertReq(authenticationToken,
                    endEntityInformation,
                    enrollCertificateRequest.getCertificateRequest(),
                    CertificateHelper.CERT_REQ_TYPE_PKCS10,
                    responseType);
        } catch (NotFoundException e) {
            log.debug("EJBCA REST exception", e);
            throw e; // NFE extends EjbcaException
        } catch (InvalidKeyException e) {
            log.debug("EJBCA REST exception", e);
            throw new EjbcaException(ErrorCode.INVALID_KEY, e.getMessage());
        } catch (IllegalKeyException e) {
            log.debug("EJBCA REST exception", e);
            throw new EjbcaException(ErrorCode.ILLEGAL_KEY, e.getMessage());
        } catch (AuthStatusException e) {
            log.debug("EJBCA REST exception", e);
            throw new EjbcaException(ErrorCode.USER_WRONG_STATUS, e.getMessage());
        } catch (AuthLoginException e) {
            log.debug("EJBCA REST exception", e);
            throw new EjbcaException(ErrorCode.LOGIN_ERROR, e.getMessage());
        } catch (SignatureException e) {
            log.debug("EJBCA REST exception", e);
            throw new EjbcaException(ErrorCode.SIGNATURE_ERROR, e.getMessage());
        } catch (SignRequestSignatureException e) {
            log.debug("EJBCA REST exception", e);
            throw new EjbcaException(e.getMessage());
        } catch (InvalidKeySpecException e) {
            log.debug("EJBCA REST exception", e);
            throw new EjbcaException(ErrorCode.INVALID_KEY_SPEC, e.getMessage());
        } catch (CesecoreException e) {
            log.debug("EJBCA REST exception", e);
            // Will convert the CESecore exception to an EJBCA exception with the same error code
            throw new EjbcaException(e.getErrorCode(), LogRedactionUtils.getRedactedException(e));
        } catch (CertificateExtensionException | NoSuchAlgorithmException | NoSuchProviderException |
                 CertificateException | IOException e) {
            log.debug("EJBCA REST exception", LogRedactionUtils.getRedactedException(e));
            throw new EjbcaException(ErrorCode.INTERNAL_ERROR, LogRedactionUtils.getRedactedMessage(e.getMessage()));
        }
    }


    @Override
    public byte[] createCertificateWS(final AuthenticationToken authenticationToken, final UserDataVOWS userData, final String requestData, final int requestType,
                                      final String hardTokenSN, final String responseType) throws AuthorizationDeniedException, EjbcaException,
            EndEntityProfileValidationException {
        try {
            // Some of the session beans are only needed for authentication or certificate operations, and are passed as null
            final EndEntityInformation endEntityInformation = ejbcaWSHelperSession.convertUserDataVOWS(authenticationToken, userData);
            int responseTypeInt = CertificateConstants.CERT_RES_TYPE_CERTIFICATE;
            if (!responseType.equalsIgnoreCase(CertificateHelper.RESPONSETYPE_CERTIFICATE)) {
                if (responseType.equalsIgnoreCase(CertificateHelper.RESPONSETYPE_PKCS7)) {
                    responseTypeInt = CertificateConstants.CERT_RES_TYPE_PKCS7;
                } else if (responseType.equalsIgnoreCase(CertificateHelper.RESPONSETYPE_PKCS7WITHCHAIN)) {
                    responseTypeInt = CertificateConstants.CERT_RES_TYPE_PKCS7WITHCHAIN;
                } else if (responseType.equalsIgnoreCase(CertificateHelper.RESPONSETYPE_CMC_FULL_PKI)) {
                    responseTypeInt = CertificateConstants.CERT_RES_TYPE_CMCFULLPKI;
                }
                else{
                    throw new NoSuchAlgorithmException("Bad responseType:" + responseType);
                }
            }
            return certificateRequestSession.processCertReq(authenticationToken, endEntityInformation, requestData, requestType, responseTypeInt);
        } catch (NotFoundException e) {
            log.debug("EJBCA WebService error", e);
            throw e; // NFE extends EjbcaException
        } catch (InvalidKeyException e) {
            log.debug("EJBCA WebService error", e);
            throw new EjbcaException(ErrorCode.INVALID_KEY, e.getMessage());
        } catch (IllegalKeyException e) {
            log.debug("EJBCA WebService error", e);
            throw new EjbcaException(ErrorCode.ILLEGAL_KEY, e.getMessage());
        } catch (AuthStatusException e) {
            log.debug("EJBCA WebService error", e);
            throw new EjbcaException(ErrorCode.USER_WRONG_STATUS, e.getMessage());
        } catch (AuthLoginException e) {
            log.debug("EJBCA WebService error", e);
            throw new EjbcaException(ErrorCode.LOGIN_ERROR, e.getMessage());
        } catch (SignatureException e) {
            log.debug("EJBCA WebService error", e);
            throw new EjbcaException(ErrorCode.SIGNATURE_ERROR, e.getMessage());
        } catch (SignRequestSignatureException e) {
            log.debug("EJBCA WebService error", e);
            throw new EjbcaException(e.getMessage());
        } catch (InvalidKeySpecException e) {
            log.debug("EJBCA WebService error", e);
            throw new EjbcaException(ErrorCode.INVALID_KEY_SPEC, e.getMessage());
        } catch (CesecoreException e) {
            log.debug("EJBCA WebService error", e);
            // Will convert the CESecore exception to an EJBCA exception with the same error code
            throw new EjbcaException(e.getErrorCode(), LogRedactionUtils.getRedactedException(e));
        } catch (CertificateExtensionException | NoSuchAlgorithmException | NoSuchProviderException |
                 CertificateException | IOException | RuntimeException e) {  // EJBException, ClassCastException, ...
            log.debug("EJBCA WebService error", LogRedactionUtils.getRedactedException(e));
            throw new EjbcaException(ErrorCode.INTERNAL_ERROR, LogRedactionUtils.getRedactedMessage(e.getMessage()));
        }
    }

    @Override
    public byte[] softTokenRequest(AuthenticationToken authenticationToken, UserDataVOWS userdata, String keyspec, String keyalg, boolean createJKS)
            throws AuthorizationDeniedException, CADoesntExistsException, EndEntityProfileValidationException, EjbcaException {
        try {
            // Some of the session beans are only needed for authentication or certificate operations, and are passed as null
            final EndEntityInformation endEntityInformation = ejbcaWSHelperSession.convertUserDataVOWS(authenticationToken, userdata);
            if (endEntityInformation.getExtendedInformation() == null) {
                endEntityInformation.setExtendedInformation(new ExtendedInformation());
            }
            endEntityInformation.getExtendedInformation().setKeyStoreAlgorithmSubType(keyspec);
            endEntityInformation.getExtendedInformation().setKeyStoreAlgorithmType(keyalg);
            return certificateRequestSession.processSoftTokenReq(authenticationToken, endEntityInformation, keyspec, keyalg, createJKS);
        } catch (NotFoundException e) {
            log.debug("EJBCA WebService error", e);
            throw e; // NFE extends EjbcaException
        } catch (AuthStatusException e) {
            log.debug("EJBCA WebService error", e);
            throw new EjbcaException(ErrorCode.USER_WRONG_STATUS, e.getMessage());
        } catch (AuthLoginException e) {
            log.debug("EJBCA WebService error", e);
            throw new EjbcaException(ErrorCode.LOGIN_ERROR, e.getMessage());
        } catch (InvalidKeySpecException | InvalidAlgorithmParameterException e) {
            log.debug("EJBCA WebService error", e);
            throw new EjbcaException(ErrorCode.INVALID_KEY_SPEC, e.getMessage());
        } catch (CesecoreException e) {
            log.debug("EJBCA WebService error", e);
            // Will convert the CESecore exception to an EJBCA exception with the same error code
            throw new EjbcaException(e.getErrorCode(), LogRedactionUtils.getRedactedException(e));
        } catch (KeyStoreException | NoSuchAlgorithmException | CertificateException |
                 RuntimeException e) {  // EJBException, ClassCastException, ...
            log.debug("EJBCA WebService error", LogRedactionUtils.getRedactedException(e));
            throw new EjbcaException(ErrorCode.INTERNAL_ERROR, LogRedactionUtils.getRedactedMessage(e.getMessage()));
        }
    }

    @Override
    public byte[] enrollAndIssueSshCertificate(final AuthenticationToken authenticationToken, final EndEntityInformation endEntityInformation,
                                               final SshRequestMessage sshRequestMessage)
            throws AuthorizationDeniedException, EjbcaException, EndEntityProfileValidationException {
        try {
            endEntityInformation.setSshEndEntity(true);
            SshResponseMessage sshResponseMessage = (SshResponseMessage) certificateRequestSession.processCertReq(authenticationToken,
                    endEntityInformation, sshRequestMessage, SshResponseMessage.class);
            return sshResponseMessage.getResponseMessage();
        } catch (NotFoundException e) {
            log.debug("EJBCA SSH enrollment error", e);
            throw e; // NFE extends EjbcaException
        } catch (IllegalKeyException e) {
            log.debug("EJBCA SSH enrollment error", e);
            throw new EjbcaException(ErrorCode.ILLEGAL_KEY, e.getMessage(), e);
        } catch (AuthStatusException e) {
            log.debug("EJBCA SSH enrollment error", e);
            throw new EjbcaException(ErrorCode.USER_WRONG_STATUS, e.getMessage(), e);
        } catch (AuthLoginException e) {
            log.debug("EJBCA SSH enrollment error", e);
            throw new EjbcaException(ErrorCode.LOGIN_ERROR, e.getMessage(), e);
        } catch (SignRequestSignatureException e) {
            log.debug("EJBCA SSH enrollment error", e);
            throw new EjbcaException(e.getMessage());
        } catch (CesecoreException e) {
            log.debug("EJBCA SSH enrollment error", LogRedactionUtils.getRedactedException(e));
            // Will convert the CESecore exception to an EJBCA exception with the same error code
            throw new EjbcaException(e.getErrorCode(), LogRedactionUtils.getRedactedException(e));
        } catch (CertificateExtensionException | RuntimeException e) { // EJBException, ClassCastException, ...
            log.debug("EJBCA SSH enrollment error", LogRedactionUtils.getRedactedException(e));
            throw new EjbcaException(ErrorCode.INTERNAL_ERROR, LogRedactionUtils.getRedactedMessage(e.getMessage()),
                    LogRedactionUtils.getRedactedException(e));
        }
    }

    @Override
    public byte[] enrollAndIssueSshCertificateWs(final AuthenticationToken authenticationToken, final UserDataVOWS userDataVOWS,
                                                 final SshRequestMessage sshRequestMessage)
            throws AuthorizationDeniedException, EjbcaException, EndEntityProfileValidationException {
        try {
            // Some of the session beans are only needed for authentication or certificate operations, and are passed as null
            final EndEntityInformation endEntityInformation = ejbcaWSHelperSession.convertUserDataVOWS(authenticationToken, userDataVOWS);
            endEntityInformation.setSshEndEntity(true);
            SshResponseMessage sshResponseMessage = (SshResponseMessage) certificateRequestSession.processCertReq(authenticationToken,
                    endEntityInformation, sshRequestMessage, SshResponseMessage.class);
            return sshResponseMessage.getResponseMessage();
        } catch (NotFoundException e) {
            log.debug("EJBCA WebService error", e);
            throw e; // NFE extends EjbcaException
        } catch (IllegalKeyException e) {
            log.debug("EJBCA WebService error", e);
            throw new EjbcaException(ErrorCode.ILLEGAL_KEY, e.getMessage(), e);
        } catch (AuthStatusException e) {
            log.debug("EJBCA WebService error", e);
            throw new EjbcaException(ErrorCode.USER_WRONG_STATUS, e.getMessage(), e);
        } catch (AuthLoginException e) {
            log.debug("EJBCA WebService error", e);
            throw new EjbcaException(ErrorCode.LOGIN_ERROR, e.getMessage(), e);
        } catch (SignRequestSignatureException e) {
            log.debug("EJBCA WebService error", e);
            throw new EjbcaException(e.getMessage());
        } catch (CesecoreException e) {
            log.debug("EJBCA WebService error", e);
            // Will convert the CESecore exception to an EJBCA exception with the same error code
            throw new EjbcaException(e.getErrorCode(), LogRedactionUtils.getRedactedException(e));
        } catch (CertificateExtensionException | RuntimeException e) { // EJBException, ClassCastException, ...
            log.debug("EJBCA WebService error", LogRedactionUtils.getRedactedException(e));
            throw new EjbcaException(ErrorCode.INTERNAL_ERROR, LogRedactionUtils.getRedactedMessage(e.getMessage()),
                    LogRedactionUtils.getRedactedException(e));
        }
    }

    @Override
    public List<CertificateWrapper> getLastCertChain(final AuthenticationToken authenticationToken, final String username) throws AuthorizationDeniedException {
        if (log.isTraceEnabled()) {
            log.trace(">getLastCertChain: " + username);
        }
        final List<CertificateWrapper> retValues = new ArrayList<>();
        if (endEntityAccessSession.findUser(authenticationToken, username) != null) { // checks authorization on CA and profiles and view_end_entity
            Collection<CertificateWrapper> certs = certificateStoreSession.findCertificatesByUsername(username);
            if (certs.size() > 0) {
                // The latest certificate will be first
                CertificateWrapper firstCert = certs.iterator().next();
                Certificate lastCert;
                if (firstCert != null) {
                    retValues.add(firstCert);
                    lastCert = firstCert.getCertificate();
                    if (log.isDebugEnabled()) {
                        log.debug("Found certificate for user with subjectDN: " +
                                LogRedactionUtils.getSubjectDnLogSafe(CertTools.getSubjectDN(lastCert)) + " and serialNo: "
                                + CertTools.getSerialNumberAsString(lastCert));
                    }
                    // If we added a certificate, we will also append the CA certificate chain
                    appendCaChain(retValues, lastCert);

                } else {
                    log.debug("Found no certificate (in non null list??) for user " + username);
                }
            }
        }
        if (log.isTraceEnabled()) {
            log.trace("<getLastCertChain: " + username);
        }
        return retValues;
    }

    private void appendCaChain(List<CertificateWrapper> certificateList, Certificate certificate) {
        boolean selfSigned = false;
        int iteration = 0; // to control so we don't enter an infinite loop. Max chain length is 10
        while (!selfSigned && iteration < 10) {
            iteration++;
            final String issuerDN = CertTools.getIssuerDN(certificate);
            final Collection<Certificate> caCerts = certificateStoreSession.findCertificatesBySubject(issuerDN);
            if (CollectionUtils.isEmpty(caCerts)) {
                log.info("No certificate found for CA with subjectDN: " + issuerDN);
                break;
            }
            for (final Certificate cert : caCerts) {
                try {
                    certificate.verify(cert.getPublicKey());
                    // this was the right certificate
                    certificateList.add(EJBTools.wrap(cert));
                    // To determine if we have found the last certificate or not
                    selfSigned = CertTools.isSelfSigned(cert);
                    // Find the next certificate in the chain now
                    certificate = cert;
                    break; // Break of iteration over this CAs certs
                } catch (Exception e) {
                    log.debug("Failed verification when looking for CA certificate, this was not the correct CA certificate. IssuerDN: " + issuerDN + ", serno: " + CertTools.getSerialNumberAsString(cert));
                }
            }
        }
    }

    @Override
    public boolean markForRecovery(AuthenticationToken authenticationToken, String username, String newPassword, CertificateWrapper cert, boolean localKeyGeneration) throws AuthorizationDeniedException, ApprovalException,
            CADoesntExistsException, WaitingForApprovalException, NoSuchEndEntityException, EndEntityProfileValidationException {
        boolean keyRecoverySuccessful;
        boolean authorized = true;
        // If called from the wrong instance, return to proxybean and try next implementation
        final EndEntityInformation endEntityInformation = endEntityAccessSession.findUser(authenticationToken, username);
        if (endEntityInformation == null) {
            return false;
        }
        int endEntityProfileId = endEntityInformation.getEndEntityProfileId();
        if (((GlobalConfiguration) globalConfigurationSession.getCachedConfiguration(GlobalConfiguration.GLOBAL_CONFIGURATION_ID)).getEnableEndEntityProfileLimitations()) {
            authorized = authorizationSession.isAuthorized(
                    authenticationToken,
                    AccessRulesConstants.ENDENTITYPROFILEPREFIX + endEntityProfileId + AccessRulesConstants.KEYRECOVERY_RIGHTS,
                    AccessRulesConstants.REGULAR_RAFUNCTIONALITY + AccessRulesConstants.KEYRECOVERY_RIGHTS
            );
        }
        if (authorized) {
            try {
                if (!localKeyGeneration) {
                    keyRecoverySuccessful = endEntityManagementSession.prepareForKeyRecovery(authenticationToken, username, endEntityProfileId, cert.getCertificate());
                } else {
                    // In this case, the users status is set to 'Key Recovery' but not the flag in KeyRecoveryData since
                    // this is stored in another instance database
                    keyRecoverySuccessful = endEntityManagementSession.prepareForKeyRecoveryInternal(authenticationToken, username, endEntityProfileId, cert.getCertificate());
                }
                if (keyRecoverySuccessful && newPassword != null) {
                    // No approval required, continue by setting a new enrollment code
                    endEntityManagementSession.setPassword(authenticationToken, username, newPassword);
                }
            } catch (WaitingForApprovalException e) {
                // Set new EE password anyway
                if (newPassword != null) { // Password may null if there is a call from EjbcaWS
                    endEntityManagementSession.setPassword(authenticationToken, username, newPassword);
                }
                throw e;
            }
            return keyRecoverySuccessful;
        }
        return false;
    }

    @Override
    public boolean editUser(AuthenticationToken authenticationToken, EndEntityInformation endEntityInformation, boolean isClearPwd, String newUsername)
            throws AuthorizationDeniedException, EndEntityProfileValidationException,
            WaitingForApprovalException, CADoesntExistsException, ApprovalException,
            CertificateSerialNumberException, IllegalNameException, NoSuchEndEntityException, CustomFieldException {
        if (endEntityAccessSession.findUser(authenticationToken, endEntityInformation.getUsername()) == null) {
            // If called from the wrong instance, return to proxybean and try next implementation
            return false;
        } else {
            // only for REST to avoid fetching end entity profile contents to RA
            if (endEntityInformation.getExtendedInformation() != null &&
                    endEntityInformation.getExtendedInformation().getCustomData(ExtendedInformation.MARKER_FROM_REST_RESOURCE) != null) {
                EndEntityProfile endEntityProfile =
                        endEntityProfileSession.getEndEntityProfileNoClone(endEntityInformation.getEndEntityProfileId());
                isClearPwd = endEntityProfile.isClearTextPasswordUsed() && endEntityProfile.isClearTextPasswordDefault();
                endEntityInformation.getExtendedInformation().getRawData().remove(
                        ExtendedInformation.CUSTOMDATA + ExtendedInformation.MARKER_FROM_REST_RESOURCE);
            }
            if (newUsername == null)
                endEntityManagementSession.changeUser(authenticationToken, endEntityInformation, isClearPwd);
            else
                endEntityManagementSession.changeUser(authenticationToken, endEntityInformation, isClearPwd, newUsername);
            return true;
        }
    }

    @Override
    public boolean editUserWs(AuthenticationToken authenticationToken, UserDataVOWS userDataVOWS)
            throws AuthorizationDeniedException, EndEntityProfileValidationException,
            WaitingForApprovalException, CADoesntExistsException, CertificateSerialNumberException, IllegalNameException, NoSuchEndEntityException, EjbcaException {
        return editUser(authenticationToken, ejbcaWSHelperSession.convertUserDataVOWS(authenticationToken, userDataVOWS), userDataVOWS.isClearPwd(), null);
    }

    @Override
    public List<UserDataVOWS> findUserWS(AuthenticationToken authenticationToken, UserMatch usermatch, int maxNumberOfRows)
            throws AuthorizationDeniedException, IllegalQueryException, EjbcaException {
        List<UserDataVOWS> retValue = null;
        try {
            final org.ejbca.util.query.Query query = ejbcaWSHelperSession.convertUserMatch(authenticationToken, usermatch);
            if (query.getQueryString().contains("subjectDN") || query.getQueryString().contains("serialNo")) {
                Collection<EndEntityInformation> resultsWithCasFiltered = filterCas(authenticationToken, query, maxNumberOfRows);
                GlobalConfiguration globalconfiguration = (GlobalConfiguration) globalConfigurationSession
                        .getCachedConfiguration(GlobalConfiguration.GLOBAL_CONFIGURATION_ID);
                if (globalconfiguration.getEnableEndEntityProfileLimitations()) {
                    Collection<EndEntityInformation> resultsWithCasAndEepFiltered = filterEep(authenticationToken, resultsWithCasFiltered);
                    if (CollectionUtils.isNotEmpty(resultsWithCasAndEepFiltered)) {
                        retValue = new ArrayList<>(resultsWithCasAndEepFiltered.size());
                        for (final EndEntityInformation userData : resultsWithCasAndEepFiltered) {
                            retValue.add(ejbcaWSHelperSession.convertEndEntityInformation(userData));
                        }
                    }
                } else {
                    if (CollectionUtils.isNotEmpty(resultsWithCasFiltered)) {
                        retValue = new ArrayList<>(resultsWithCasFiltered.size());
                        for (final EndEntityInformation userData : resultsWithCasFiltered) {
                            retValue.add(ejbcaWSHelperSession.convertEndEntityInformation(userData));
                        }
                    }
                }
            } else {
                Collection<EndEntityInformation> results;
                results = endEntityAccessSession.query(authenticationToken, query, null, null, maxNumberOfRows, AccessRulesConstants.VIEW_END_ENTITY); // also checks authorization
                if (CollectionUtils.isNotEmpty(results)) {
                    retValue = new ArrayList<>(results.size());
                    for (final EndEntityInformation userData : results) {
                        retValue.add(ejbcaWSHelperSession.convertEndEntityInformation(userData));
                    }
                }
            }
        } catch (CesecoreException e) {
            // Convert cesecore exception to EjbcaException
            throw new EjbcaException(e.getErrorCode(), LogRedactionUtils.getRedactedException(e));
        }
        return retValue;
    }

    private Collection<EndEntityInformation> filterEep(final AuthenticationToken authenticationToken,
                                                       final Collection<EndEntityInformation> resultsWithCasFiltered) {
        final List<Integer> profileIds = new ArrayList<>(
                endEntityProfileSession.getAuthorizedEndEntityProfileIds(authenticationToken, AccessRulesConstants.VIEW_END_ENTITY));
        // Additionally require view access to all the profiles
        for (final Integer profileid : new ArrayList<>(profileIds)) {
            if (!isAuthorizedNoLogging(authenticationToken,
                    AccessRulesConstants.ENDENTITYPROFILEPREFIX + profileid + AccessRulesConstants.VIEW_END_ENTITY)) {
                profileIds.remove(profileid);
            }
        }

        return resultsWithCasFiltered.stream()
                .filter(ee -> endEntityProfileSession.isAuthorizedToView(authenticationToken, ee.getEndEntityProfileId()))
                .collect(Collectors.toList());
    }

    private Collection<EndEntityInformation> filterCas(final AuthenticationToken authenticationToken, final org.ejbca.util.query.Query query, int maxNumberOfRows)
            throws IllegalQueryException {
        log.debug("Query contains subjectDN and/or serialNo, hence using the optimized query!");
        Collection<EndEntityInformation> results = endEntityAccessSession.queryOptimized(authenticationToken, query, maxNumberOfRows,
                AccessRulesConstants.VIEW_END_ENTITY); // also checks authorization
        return results.stream().filter(ee -> caSession.authorizedToCANoLogging(authenticationToken, ee.getCAId())).collect(Collectors.toList());
    }

    @Override
    public int getPublisherQueueLength(AuthenticationToken authenticationToken, String name) throws PublisherDoesntExistsException {
        final int id = publisherSession.getPublisherId(name);
        if (id == 0) {
            throw new PublisherDoesntExistsException("Publisher does not exist: " + name);
        }
        return publisherQueueSession.getPendingEntriesCountForPublisher(id);
    }

    @Override
    public boolean keyRecoveryPossible(final AuthenticationToken authenticationToken, Certificate cert, String username) {
        boolean returnValue = isAuthorizedNoLogging(authenticationToken, AccessRulesConstants.REGULAR_KEYRECOVERY);
        if (!((GlobalConfiguration) globalConfigurationSession.getCachedConfiguration(GlobalConfiguration.GLOBAL_CONFIGURATION_ID)).getEnableKeyRecovery()) {
            return false;
        }
        if (((GlobalConfiguration) globalConfigurationSession.getCachedConfiguration(GlobalConfiguration.GLOBAL_CONFIGURATION_ID)).getEnableEndEntityProfileLimitations()) {
            try {
                EndEntityInformation data = endEntityAccessSession.findUser(authenticationToken, username);
                if (data != null) {
                    int profileId = data.getEndEntityProfileId();
                    returnValue = endEntityAuthorization(authenticationToken, profileId);
                } else {
                    returnValue = false;
                }
            } catch (AuthorizationDeniedException e) {
                log.debug("Administrator: " + authenticationToken + " was not authorized to perform key recovery for end entity: " + username);
                return false;
            }
        }
        return returnValue && keyRecoverySessionLocal.existsKeys(EJBTools.wrap(cert)) && !keyRecoverySessionLocal.isUserMarked(username);
    }

    @Override
    public void keyRecoverWS(AuthenticationToken authenticationToken, String username, String certSNinHex, String issuerDN)
            throws EjbcaException, AuthorizationDeniedException, WaitingForApprovalException, CADoesntExistsException {
        try {
            final boolean useKeyRecovery = ((GlobalConfiguration) globalConfigurationSession.getCachedConfiguration(GlobalConfiguration.GLOBAL_CONFIGURATION_ID)).getEnableKeyRecovery();
            if (!useKeyRecovery) {
                throw new KeyRecoveryNotAvailableException( "Key recovery must be enabled in the system configuration in order to execute this command.");

            }
            final EndEntityInformation userData = endEntityAccessSession.findUser(authenticationToken, username);
            if (userData == null) {
                log.info(intres.getLocalizedMessage("ra.errorentitynotexist", username));
                final String msg = intres.getLocalizedMessage("ra.errorentitynotexist", username);
                throw new NotFoundException(msg);
            }
            if (keyRecoverySessionLocal.isUserMarked(username)) {
                // User is already marked for recovery.
                return;
            }
            // check CAID
            final int caId = userData.getCAId();
            caSession.verifyExistenceOfCA(caId);
            if (!authorizationSession.isAuthorizedNoLogging(authenticationToken, StandardRules.CAACCESS.resource() + caId)) {
                final String msg = intres.getLocalizedMessage("authorization.notauthorizedtoresource", StandardRules.CAACCESS.resource() + caId, null);
                throw new AuthorizationDeniedException(msg);
            }

            // find certificate to recover
            final Certificate cert = certificateStoreSession.findCertificateByIssuerAndSerno(issuerDN, new BigInteger(certSNinHex, 16));
            if (cert == null) {
                final String msg = intres.getLocalizedMessage("ra.errorfindentitycert", issuerDN, certSNinHex);
                throw new NotFoundException(msg);
            }

            // Do the work, mark user for key recovery
            if (!endEntityManagementSession.prepareForKeyRecovery(authenticationToken, userData.getUsername(), userData.getEndEntityProfileId(), cert)) {
                // Reset user status and throw exception
                endEntityManagementSession.setUserStatus(authenticationToken, username, userData.getStatus());
                throw new KeyRecoveryNotAvailableException( "Key recovery data not found for user '" + username + "'");
            }
        } catch (NotFoundException e) {
            log.debug("EJBCA WebService error", e);
            throw e; // extends EjbcaException
        } catch (NoSuchEndEntityException e) {
            throw new NotFoundException(intres.getLocalizedMessage("ra.errorentitynotexist", username));
        }
    }

    @Override
    public byte[] keyRecoverEnrollWS(AuthenticationToken authenticationToken, String username, String certSNinHex, String issuerDN, String password, String hardTokenSN)
            throws AuthorizationDeniedException, CADoesntExistsException, EjbcaException, WaitingForApprovalException {
        keyRecoverWS(authenticationToken, username, certSNinHex, issuerDN);
        EndEntityInformation userData = endEntityAccessSession.findUser(authenticationToken, username);
        userData.setPassword(password);
        byte[] keyStoreBytes = generateKeyStore(authenticationToken, userData);

        // Lots of checks. Can't know what WS client sends in.
        if (!StringUtils.isEmpty(hardTokenSN) && !hardTokenSN.equals("NONE") && !hardTokenSN.equals("null")) {
            final KeyStore keyStore;
            try {
                if (userData.getTokenType() == EndEntityConstants.TOKEN_SOFT_P12) {
                    keyStore = KeyStore.getInstance("PKCS12", BouncyCastleProvider.PROVIDER_NAME);
                } else {
                    keyStore = KeyStore.getInstance("JKS");
                }
                keyStore.load(new ByteArrayInputStream(keyStoreBytes), password.toCharArray());
                final Enumeration<String> en = keyStore.aliases();
                final String alias = en.nextElement();
                keyStore.getCertificate(alias);
            } catch (CertificateException e) {
                throw new EjbcaException(ErrorCode.CERT_COULD_NOT_BE_PARSED, e.getMessage());
            } catch (NoSuchAlgorithmException | IOException | KeyStoreException | NoSuchProviderException e) {
                throw new EjbcaException(ErrorCode.NOT_SUPPORTED_KEY_STORE, e.getMessage());
            }
        }
        return keyStoreBytes;
    }

    /**
     * Help function used to check end entity profile authorization.
     */
    private boolean endEntityAuthorization(AuthenticationToken admin, int profileId) {
        return isAuthorizedNoLogging(admin, AccessRulesConstants.ENDENTITYPROFILEPREFIX + profileId
                + AccessRulesConstants.KEYRECOVERY_RIGHTS, AccessRulesConstants.REGULAR_RAFUNCTIONALITY + AccessRulesConstants.KEYRECOVERY_RIGHTS);
    }

    @Override
    public boolean changeCertificateStatus(final AuthenticationToken authenticationToken, final String fingerprint, final int newStatus, final int newRevocationReason)
            throws ApprovalException, WaitingForApprovalException {
        final CertificateDataWrapper cdw = searchForCertificate(authenticationToken, fingerprint);
        if (cdw != null) {
            final BigInteger serialNumber = new BigInteger(cdw.getCertificateData().getSerialNumber());
            final String issuerDn = cdw.getCertificateData().getIssuerDN();
            try {
                // This call checks CA authorization, EEP authorization (if enabled) and /ra_functionality/revoke_end_entity
                endEntityManagementSession.revokeCert(authenticationToken, serialNumber, issuerDn, newRevocationReason);
                return true;
            } catch (AlreadyRevokedException e) {
                // If it is already revoked, great! The client got what the client wanted.. (almost at least, since reason might differ)
                log.info("Client '" + authenticationToken + "' requested status change of when status was already set for certificate '" + fingerprint + "'. Considering operation successful.");
                return true;
            } catch (AuthorizationDeniedException e) {
                log.info("Client '" + authenticationToken + "' requested status change of certificate '" + fingerprint + "' but is not authorized to revoke certificates.");
            } catch (NoSuchEndEntityException e) {
                // The certificate did exist a few lines ago, but must have been removed since then. Treat this like it never existed
                log.info("Client '" + authenticationToken + "' requested status change of certificate '" + fingerprint + "' that does not exist.");
            }
        } else {
            log.info("Client '" + authenticationToken + "' requested status change of certificate '" + fingerprint + "' that does not exist or the client is not authorized to see.");
        }
        return false;
    }

    @Override
    public void revokeCert(AuthenticationToken authenticationToken, BigInteger certSerNo, Date revocationDate, String issuerDn, int reason, boolean checkDate)
            throws AuthorizationDeniedException, NoSuchEndEntityException, ApprovalException, WaitingForApprovalException,
            RevokeBackDateNotAllowedForProfileException, AlreadyRevokedException, CADoesntExistsException {
        // First check if we handle the CA, to fail-fast, and reflect the functionality of remote API (WS)
        final int caId = DnComponents.stringToBCDNString(issuerDn).hashCode();
        caSession.verifyExistenceOfCA(caId);
        endEntityManagementSession.revokeCert(authenticationToken, certSerNo, revocationDate, /*invalidityDate*/null, issuerDn, reason, checkDate);
    }


    @Override
    public void revokeAndDeleteUser(final AuthenticationToken authenticationToken, final String username, final int reason)
            throws AuthorizationDeniedException, NoSuchEndEntityException, WaitingForApprovalException, CouldNotRemoveEndEntityException, ApprovalException {
        endEntityManagementSession.revokeAndDeleteUser(authenticationToken, username, reason);
    }

    @Override
    public void revokeCertWithMetadata(AuthenticationToken authenticationToken, CertRevocationDto certRevocationDto)
            throws AuthorizationDeniedException, NoSuchEndEntityException, ApprovalException, WaitingForApprovalException,
            RevokeBackDateNotAllowedForProfileException, AlreadyRevokedException, CADoesntExistsException, CertificateProfileDoesNotExistException {
        // First check if we handle the CA, to fail-fast, and reflect the functionality of remote API (WS)
        final int caId = DnComponents.stringToBCDNString(certRevocationDto.getIssuerDN()).hashCode();
        caSession.verifyExistenceOfCA(caId);
        endEntityManagementSession.revokeCertWithMetadata(authenticationToken, certRevocationDto);
    }

    @Override
    public void revokeUser(final AuthenticationToken authenticationToken, final String username, final int reason, final boolean deleteUser) throws AuthorizationDeniedException, CADoesntExistsException,
            WaitingForApprovalException, NoSuchEndEntityException, CouldNotRemoveEndEntityException, EjbcaException {
        endEntityManagementSession.revokeUser(authenticationToken, username, reason, deleteUser);
    }

    @Override
    public CertificateStatus getCertificateStatus(AuthenticationToken authenticationToken, String issuerDn, BigInteger serNo) throws CADoesntExistsException, AuthorizationDeniedException {
        // First check if we handle the CA, to fail-fast, and reflect the functionality of remote API (WS)
        final int caId = DnComponents.stringToBCDNString(issuerDn).hashCode();
        caSession.verifyExistenceOfCA(caId);
        // Check if we are authorized to this CA
        if (!authorizationSession.isAuthorizedNoLogging(authenticationToken, StandardRules.CAACCESS.resource() + caId)) {
            final String msg = intres.getLocalizedMessage("authorization.notauthorizedtoresource", StandardRules.CAACCESS.resource() + caId, null);
            throw new AuthorizationDeniedException(msg);
        }

        return noConflictCertificateStoreSession.getStatus(issuerDn, serNo);
    }

    private GlobalCesecoreConfiguration getGlobalCesecoreConfiguration() {
        return (GlobalCesecoreConfiguration) globalConfigurationSession.getCachedConfiguration(GlobalCesecoreConfiguration.CESECORE_CONFIGURATION_ID);
    }

    @Override
    public ApprovalProfile getApprovalProfileForAction(final AuthenticationToken authenticationToken, final ApprovalRequestType action, final int caId, final int certificateProfileId) throws AuthorizationDeniedException {
        KeyToValueHolder<CAInfo> caInfoHolder = getAuthorizedCAInfos(authenticationToken).get(caId);
        KeyToValueHolder<CertificateProfile> certificateProfileHolder = getAllAuthorizedCertificateProfiles(authenticationToken).get(certificateProfileId);
        if (caInfoHolder == null) {
            throw new AuthorizationDeniedException("Could not get approval profile because " + authenticationToken + " doesn't have access to CA with ID = " + caId);
        }
        if (certificateProfileHolder == null) {
            throw new AuthorizationDeniedException("Could not get approval profile because " + authenticationToken + " doesn't have access to certificate profile with ID = " + certificateProfileId);
        }
        return approvalProfileSession.getApprovalProfileForAction(action, caInfoHolder.getValue(), certificateProfileHolder.getValue());
    }

    @Override
    public Integer createApprovalRequest(final AuthenticationToken authenticationToken, final int type, final int approvalProfileId, final int endEntityProfileId, final String acmeAccountId) throws AuthorizationDeniedException, ApprovalException {
        return approvalSession.createApprovalRequest(authenticationToken, type, approvalProfileId, endEntityProfileId, acmeAccountId);
    }

    @Override
    public byte[] scepDispatch(final AuthenticationToken authenticationToken, final String operation, final String message, final String scepConfigurationAlias)
            throws NoSuchAliasException, CADoesntExistsException, NoSuchEndEntityException, CustomCertificateSerialNumberException,
            CryptoTokenOfflineException, IllegalKeyException, SignRequestException, SignRequestSignatureException, AuthStatusException, AuthLoginException, IllegalNameException,
            CertificateCreateException, CertificateRevokeException, CertificateSerialNumberException, IllegalValidityException, CAOfflineException, InvalidAlgorithmException,
            SignatureException, CertificateException, AuthorizationDeniedException, CertificateExtensionException, CertificateRenewalException {
        return scepMessageDispatcherSession.dispatchRequest(authenticationToken, operation, message, scepConfigurationAlias);
    }

    @Override
    public byte[] verifyScepPkcs10RequestMessage(AuthenticationToken authenticationToken, String alias, byte[] message) throws CertificateCreateException {
        return scepMessageDispatcherSession.verifyRequestMessage(authenticationToken, alias, message);
    }

    @Override
    public byte[] cmpDispatch(final AuthenticationToken authenticationToken, final byte[] pkiMessageBytes, final String cmpConfigurationAlias) throws NoSuchAliasException {
        return cmpMessageDispatcherSession.dispatchRequest(authenticationToken, pkiMessageBytes, cmpConfigurationAlias);
    }

    @Override
    public byte[] estDispatch(String operation, String alias, X509Certificate cert, String username, String password, byte[] requestBody)
            throws NoSuchAliasException, CADoesntExistsException, CertificateCreateException, CertificateRenewalException,
            AuthenticationFailedException {
        log.info(
                "RA tried to use legacy RA API call for EST, which is disabled since 9.2.0.");
        throw new NoSuchAliasException("CA configuration does not allow RA to use legacy API for EST."); // No better exception. We can't change an existing API.
    }

    @Override
    public byte[] estDispatchAuthenticated(final AuthenticationToken authenticationToken, String operation, String alias, X509Certificate cert, String username, String password, byte[] requestBody)
            throws NoSuchAliasException, CADoesntExistsException, CertificateCreateException, CertificateRenewalException, AuthenticationFailedException, AuthorizationDeniedException {
        // throws UnsupportedOperationException if EST is not available (Community);
        return estOperationsSessionLocal.dispatchRequest(authenticationToken, operation, alias, cert, username, password, requestBody);
    }

    @Override
    public Collection<CertificateWrapper> getCertificateChain(final AuthenticationToken authenticationToken, int caId) throws AuthorizationDeniedException, CADoesntExistsException {
        if (!authorizationSession.isAuthorizedNoLogging(authenticationToken, StandardRules.CAACCESS.resource() + caId)) {
            final String msg = intres.getLocalizedMessage("authorization.notauthorizedtoresource", StandardRules.CAACCESS.resource() + caId, null);
            throw new AuthorizationDeniedException(msg);
        }
        CAInfo caInfo = caSession.getCAInfoInternal(caId);
        if (caInfo == null) {
            throw new CADoesntExistsException("CA with ID " + caId + " doesn't exist");
        }
        return EJBTools.wrapCertCollection(caInfo.getCertificateChain());
    }

    private Date getDate(long days) {
        Date findDate = new Date();
        long millis = (days * 24 * 60 * 60 * 1000);
        findDate.setTime(findDate.getTime() + millis);
        return findDate;
    }

    @Override
    public int getCountOfCertificatesByExpirationTime(final AuthenticationToken authenticationToken, long days) throws AuthorizationDeniedException {
        if (!authorizationSession.isAuthorizedNoLogging(authenticationToken, StandardRules.CAFUNCTIONALITY.resource() + "/view_certificate")) {
            final String msg = intres.getLocalizedMessage("authorization.notauthorizedtoresource", StandardRules.CAFUNCTIONALITY.resource() + "/view_certificate", null);
            throw new AuthorizationDeniedException(msg);
        }
        Date findDate = getDate(days);
        return certificateStoreSession.findNumberOfExpiringCertificates(findDate);
    }

    @Override
    public void customLog(final AuthenticationToken authenticationToken, final String type, final String caName, final String username, final String certificateSn,
                          final String msg, final EventType event) throws AuthorizationDeniedException, CADoesntExistsException {
        caAdminSession.customLog(authenticationToken, type, caName, username, certificateSn, msg, event);
    }

    @Override
    public Collection<CertificateWrapper> getCertificatesByUsername(final AuthenticationToken authenticationToken, final String username, final boolean onlyValid, final long now)
            throws AuthorizationDeniedException, CertificateEncodingException {
        return endEntityAccessSession.findCertificatesByUsername(authenticationToken, username, onlyValid, now);
    }

    @Override
    public Map<String, Integer> getAvailableCertificateProfiles(final AuthenticationToken authenticationToken, final int entityProfileId)
            throws EndEntityProfileNotFoundException {
        return endEntityProfileSession.getAvailableCertificateProfiles(authenticationToken, entityProfileId);
    }

    @Override
    public Map<String, Integer> getAvailableCasInProfile(final AuthenticationToken authenticationToken, final int entityProfileId)
            throws AuthorizationDeniedException, EndEntityProfileNotFoundException {
        return endEntityProfileSession.getAvailableCasInProfile(authenticationToken, entityProfileId);
    }

    @Override
    public CertificateWrapper getCertificate(AuthenticationToken authenticationToken, String certSNinHex, String issuerDN)
            throws AuthorizationDeniedException, CADoesntExistsException, EjbcaException {
        return endEntityAccessSession.getCertificate(authenticationToken, certSNinHex, issuerDN);
    }

    @Override
    public Collection<CertificateWrapper> getCertificatesByExpirationTime(final AuthenticationToken authenticationToken, final long days,
                                                                          final int maxNumberOfResults, final int offset) throws AuthorizationDeniedException {
        if (!authorizationSession.isAuthorizedNoLogging(authenticationToken, StandardRules.CAFUNCTIONALITY.resource() + "/view_certificate")) {
            final String msg = intres.getLocalizedMessage("authorization.notauthorizedtoresource",
                    StandardRules.CAFUNCTIONALITY.resource() + "/view_certificate", null);
            throw new AuthorizationDeniedException(msg);
        }
        final Date findDate = getDate(days);
        final int globalLimit = getGlobalCesecoreConfiguration().getMaximumQueryCount();
        final int validMaxForDatabase = maxNumberOfResults > 0 && globalLimit >= maxNumberOfResults ? maxNumberOfResults : globalLimit;
        return EJBTools.wrapCertCollection(certificateStoreSession.findExpiringCertificates(findDate, validMaxForDatabase, offset));
    }

    @Override
    public Collection<CertificateWrapper> getCertificatesByExpirationTimeAndType(AuthenticationToken authenticationToken, long days, int certificateType, int maxNumberOfResults)
            throws AuthorizationDeniedException {
        if (!authorizationSession.isAuthorizedNoLogging(authenticationToken, StandardRules.CAFUNCTIONALITY.resource() + "/view_certificate")) {
            final String msg = intres.getLocalizedMessage("authorization.notauthorizedtoresource",
                    StandardRules.CAFUNCTIONALITY.resource() + "/view_certificate", null);
            throw new AuthorizationDeniedException(msg);
        }
        final Date findDate = new Date();
        final long millis = (days * 24 * 60 * 60 * 1000);
        findDate.setTime(findDate.getTime() + millis);
        final List<Certificate> result = certificateStoreSession.findCertificatesByExpireTimeAndTypeWithLimit(findDate, certificateType, maxNumberOfResults);
        return EJBTools.wrapCertCollection(result);
    }

    @Override
    public Collection<CertificateWrapper> getCertificatesByExpirationTimeAndIssuer(AuthenticationToken authenticationToken, long days, String issuerDN, int maxNumberOfResults)
            throws AuthorizationDeniedException {
        if (!authorizationSession.isAuthorizedNoLogging(authenticationToken, StandardRules.CAFUNCTIONALITY.resource() + "/view_certificate")) {
            final String msg = intres.getLocalizedMessage("authorization.notauthorizedtoresource",
                    StandardRules.CAFUNCTIONALITY.resource() + "/view_certificate", null);
            throw new AuthorizationDeniedException(msg);
        }
        final Date findDate = new Date();
        final long millis = (days * 24 * 60 * 60 * 1000);
        findDate.setTime(findDate.getTime() + millis);
        final List<java.security.cert.Certificate> result = certificateStoreSession.findCertificatesByExpireTimeAndIssuerWithLimit(findDate, issuerDN, maxNumberOfResults);
        return EJBTools.wrapCertCollection(result);
    }

    @Override
    public Collection<CertificateWrapper> getLastCaChain(final AuthenticationToken authenticationToken, final String caName)
            throws AuthorizationDeniedException, CADoesntExistsException {
        return caSession.getCaChain(authenticationToken, caName);
    }

    @Override
    public byte[] processCertificateRequest(final AuthenticationToken authenticationToken, final String username, final String password, final String req, final int reqType,
                                            final String hardTokenSN, final String responseType)
            throws AuthorizationDeniedException, EjbcaException, CesecoreException,
            CertificateExtensionException, InvalidKeyException, SignatureException,
            InvalidKeySpecException, NoSuchAlgorithmException, NoSuchProviderException, CertificateException, IOException {
        try {
            return signSessionLocal.createCertificateWS(authenticationToken, username, password, req, reqType, responseType);
        } catch (ParseException | ConstructionException | NoSuchFieldException e) {
            throw new EjbcaException(ErrorCode.INTERNAL_ERROR, LogRedactionUtils.getRedactedMessage(e.getMessage()));
        }
    }

    @Override
    public byte[] getLatestCrl(final AuthenticationToken authenticationToken, final String caName, final boolean deltaCRL)
            throws AuthorizationDeniedException, CADoesntExistsException {
        final CAInfo cainfo = caSession.getCAInfo(authenticationToken, caName);
        if (cainfo == null) {
            throw new CADoesntExistsException("CA with name " + caName + " doesn't exist.");
        }
        // This method is used from the EjbcaWS.getLatestCRL Web Service method, and it does not allow specifying a partition.
        return crlStoreSession.getLastCRL(cainfo.getSubjectDN(), CertificateConstants.NO_CRL_PARTITION, deltaCRL);
    }

    @Override
    public byte[] getLatestCrlByRequest(AuthenticationToken authenticationToken, RaCrlSearchRequest request) throws AuthorizationDeniedException, CADoesntExistsException {
        String issuerDn;
        if (StringUtils.isNotEmpty(request.getIssuerDn())) {
            issuerDn = request.getIssuerDn();
        } else {
            final CAInfo cainfo = caSession.getCAInfo(authenticationToken, request.getCaName());
            if (cainfo == null) {
                throw new CADoesntExistsException("CA with name " + request.getCaName() + " doesn't exist.");
            }
            issuerDn = cainfo.getSubjectDN();
        }
        return crlStoreSession.getLastCRL(issuerDn, request.getCrlPartitionIndex(), request.isDeltaCRL());
    }

    @Override
    public byte[] getLatestCrlByIssuerDn(AuthenticationToken authenticationToken, String issuerDn, boolean deltaCRL)
            throws AuthorizationDeniedException, CADoesntExistsException {
        final CAInfo cainfo = caSession.getCAInfo(authenticationToken, issuerDn.hashCode());
        if (cainfo == null) {
            throw new CADoesntExistsException("CA with subjectDn " + issuerDn + " doesn't exist.");
        }
        // This method is used from the EjbcaWS.getLatestCRL Web Service method, and it does not allow specifying a partition.
        return crlStoreSession.getLastCRL(issuerDn, CertificateConstants.NO_CRL_PARTITION, deltaCRL);
    }

    @Override
    public Integer getRemainingNumberOfApprovals(final AuthenticationToken authenticationToken, final int requestId)
            throws ApprovalException, ApprovalRequestExpiredException {
        return approvalSession.getRemainingNumberOfApprovals(requestId);
    }

    @Override
    public Integer isApproved(final AuthenticationToken authenticationToken, final int approvalId)
            throws ApprovalException, ApprovalRequestExpiredException {
        return approvalSession.isApproved(approvalId);
    }

    @Override
    public boolean isAuthorized(final AuthenticationToken authenticationToken, final String... resource) {
        return authorizationSession.isAuthorized(authenticationToken, resource);
    }

    @Override
    public void republishCertificate(AuthenticationToken authenticationToken, String serialNumberInHex, String issuerDN)
            throws AuthorizationDeniedException, CADoesntExistsException, EjbcaException {
        final String bcIssuerDN = DnComponents.stringToBCDNString(issuerDN);
        caSession.verifyExistenceOfCA(bcIssuerDN.hashCode());
        final CertReqHistory certReqHistory = certreqHistorySession.retrieveCertReqHistory(new BigInteger(serialNumberInHex, 16), bcIssuerDN);
        if (certReqHistory == null) {
            throw new PublisherException("Error: the certificate with serialnumber : " + serialNumberInHex + " and issuerdn " + issuerDN + " couldn't be found in database.");
        }
        ejbcaWSHelperSession.isAuthorizedToRepublish(authenticationToken, certReqHistory.getUsername(), bcIssuerDN.hashCode());
        final CertificateProfile certificateProfile = certificateProfileSession.getCertificateProfile(certReqHistory.getEndEntityInformation().getCertificateProfileId());
        if (certificateProfile != null) {
            if (certificateProfile.getPublisherList().size() > 0) {
                final boolean pubStoreCertificateResult = publisherSession.storeCertificate(
                        authenticationToken, certificateProfile.getPublisherList(), certReqHistory.getFingerprint(),
                        certReqHistory.getEndEntityInformation().getPassword(), certReqHistory.getEndEntityInformation().getCertificateDN(),
                        certReqHistory.getEndEntityInformation().getExtendedInformation());
                if (!pubStoreCertificateResult) {
                    throw new PublisherException("Error: publication failed to at least one of the defined publishers.");
                }
            } else {
                throw new PublisherException("Error no publisher defined for the given certificate.");
            }
        }
        throw new PublisherException("Error : Certificate profile couldn't be found for the given certificate.");
    }

    @Override
    public byte[] generateOrKeyRecoverToken(final AuthenticationToken authenticationToken, final String username, final String password, final String hardTokenSN, final String keySpecification,
                                            final String keyAlgorithm) throws AuthorizationDeniedException, CADoesntExistsException, EjbcaException {
        GenerateOrKeyRecoverTokenRequest request = new GenerateOrKeyRecoverTokenRequest(username, password, hardTokenSN, keySpecification, keyAlgorithm, null, null);
        return generateOrKeyRecoverTokenV2(authenticationToken, request);
    }
    
    @Override
    public byte[] generateOrKeyRecoverTokenV2(AuthenticationToken authenticationToken, GenerateOrKeyRecoverTokenRequest request)
            throws AuthorizationDeniedException, CADoesntExistsException, EjbcaException {
        return keyStoreCreateSessionLocal.generateOrKeyRecoverTokenAsByteArray(authenticationToken, request.getUsername(), request.getPassword(),
                request.getKeySpecification(), request.getKeyAlgorithm(), request.getAltKeySpecification(), request.getAltKeyAlgorithm());
    }

    @Override
<<<<<<< HEAD
    public List<KeyImportFailure> keyImportV2(final AuthenticationToken authenticationToken, final KeyImportRequestData keyImportRequestData)
            throws AuthorizationDeniedException, CADoesntExistsException, EjbcaException, CertificateProfileDoesNotExistException {
        return keyImportSession.importKeys(authenticationToken, keyImportRequestData);
=======
    public RaKeyImportResponseV2 keyImportV2(final AuthenticationToken authenticationToken, final KeyImportRequestData keyImportRequestData)
            throws AuthorizationDeniedException, CADoesntExistsException, EjbcaException {
        KeyImportResponseData responseData = keyImportSession.importKeys(authenticationToken, keyImportRequestData);
        RaKeyImportResponseV2 raResponse = new RaKeyImportResponseV2();
        raResponse.setGeneralErrorMessage(responseData.getGeneralErrorMessage());
        raResponse.setFailedKeys(responseData.getFailures());
        return raResponse;
>>>>>>> cc12ab44
    }

    @Override
    public byte[] getEndEntityProfileAsXml(final AuthenticationToken authenticationToken, final int profileId)
            throws AuthorizationDeniedException, EndEntityProfileNotFoundException {
        return endEntityProfileSession.getProfileAsXml(authenticationToken, profileId);
    }

    @Override
    public byte[] getSshCaPublicKey(String caName) throws SshKeyException, CADoesntExistsException {
        CAInfo caInfo = caSession.getCAInfoInternal(-1, caName, true);
        if (caInfo == null) {
            throw new CADoesntExistsException("CA with name " + caName + " does not exist.");
        }
        if (caInfo.getCAType() != SshCaInfo.CATYPE_SSH) {
            throw new SshKeyException("CA of name " + caName + " is not an SSH CA.");
        } else {
            PublicKey publicKey = caInfo.getCertificateChain().get(0).getPublicKey();
            SshPublicKey sshPublicKey = SshKeyFactory.INSTANCE.getSshPublicKey(publicKey);
            try {
                return sshPublicKey.encodeForExport(caName);
            } catch (IOException e) {
                throw new SshKeyException("Could not encode public key for export.", e);
            }
        }
    }

    @Override
    public byte[] getCertificateProfileAsXml(final AuthenticationToken authenticationToken, final int profileId)
            throws AuthorizationDeniedException, CertificateProfileDoesNotExistException {
        return certificateProfileSession.getProfileAsXml(authenticationToken, profileId);
    }

    @Override
    public Collection<CertificateWrapper> processCardVerifiableCertificateRequest(
            final AuthenticationToken authenticationToken, final String username, final String password, final String cvcReq
    ) throws AuthorizationDeniedException, UserDoesntFullfillEndEntityProfile, EjbcaException, WaitingForApprovalException,
            CertificateExpiredException, CesecoreException {
        return signSessionLocal.createCardVerifiableCertificateWS(authenticationToken, username, password, cvcReq);
    }

    @Override
    public HashSet<String> getCaaIdentities(final AuthenticationToken authenticationToken, final int caId)
            throws AuthorizationDeniedException, CADoesntExistsException {
        final HashSet<String> caaIdentities = new HashSet<>();
        final CACommon ca = caSession.getCA(authenticationToken, caId);
        if (ca == null) {
            throw new CADoesntExistsException("The CA with id " + caId + " does not exist on peer.");
        }
        for (final int validatorId : ca.getValidators()) {
            final Validator validator = keyValidatorSession.getValidator(validatorId);
            if (validator == null) {
                if (log.isDebugEnabled()) {
                    log.debug("Missing validator ID " + validatorId + " in CA '" + ca.getName() + "'");
                }
                continue;
            }
            if (validator instanceof CaaIdentitiesValidator) {
                caaIdentities.addAll(((CaaIdentitiesValidator) validator).getIssuers());
            }
        }
        return caaIdentities;
    }

    @Override
    public AcmeAccount getAcmeAccountById(String accountId) {
        return acmeAccountDataSession.getAcmeAccount(accountId);
    }

    @Override
    public AcmeAccount getAcmeAccountByPublicKeyStorageId(final String publicKeyStorageId) {
        return acmeAccountDataSession.getAcmeAccountByPublicKeyStorageId(publicKeyStorageId);
    }

    @Override
    public String parseAcmeEabMessage(AuthenticationToken authenticationToken, String alias, String requestUrl, String requestJwk,
                                      String eabRequestJsonString) throws AcmeProblemException {
        return acmeConfigurationSession.parseAcmeEabMessage(authenticationToken, alias, requestUrl, requestJwk, eabRequestJsonString);
    }

    @Override
    public String persistAcmeAccount(final AcmeAccount acmeAccount) {
        return acmeAccountDataSession.createOrUpdate(acmeAccount);
    }

    @Override
    public AcmeOrder getAcmeOrderById(final String orderId) {
        return acmeOrderDataSession.getAcmeOrder(orderId);
    }

    @Override
    public Set<AcmeOrder> getAcmeOrdersByAccountId(String accountId) {
        return acmeOrderDataSession.getAcmeOrdersByAccountId(accountId);
    }

    @Override
    public Set<AcmeOrder> getFinalizedAcmeOrdersByFingerprint(String fingerprint) {
        return acmeOrderDataSession.getFinalizedAcmeOrdersByFingerprint(fingerprint);
    }

    @Override
    public String persistAcmeOrder(final AcmeOrder acmeOrder) {
        return acmeOrderDataSession.createOrUpdate(acmeOrder);
    }

    @Override
    public List<String> persistAcmeOrders(final List<AcmeOrder> acmeOrders) {
        return acmeOrderDataSession.createOrUpdate(acmeOrders);
    }

    @Override
    public void removeAcmeOrder(String orderId) {
        acmeOrderDataSession.remove(orderId);
    }

    @Override
    public void removeAcmeOrders(List<String> orderIds) {
        acmeOrderDataSession.removeAll(orderIds);
    }

    @Override
    public AcmeAuthorization getAcmeAuthorizationById(String authorizationId) {
        return acmeAuthorizationDataSession.getAcmeAuthorization(authorizationId);
    }

    @Override
    public List<AcmeAuthorization> getAcmeAuthorizationsByOrderId(String orderId) {
        return acmeAuthorizationDataSession.getAcmeAuthorizationsByOrderId(orderId);
    }

    @Override
    public List<AcmeAuthorization> getAcmeAuthorizationsByAccountId(String accountId) {
        return acmeAuthorizationDataSession.getAcmeAuthorizationsByAccountId(accountId);
    }

    @Override
    public List<AcmeAuthorization> getAcmePreAuthorizationsByAccountIdAndIdentifiers(String accountId, List<AcmeIdentifier> identifiers) {
        return acmeAuthorizationDataSession.getAcmePreAuthorizationsByAccountIdAndIdentifiers(accountId, identifiers);
    }

    @Override
    public String persistAcmeAuthorization(AcmeAuthorization acmeAuthorization) {
        return acmeAuthorizationDataSession.createOrUpdate(acmeAuthorization);
    }

    @Override
    public void persistAcmeAuthorizationList(List<AcmeAuthorization> acmeAuthorizations) {
        acmeAuthorizationDataSession.createOrUpdateList(acmeAuthorizations);
    }

    @Override
    public AcmeChallenge getAcmeChallengeById(String challengeId) {
        return acmeChallengeDataSession.getAcmeChallenge(challengeId);
    }

    @Override
    public List<AcmeChallenge> getAcmeChallengesByAuthorizationId(String authorizationId) {
        return acmeChallengeDataSession.getAcmeChallengesByAuthorizationId(authorizationId);
    }

    @Override
    public String persistAcmeChallenge(AcmeChallenge acmeChallenge) {
        return acmeChallengeDataSession.createOrUpdate(acmeChallenge);
    }

    @Override
    public void persistAcmeChallengeList(List<AcmeChallenge> acmeChallenges) {
        acmeChallengeDataSession.createOrUpdateList(acmeChallenges);
    }

    @Override
    public byte[] addUserAndGenerateKeyStore(AuthenticationToken authenticationToken, EndEntityInformation endEntity, boolean isClearPwd) throws AuthorizationDeniedException, EjbcaException, WaitingForApprovalException {
        try {
            endEntity = endEntityManagementSession.addUser(authenticationToken, endEntity, isClearPwd);
        } catch (CesecoreException e) {
            //Wrapping the CesecoreException.errorCode
            throw new EjbcaException(LogRedactionUtils.getRedactedException(e));
        } catch (EndEntityProfileValidationException e) {
            //Wraps @WebFault Exception based with @NonSensitive EjbcaException based
            throw new EndEntityProfileValidationRaException(LogRedactionUtils.getRedactedException(e));
        }
        KeyStore keyStore;
        try {
            final EndEntityProfile endEntityProfile = endEntityProfileSession.getEndEntityProfile(endEntity.getEndEntityProfileId());
            boolean useKeyRecovery = ((GlobalConfiguration) globalConfigurationSession.getCachedConfiguration(GlobalConfiguration.GLOBAL_CONFIGURATION_ID)).getEnableKeyRecovery();
            EndEntityInformation data = endEntityAccessSession.findUser(endEntity.getUsername());
            if (data == null) {
                throw new EjbcaException(ErrorCode.USER_NOT_FOUND, "User '" + endEntity.getUsername() + "' does not exist");
            }
            final boolean saveKeysFlag = data.getKeyRecoverable() && useKeyRecovery && (data.getStatus() != EndEntityConstants.STATUS_KEYRECOVERY);
            final boolean loadKeysFlag = (data.getStatus() == EndEntityConstants.STATUS_KEYRECOVERY) && useKeyRecovery;
            final boolean reuseCertificateFlag = endEntityProfile.getReUseKeyRecoveredCertificate();
            final String encodedValidity = endEntity.getExtendedInformation().getCertificateEndTime();
            final Date notAfter = encodedValidity == null ? null :
                    ValidityDate.getDate(encodedValidity, new Date(), isNotAfterInclusive(authenticationToken, endEntity));
            keyStore = keyStoreCreateSessionLocal.generateOrKeyRecoverTokenWithoutViewEndEntityAccessRule(authenticationToken,
                    endEntity.getUsername(), // Username
                    endEntity.getPassword(), // Enrollment code
                    endEntity.getCAId(), // The CA signing the private keys
                    endEntity.getExtendedInformation().getKeyStoreAlgorithmSubType(), // Keylength
                    endEntity.getExtendedInformation().getKeyStoreAlgorithmType(), // Signature algorithm
                    null, // Not valid before
                    notAfter, // Not valid after
                    endEntity.getTokenType(), // Type of token
                    loadKeysFlag, // Perform key recovery?
                    saveKeysFlag, // Save private keys?
                    reuseCertificateFlag, // Reuse recovered cert?
                    endEntity.getEndEntityProfileId()); // Identifier for end entity
        } catch (KeyStoreException | InvalidAlgorithmParameterException | CADoesntExistsException | IllegalKeyException
                 | CertificateCreateException | IllegalNameException | CertificateRevokeException |
                 CertificateSerialNumberException
                 | CryptoTokenOfflineException | IllegalValidityException | CAOfflineException |
                 InvalidAlgorithmException
                 | CustomCertificateSerialNumberException | CertificateException | NoSuchAlgorithmException |
                 InvalidKeySpecException
                 | EndEntityProfileValidationException | CertificateSignatureException | NoSuchEndEntityException e) {
            cleanupAfterFailure(endEntity);
            throw new KeyStoreGeneralRaException(e);
        }
        if (endEntity.getTokenType() == EndEntityConstants.TOKEN_SOFT_PEM) {
            try (ByteArrayOutputStream outputStream = new ByteArrayOutputStream()) {
                outputStream.write(KeyTools.getSinglePemFromKeyStore(keyStore, endEntity.getPassword().toCharArray()));
                return outputStream.toByteArray();
            } catch (IOException | CertificateEncodingException | UnrecoverableKeyException | KeyStoreException |
                     NoSuchAlgorithmException e) {
                log.error(LogRedactionUtils.getRedactedException(e)); //should never happen if keyStore is valid object
            }
        } else {
            try (ByteArrayOutputStream outputStream = new ByteArrayOutputStream()) {
                keyStore.store(outputStream, endEntity.getPassword().toCharArray());
                return outputStream.toByteArray();
            } catch (IOException | KeyStoreException | NoSuchAlgorithmException | CertificateException e) {
                log.error(LogRedactionUtils.getRedactedException(e)); //should never happen if keyStore is valid object
            }
        }
        cleanupAfterFailure(endEntity);
        return null;
    }


    @Override
    public byte[] addUserAndCreateCertificate(AuthenticationToken authenticationToken, EndEntityInformation endEntityInformation, boolean isClearPwd)
            throws AuthorizationDeniedException, EjbcaException, WaitingForApprovalException {
        if (endEntityInformation.getExtendedInformation() == null || endEntityInformation.getExtendedInformation().getCertificateRequest() == null) {
            throw new IllegalArgumentException("Could not find CSR for end entity with username " + endEntityInformation.getUsername() + " CSR must be set under endEntityInformation.extendedInformation.certificateRequest");
        }

        try {
            endEntityInformation = endEntityManagementSession.addUser(authenticationToken, endEntityInformation, isClearPwd);
        } catch (CesecoreException e) {
            //Wrapping the CesecoreException.errorCode
            throw new EjbcaException(LogRedactionUtils.getRedactedException(e));
        } catch (EndEntityProfileValidationException e) {
            //Wraps @WebFault Exception based with @NonSensitive EjbcaException based
            throw new EndEntityProfileValidationRaException(LogRedactionUtils.getRedactedException(e));
        }
        try {
            final RequestMessage req = RequestMessageUtils.parseRequestMessage(endEntityInformation.getExtendedInformation().getCertificateRequest());
            if (req == null) {
                cleanupAfterFailure(endEntityInformation);
                throw new IllegalStateException("Failed to parse certificate request");
            }
            req.setUsername(endEntityInformation.getUsername());
            req.setPassword(endEntityInformation.getPassword());
            final String encodedValidity = endEntityInformation.getExtendedInformation().getCertificateEndTime();
            req.setRequestValidityNotAfter(encodedValidity == null ? null :
                    ValidityDate.getDate(encodedValidity, new Date(), isNotAfterInclusive(authenticationToken, endEntityInformation)));
            ResponseMessage resp = signSessionLocal.createCertificate(authenticationToken, req, X509ResponseMessage.class, null); // works for CVC also
            if (resp.getStatus() == ResponseStatus.FAILURE) {
                cleanupAfterFailure(endEntityInformation);
                throw new EjbcaException(resp.getFailText());
            }
            Certificate cert = CertTools.getCertfromByteArray(resp.getResponseMessage(), Certificate.class);
            return cert.getEncoded();
        } catch (NoSuchEndEntityException | CustomCertificateSerialNumberException | CryptoTokenOfflineException |
                 IllegalKeyException
                 | CADoesntExistsException | SignRequestException | SignRequestSignatureException |
                 IllegalNameException | CertificateCreateException
                 | CertificateRevokeException | CertificateSerialNumberException | IllegalValidityException |
                 CAOfflineException
                 | InvalidAlgorithmException | CertificateExtensionException e) {
            cleanupAfterFailure(endEntityInformation);
            throw new EjbcaException(LogRedactionUtils.getRedactedException(e));
        } catch (CertificateParsingException | CertificateEncodingException e) {
            throw new IllegalStateException("Internal error with creating X509Certificate from CertificateResponseMessage",
                    LogRedactionUtils.getRedactedException(e));
        }
    }

    private void cleanupAfterFailure(final EndEntityInformation endEntityInformation) {
        try {
            // We don't want to roll back certificate enrollment if a post-issuance step failed.
            // So we delete the end-entity only, rather than triggering a rollback.
            //
            // We only delete the end entity here. The createCertificate/generateOrKeyRecoverToken calls
            // are responsible for revocation is the certificate is issued half-way.
            endEntityManagementSession.deleteUser(new AlwaysAllowLocalAuthenticationToken("Failed Enrollment Cleanup"), endEntityInformation.getUsername());
        } catch (NoSuchEndEntityException | AuthorizationDeniedException | CouldNotRemoveEndEntityException |
                 RuntimeException e) {
            // We don't want the admin to focus on this error, so we use lower log levels than normal
            log.info("End entity could not be deleted after issuance failure: " + LogRedactionUtils.getRedactedMessage(e.getMessage()));
            log.trace("Stack trace from cleanup", LogRedactionUtils.getRedactedException(e));
        }
    }

    @SuppressWarnings("unchecked")
    @Override
    public <T extends ConfigurationBase> T getGlobalConfiguration(final Class<T> type) {
        T result = null;
        if (type.isAssignableFrom(GlobalConfiguration.class)) {
            result = (T) globalConfigurationSession.getCachedConfiguration(GlobalConfiguration.GLOBAL_CONFIGURATION_ID);
        } else if (type.isAssignableFrom(GlobalCesecoreConfiguration.class)) {
            result = (T) globalConfigurationSession.getCachedConfiguration(GlobalCesecoreConfiguration.CESECORE_CONFIGURATION_ID);
        } else if (type.isAssignableFrom(GlobalAcmeConfiguration.class)) {
            result = (T) globalConfigurationSession.getCachedConfiguration(GlobalAcmeConfiguration.ACME_CONFIGURATION_ID);
        } else if (type.isAssignableFrom(GlobalOcspConfiguration.class)) {
            result = (T) globalConfigurationSession.getCachedConfiguration(GlobalOcspConfiguration.OCSP_CONFIGURATION_ID);
        } else if (type.isAssignableFrom(GlobalUpgradeConfiguration.class)) {
            result = (T) globalConfigurationSession.getCachedConfiguration(GlobalUpgradeConfiguration.CONFIGURATION_ID);
        } else if (type.isAssignableFrom(OAuthConfiguration.class)) {
            result = (T) globalConfigurationSession.getCachedConfiguration(OAuthConfiguration.OAUTH_CONFIGURATION_ID);
        } else if (type.isAssignableFrom(ScepConfiguration.class)) {
            result = (T) globalConfigurationSession.getCachedConfiguration(ScepConfiguration.SCEP_CONFIGURATION_ID);
        } else if (type.isAssignableFrom(EABConfiguration.class)) {
            result = (T) globalConfigurationSession.getCachedConfiguration(EABConfiguration.EAB_CONFIGURATION_ID);
        } else if (type.isAssignableFrom(CmpConfiguration.class)) {
            result = (T) globalConfigurationSession.getCachedConfiguration(CmpConfiguration.CMP_CONFIGURATION_ID);
        } else if (type.isAssignableFrom(EstConfiguration.class)) {
            result = (T) globalConfigurationSession.getCachedConfiguration(EstConfiguration.EST_CONFIGURATION_ID);
        }
        if (log.isDebugEnabled()) {
            if (result != null) {
                log.debug("Found configuration of class '" + type.getName() + "': " + result.getRawData() + ".");
            } else {
                log.debug("Could not find configuration with class '" + type.getName() + "'. Probably the request was sent from an RA peer of a newer version");
            }
        }
        return result;
    }
    
    @SuppressWarnings("unchecked")
    @Override
    public <T extends ConfigurationBase> T getGlobalConfigurationLocalFirst(final Class<T> type) {
        T result = null;
        if (type.isAssignableFrom(MSAutoEnrollmentConfiguration.class)) {
            result = (T) globalConfigurationSession.getCachedConfiguration(MSAutoEnrollmentConfiguration.CONFIGURATION_ID);
        } 
        if (log.isDebugEnabled()) {
            if (result != null) {
                log.debug("Found configuration of class '" + type.getName() + "': " + result.getRawData() + ".");
            } else {
                log.debug("Could not find configuration with class '" + type.getName() + "'. Probably the request was sent from an RA peer of a newer version");
            }
        }
        return result;
    }

    @Override
    public ScepResponseInfo scepDispatchIntune(final AuthenticationToken authenticationToken, final String operation, final String message, final String scepConfigurationAlias)
            throws NoSuchAliasException, CADoesntExistsException, NoSuchEndEntityException, CustomCertificateSerialNumberException,
            CryptoTokenOfflineException, IllegalKeyException, SignRequestException, SignRequestSignatureException, AuthStatusException, AuthLoginException, IllegalNameException,
            CertificateCreateException, CertificateRevokeException, CertificateSerialNumberException, IllegalValidityException, CAOfflineException, InvalidAlgorithmException,
            SignatureException, CertificateException, AuthorizationDeniedException, CertificateExtensionException, CertificateRenewalException {
        return scepMessageDispatcherSession.dispatchRequestIntune(authenticationToken, operation, message, scepConfigurationAlias);
    }

    @Override
    public byte[] doEtsiOperation(AuthenticationToken authenticationToken, String ecaCertificateId,
                                  byte[] requestBody, int operationCode) throws AuthorizationDeniedException, EjbcaException {
        log.info("requestBody: " + Hex.toHexString(requestBody));
        return ecaOperationsSession.doEtsiOperation(authenticationToken, ecaCertificateId, requestBody, operationCode);
    }

    @Override
    public RaCertificateDataOnRenew getCertificateDataForRenew(BigInteger serno, String issuerDn) {
        String username = certificateStoreSession.findUsernameByCertSerno(serno, issuerDn);
        if (username != null) {
            RaCertificateDataOnRenew result = new RaCertificateDataOnRenew();
            result.setUsername(username);
            boolean isRevoked = certificateStoreSession.isRevoked(issuerDn, serno);
            result.setRevoked(isRevoked);
            if (!isRevoked) {
                UserData userData = endEntityAccessSession.findByUsername(username);
                Map<Integer, String> endEntityProfileIdToNameMap = endEntityProfileSession.getEndEntityProfileIdToNameMap();
                final Map<Integer, String> certificateProfileIdToNameMap = certificateProfileSession.getCertificateProfileIdToNameMap();
                result.setEndEntityProfileName(endEntityProfileIdToNameMap.get(userData.getEndEntityProfileId()));
                result.setCertificateProfileName(certificateProfileIdToNameMap.get(userData.getCertificateProfileId()));
                result.setCaName(caSession.getCAIdToNameMap().get(userData.getCaId()));
                EndEntityType endEntityType = new EndEntityType(userData.getType());
                result.setNotificationConfigured(endEntityType.contains(EndEntityTypes.SENDNOTIFICATION));
                if (userData.getExtendedInformation() != null && userData.getExtendedInformation().getKeyStoreAlgorithmType() != null) {
                    result.setKeyAlgorithmPreSet(true);
                } else {
                    CertificateProfile certificateProfile = certificateProfileSession.getCertificateProfile(userData.getCertificateProfileId());
                    result.setAvailableKeyAlgorithms(certificateProfile.getAvailableKeyAlgorithmsAsList());
                    result.setAvailableBitLengths(certificateProfile.getAvailableBitLengthsAsList());
                    result.setAvailableEcCurves(certificateProfile.getAvailableEcCurvesAsList());
                }
            }
            return result;
        }
        return null;
    }

    @Override
    public byte[] selfRenewCertificate(RaSelfRenewCertificateData renewCertificateData)
            throws AuthorizationDeniedException, EjbcaException, NoSuchEndEntityException, WaitingForApprovalException,
            CertificateSerialNumberException, EndEntityProfileValidationException, IllegalNameException,
            CADoesntExistsException {
        AuthenticationToken admin = new AlwaysAllowLocalAuthenticationToken(new WebPrincipal(
                "RenewSelfCertificate", renewCertificateData.getClientIPAddress()));
        EndEntityInformation userData = endEntityAccessSession.findUser(admin, renewCertificateData.getUsername());
        if (userData.getType().contains(EndEntityTypes.SENDNOTIFICATION)) {
            EndEntityProfile profile = endEntityProfileSession.getEndEntityProfile(userData.getEndEntityProfileId());
            userData.setPassword(profile.makeAutoGeneratedPassword());
        } else {
            userData.setPassword(renewCertificateData.getPassword());
        }
        userData.setStatus(EndEntityConstants.STATUS_NEW);
        endEntityManagementSession.changeUser(admin, userData, false);
        userData.setTokenType(EndEntityConstants.TOKEN_SOFT_P12);
        if (userData.getExtendedInformation() == null || userData.getExtendedInformation().getKeyStoreAlgorithmType() == null) {
            if (userData.getExtendedInformation() == null) {
                userData.setExtendedInformation(new ExtendedInformation());
            }
            userData.getExtendedInformation().setKeyStoreAlgorithmType(renewCertificateData.getKeyAlg());
            userData.getExtendedInformation().setKeyStoreAlgorithmSubType(renewCertificateData.getKeySpec());
        }
        return generateKeyStoreWithoutViewEndEntityAccessRule(admin, userData);
    }

    @Override
    public RaEndEntityProfileResponse getEndEntityProfile(AuthenticationToken authenticationToken, final String profileName) throws EndEntityProfileNotFoundException, AuthorizationDeniedException {
        int endEntityProfileId = endEntityProfileSession.getEndEntityProfileId(profileName);
        if (endEntityProfileSession.isAuthorizedToView(authenticationToken, endEntityProfileId)) {
            final EndEntityProfile endEntityProfile = endEntityProfileSession.getEndEntityProfile(profileName);
            RaEndEntityProfileResponse.RaEndEntityProfileResponseConverter converter = RaEndEntityProfileResponse.converter();
            return converter.toRaResponse(profileName, endEntityProfile, caSession.getCAIdToNameMap(),
                    certificateProfileSession.getCertificateProfileIdToNameMap());
        } else {
            throw new AuthorizationDeniedException("User " + authenticationToken.toString() + " was not authorized to view certificate profile " + profileName);
        }
    }

    @Override
    public String findUsernameByIssuerDnAndSerialNumber(String issuerDn, String serialNumber) {
        return certificateStoreSession.findUsernameByIssuerDnAndSerialNumber(issuerDn, serialNumber);
    }

    @Override
    public Long getCertificateCount(AuthenticationToken authenticationToken, Boolean isActive) throws AuthorizationDeniedException {
        return certificateDataSession.getCertificateCount(authenticationToken, isActive);
    }
}<|MERGE_RESOLUTION|>--- conflicted
+++ resolved
@@ -129,13 +129,8 @@
 import org.cesecore.config.RaStyleInfo;
 import org.cesecore.configuration.ConfigurationBase;
 import org.cesecore.configuration.GlobalConfigurationSessionLocal;
-<<<<<<< HEAD
 import org.cesecore.keys.keyimport.KeyImportFailure;
 import org.cesecore.keys.keyimport.KeyImportRequestData;
-=======
-import org.cesecore.keys.keyimport.KeyImportRequestData;
-import org.cesecore.keys.keyimport.KeyImportResponseData;
->>>>>>> cc12ab44
 import org.cesecore.keys.validation.CaaIdentitiesValidator;
 import org.cesecore.keys.validation.KeyValidatorSessionLocal;
 import org.cesecore.keys.validation.Validator;
@@ -3460,19 +3455,9 @@
     }
 
     @Override
-<<<<<<< HEAD
     public List<KeyImportFailure> keyImportV2(final AuthenticationToken authenticationToken, final KeyImportRequestData keyImportRequestData)
             throws AuthorizationDeniedException, CADoesntExistsException, EjbcaException, CertificateProfileDoesNotExistException {
         return keyImportSession.importKeys(authenticationToken, keyImportRequestData);
-=======
-    public RaKeyImportResponseV2 keyImportV2(final AuthenticationToken authenticationToken, final KeyImportRequestData keyImportRequestData)
-            throws AuthorizationDeniedException, CADoesntExistsException, EjbcaException {
-        KeyImportResponseData responseData = keyImportSession.importKeys(authenticationToken, keyImportRequestData);
-        RaKeyImportResponseV2 raResponse = new RaKeyImportResponseV2();
-        raResponse.setGeneralErrorMessage(responseData.getGeneralErrorMessage());
-        raResponse.setFailedKeys(responseData.getFailures());
-        return raResponse;
->>>>>>> cc12ab44
     }
 
     @Override
