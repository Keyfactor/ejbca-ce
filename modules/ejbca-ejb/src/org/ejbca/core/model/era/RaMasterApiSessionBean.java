--- conflicted
+++ resolved
@@ -1080,13 +1080,13 @@
         final String externalAccountBindingIdSearchString = request.getExternalAccountBindingIdSearchString();
         final StringBuilder sb = new StringBuilder("SELECT a.fingerprint FROM CertificateData a WHERE (a.issuerDN IN (:issuerDN))");
         if (!subjectDnSearchString.isEmpty() || !subjectAnSearchString.isEmpty() || !usernameSearchString.isEmpty() ||
-<<<<<<< HEAD
-                !serialNumberSearchStringFromDec.isEmpty() || !serialNumberSearchStringFromHex.isEmpty() ||
-                !externalAccountBindingIdSearchString.isEmpty()) {
-=======
+//<<<<<<< HEAD
+//                !serialNumberSearchStringFromDec.isEmpty() || !serialNumberSearchStringFromHex.isEmpty() ||
+//                !externalAccountBindingIdSearchString.isEmpty()) {
+//=======
                 !serialNumberSearchStringFromDec.isEmpty() || !serialNumberSearchStringFromHex.isEmpty()
                 || !StringUtils.isEmpty(externalAccountIdSearchString)) {
->>>>>>> 58897e61
+//>>>>>>> ECA-10008-EAB
             sb.append(" AND (");
             boolean firstAppended = false;
             if (!subjectDnSearchString.isEmpty()) {
@@ -1125,21 +1125,21 @@
                 }
                 sb.append("a.serialNumber LIKE :serialNumberHex");
             }
-<<<<<<< HEAD
-            if (!externalAccountBindingIdSearchString.isEmpty()) {
-                if (firstAppended) {
-                    sb.append(" OR ");
-                } else {
-                    firstAppended = true;
-                }
-                sb.append("a.accountBindingId LIKE :externalAccountBindingId");
-=======
+//<<<<<<< HEAD
+//            if (!externalAccountBindingIdSearchString.isEmpty()) {
+//                if (firstAppended) {
+//                    sb.append(" OR ");
+//                } else {
+//                    firstAppended = true;
+//                }
+//                sb.append("a.accountBindingId LIKE :externalAccountBindingId");
+//=======
             if (!StringUtils.isEmpty(externalAccountIdSearchString)) {
                 if (firstAppended) {
                     sb.append(" OR ");
                 }
                 sb.append("UPPER(a.accountBindingId) LIKE :accountBindingId");
->>>>>>> 58897e61
+//>>>>>>> ECA-10008-EAB
             }
             sb.append(")");
         }
@@ -1232,18 +1232,18 @@
                 log.debug(" serialNumberHex: " + serialNumberSearchStringFromHex);
             }
         }
-<<<<<<< HEAD
-        if (!externalAccountBindingIdSearchString.isEmpty()) {
-            query.setParameter("externalAccountBindingId", externalAccountBindingIdSearchString);
-            if (log.isDebugEnabled()) {
-                log.debug(" externalAccountBindingId: " + externalAccountBindingIdSearchString);
-=======
+//<<<<<<< HEAD
+//        if (!externalAccountBindingIdSearchString.isEmpty()) {
+//            query.setParameter("externalAccountBindingId", externalAccountBindingIdSearchString);
+//            if (log.isDebugEnabled()) {
+//                log.debug(" externalAccountBindingId: " + externalAccountBindingIdSearchString);
+//=======
         if (!StringUtils.isEmpty(externalAccountIdSearchString)) {
             if (request.isExternalAccountIdSearchExact()) {
                 query.setParameter("accountBindingId", externalAccountIdSearchString.toUpperCase());
             } else {
                 query.setParameter("accountBindingId", "%" + externalAccountIdSearchString.toUpperCase() + "%");
->>>>>>> 58897e61
+//>>>>>>> ECA-10008-EAB
             }
         }
         if (request.isIssuedAfterUsed()) {
