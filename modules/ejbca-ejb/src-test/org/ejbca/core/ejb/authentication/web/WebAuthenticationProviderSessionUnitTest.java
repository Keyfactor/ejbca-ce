/*************************************************************************
 *                                                                       *
 *  EJBCA: The OpenSource Certificate Authority                          *
 *                                                                       *
 *  This software is free software; you can redistribute it and/or       *
 *  modify it under the terms of the GNU Lesser General Public           *
 *  License as published by the Free Software Foundation; either         *
 *  version 2.1 of the License, or any later version.                    *
 *                                                                       *
 *  See terms of license at gnu.org.                                     *
 *                                                                       *
 *************************************************************************/
package org.ejbca.core.ejb.authentication.web;

import static org.easymock.EasyMock.eq;
import static org.easymock.EasyMock.expect;
import static org.easymock.EasyMock.expectLastCall;
import static org.easymock.EasyMock.isNull;
import static org.easymock.EasyMock.replay;
import static org.easymock.EasyMock.same;
import static org.easymock.EasyMock.verify;
import static org.junit.Assert.assertEquals;
import static org.junit.Assert.assertNotNull;
import static org.junit.Assert.assertNull;
import static org.junit.Assert.assertTrue;

import java.nio.charset.StandardCharsets;
import java.security.InvalidKeyException;
import java.security.KeyFactory;
import java.security.NoSuchAlgorithmException;
import java.security.NoSuchProviderException;
import java.security.PrivateKey;
import java.security.SignatureException;
import java.security.spec.InvalidKeySpecException;
import java.security.spec.PKCS8EncodedKeySpec;
import java.util.Collections;
import java.util.LinkedHashMap;
import java.util.Map;

import org.apache.log4j.Logger;
import org.bouncycastle.util.encoders.Base64;
import org.cesecore.audit.enums.EventStatus;
import org.cesecore.audit.enums.EventTypes;
import org.cesecore.audit.log.SecurityEventsLoggerSessionLocal;
import org.cesecore.authentication.oauth.OAuthKeyInfo;
<<<<<<< HEAD
import org.cesecore.authentication.oauth.OAuthKeyInfo.OAuthProviderType;
=======
import org.cesecore.authentication.oauth.TokenExpiredException;
>>>>>>> 5064a859
import org.cesecore.authentication.tokens.OAuth2AuthenticationToken;
import org.cesecore.authentication.tokens.OAuth2Principal;
import org.cesecore.certificates.certificate.CertificateStoreSessionLocal;
import org.cesecore.certificates.util.AlgorithmConstants;
import org.cesecore.configuration.GlobalConfigurationSessionLocal;
import org.cesecore.keys.util.KeyTools;
import org.cesecore.util.CertTools;
import org.cesecore.util.CryptoProviderTools;
import org.easymock.EasyMock;
import org.ejbca.config.GlobalConfiguration;
import org.ejbca.core.ejb.audit.enums.EjbcaModuleTypes;
import org.ejbca.core.ejb.audit.enums.EjbcaServiceTypes;
import org.ejbca.core.model.InternalEjbcaResources;
import org.ejbca.core.model.log.LogConstants;
import org.junit.Before;
import org.junit.BeforeClass;
import org.junit.Ignore;
import org.junit.Test;

import com.nimbusds.jose.util.Base64URL;

/**
 * Test of {@link WebAuthenticationProviderSessionBean}. See also WebAuthenticationProviderSessionBeanTest
 */
public class WebAuthenticationProviderSessionUnitTest {

    private static final Logger log = Logger.getLogger(WebAuthenticationProviderSessionUnitTest.class);
    // For checking audit logging
    private static final InternalEjbcaResources intres = InternalEjbcaResources.getInstance();
    
    private static final String PUBLIC_KEY = "-----BEGIN PUBLIC KEY-----\n" + 
            "MIIBIjANBgkqhkiG9w0BAQEFAAOCAQ8AMIIBCgKCAQEAyiRvfMhXb1nLE+bQ8Dtg\n" + 
            "P/YFPm6nesE+hNeSlxXQbdRI/Vd6djyynnptBVxZIvRmuax/zQRNqdK+FsoZKQGJ\n" + 
            "978PuBhFoLsgCyccrqCEfO2kZp9atXFYoctgXW339Kj2bF5zRhYlSqCD/vBKcjCd\n" + 
            "d6q0myEseplcPUzZXWbKHsdP4irjNRS3SwjKjetDBZ6FquAb5jXlSFH9JUx8iRYF\n" + 
            "Bv4F3TDWC1NHFp3fpLovUjcZama6nrY7VQfnsLFY2YKPahQqikd4NSny2wmnonnw\n" + 
            "Vyos88Ylt//DlzVgijMOvDE4TKF81g4qbd7x8B/JpPxdBk3gXdgJk8+S+scOqfPX\n" + 
            "swIDAQAB\n" + 
            "-----END PUBLIC KEY-----\n";

    private static final String PRIVATE_KEY = "-----BEGIN PRIVATE KEY-----\n" + 
            "MIIEpAIBAAKCAQEAyiRvfMhXb1nLE+bQ8DtgP/YFPm6nesE+hNeSlxXQbdRI/Vd6\n" + 
            "djyynnptBVxZIvRmuax/zQRNqdK+FsoZKQGJ978PuBhFoLsgCyccrqCEfO2kZp9a\n" + 
            "tXFYoctgXW339Kj2bF5zRhYlSqCD/vBKcjCdd6q0myEseplcPUzZXWbKHsdP4irj\n" + 
            "NRS3SwjKjetDBZ6FquAb5jXlSFH9JUx8iRYFBv4F3TDWC1NHFp3fpLovUjcZama6\n" + 
            "nrY7VQfnsLFY2YKPahQqikd4NSny2wmnonnwVyos88Ylt//DlzVgijMOvDE4TKF8\n" + 
            "1g4qbd7x8B/JpPxdBk3gXdgJk8+S+scOqfPXswIDAQABAoIBAQCeUCDcqo8Hz1xj\n" + 
            "7s7OhsIf9c8vkTwrwLL1GVxeZaBClBLCD0QC3BDMW3eMzkGlRaI6YqYI7AjjKwDj\n" + 
            "Gk7QNbtXQ9TMyn2ln0g+U9h7z41Txk6ObNl+5xGSTZTgN2MNw1KTlvlS978nDkWy\n" + 
            "YYD8o6R/9zrRkA6kyf1aqRhHtVww82WFbB5DV5yqIxz8wLU7ugzs/2iiV/aqq5cJ\n" + 
            "WRHFhiqmtA+88fAdrCTq0DWif6Chf5SYrY2pirTBHFpqVWs/3cq86eoVFpMYlMCY\n" + 
            "AxroxHjLmJM0sSB6wCDfJEMgBtMgIm6Boh4xSM6KcOZitcj51dvM3Deh5BhJnNdq\n" + 
            "oAtod/ThAoGBAO+9vXFYUBa9Yn+d1PBXc4X0iNMEh7jdGdqD6QRrBOwb2sYEishz\n" + 
            "kaIZSM0U8yoApS5vDxGTYSdUm53rX5/d4tfW2BNjomV2dD6u3RyhXBz84aSHeWX8\n" + 
            "p02ZzDjHUxR7CZ2ZmbsN1Ite+AKb/zwDt5KaiVSCyNwlhxwKJ454PecDAoGBANfZ\n" + 
            "7JN07SBtaSD6Q3N7V7WvhrQzm/GU477+LYhLWtGPp/KylvSKuPK3jL3/cvk+Mm3l\n" + 
            "UkCF5sZ3A2fbkymP7koHQPGDqSrKH0qAN4+g5zuy0R6+bKdpqkUVuESLG8YCYfOM\n" + 
            "cqhc+JvD4ECYEBNgBsBcwUHLOtu0eSss76bbEFWRAoGAZtj8M2rSeN7oKZ05I54w\n" + 
            "pg/gvr4bx3e6xp5+UXHj27KbaQW70ACcQnEcZTaOlr9OHZxxV3XlYO0QEXBPRpL2\n" + 
            "5Od7LN46ZdKqTdXQb57dmGX4GxAvSUxZLZZEITuJbajW2DBz3eYx/1RPizcHCOUD\n" + 
            "VLZNId81chP7YVEN5TW6QKcCgYEAjeF69foXnAcO4VRfXdsnbg9wVabOzF73zKU6\n" + 
            "vKn7imAJHyhwvVEp/LDV3FW690YA0+e2xx688JtuK6hS9TDciuB1ucq3OZ8eLlRV\n" + 
            "MR2soLsLZk/5D5oPB9YdB0EBAoiyZepdu3lRGOIJ16ucdX/bMDpH9b1mdOAN/WlO\n" + 
            "Jbk85WECgYBMV1RqyFI7eCg5h6F934mU2h/cq9HdYLFX+vvEG+CwYviJF6p5R44u\n" + 
            "NAoG0QxYULgcHIscLySYau4lHRgv7hAOrhY+UsJ3MnI97Gea4Gvvu4e5F13fzjlp\n" + 
            "GmQnXm8ydcaDNPM6Xp7nMMjNAwXB0H9z9DFKejPFT1aDmnHY+1X+SA==\n" + 
            "-----END PRIVATE KEY-----\n";

    private static String pubKeyFingerprint;
    private static byte[] pubKeyBytes;
    private static PrivateKey privKey;
    
    private WebAuthenticationProviderSessionBean webAuthenticationProviderSession;
    private CertificateStoreSessionLocal certStoreSessionMock = EasyMock.createStrictMock(CertificateStoreSessionLocal.class);
    private GlobalConfigurationSessionLocal globalConfigurationSessionMock = EasyMock.createStrictMock(GlobalConfigurationSessionLocal.class);
    private SecurityEventsLoggerSessionLocal securityEventsSessionMock = EasyMock.createStrictMock(SecurityEventsLoggerSessionLocal.class);

    @BeforeClass
    public static void beforeClass() throws NoSuchAlgorithmException, InvalidKeySpecException {
        CryptoProviderTools.installBCProviderIfNotAvailable();
        // Public key
        pubKeyBytes = KeyTools.getBytesFromPEM(PUBLIC_KEY, CertTools.BEGIN_PUBLIC_KEY, CertTools.END_PUBLIC_KEY);
        pubKeyFingerprint = Base64.toBase64String(CertTools.generateSHA256Fingerprint(pubKeyBytes));
        // Private key
        final byte[] privKeyBytes = KeyTools.getBytesFromPEM(PRIVATE_KEY, CertTools.BEGIN_PRIVATE_KEY, CertTools.END_PRIVATE_KEY);
        final PKCS8EncodedKeySpec pkKeySpec = new PKCS8EncodedKeySpec(privKeyBytes);
        final KeyFactory keyFactory = KeyFactory.getInstance("RSA");
        privKey = keyFactory.generatePrivate(pkKeySpec);
    }

    @Before
    public void before() {
        EasyMock.reset(certStoreSessionMock, globalConfigurationSessionMock, securityEventsSessionMock);
        webAuthenticationProviderSession = new WebAuthenticationProviderSessionBean(certStoreSessionMock, globalConfigurationSessionMock, securityEventsSessionMock);
    }

    @Test
    public void blankToken() throws TokenExpiredException {
        log.trace(">blankToken");
        assertNull("Authentication should fail", webAuthenticationProviderSession.authenticateUsingOAuthBearerToken(""));
        log.trace("<blankToken");
    }

    @Test
    public void missingDots() throws TokenExpiredException {
        log.trace(">missingDots");
        assertNull("Authentication should fail", webAuthenticationProviderSession.authenticateUsingOAuthBearerToken("AAAA"));
        log.trace("<missingDots");
    }

    @Test
    public void malformedBase64() throws TokenExpiredException {
        log.trace(">malformedBase64");
        // The token format is: JOSE-Header.Payload.Signature, and each part should be base64url encoded
        // See RFC-7519 section 3.1, https://tools.ietf.org/html/rfc7519#section-3.1
        assertNull("Authentication should fail", webAuthenticationProviderSession.authenticateUsingOAuthBearerToken("åäö.åäö.åäö"));
        log.trace("<malformedBase64");
    }

    @Test
    public void nonJsonToken() throws TokenExpiredException {
        log.trace(">nonJsonToken");
        assertNull("Authentication should fail", webAuthenticationProviderSession.authenticateUsingOAuthBearerToken("AAAA.AAAA.AAAA"));
        log.trace("<nonJsonToken");
    }
    
    private byte[] sign(final byte[] toBeSigned, final PrivateKey key) {
        try {
            return KeyTools.signData(key, AlgorithmConstants.SIGALG_SHA256_WITH_RSA, toBeSigned);
        } catch (InvalidKeyException | SignatureException | NoSuchAlgorithmException | NoSuchProviderException e) {
            throw new IllegalStateException(e);
        }
    }
    
    private String encodeToken(final String headerJson, final String payloadJson) {
        return encodeToken(headerJson, payloadJson, null);
    }
    
    private String encodeToken(final String headerJson, final String payloadJson, final PrivateKey key) {
        final StringBuilder sb = new StringBuilder();
        sb.append(Base64URL.encode(headerJson).toString());
        sb.append('.');
        sb.append(Base64URL.encode(payloadJson).toString());
        if (key != null) {
            final byte[] signature = sign(sb.toString().getBytes(StandardCharsets.US_ASCII), key);
            sb.append('.');
            sb.append(Base64URL.encode(signature).toString());
        } else {
            sb.append('.');
        }
        return sb.toString();
    }

    private String timestampFromNow(final long offset) {
        return String.valueOf((System.currentTimeMillis() + offset) / 1000);
    }
    
    @Test
    public void nonJwtToken() throws TokenExpiredException {
        log.trace(">nonJwtToken");
        final String token = encodeToken("{\"data\":123}", "{\"data\":123}");
        assertNull("Authentication should fail", webAuthenticationProviderSession.authenticateUsingOAuthBearerToken(token));
        log.trace("<nonJwtToken");
    }

    @Test
    public void unsignedToken() throws TokenExpiredException {
        log.trace(">unsignedToken");
        final String token = encodeToken("{\"alg\":\"none\"}", "{\"sub\":\"johndoe\"}");
        assertNull("Authentication should fail", webAuthenticationProviderSession.authenticateUsingOAuthBearerToken(token));
        log.trace("<unsignedToken");
    }

    @Test
    public void missingSignature() throws TokenExpiredException {
        log.trace(">missingSignature");
        expectConfigRead(new OAuthKeyInfo("key1", pubKeyBytes, 1000, OAuthProviderType.TYPE_AZURE));
        replay(globalConfigurationSessionMock);
        final String token = encodeToken("{\"alg\":\"RS256\",\"kid\":\"key1\",\"typ\":\"JWT\"}", "{\"sub\":\"johndoe\"}");
        assertNull("Authentication should fail", webAuthenticationProviderSession.authenticateUsingOAuthBearerToken(token));
        verify(globalConfigurationSessionMock);
        log.trace("<missingSignature");
    }

    @Test
    public void malformedSignature() throws TokenExpiredException {
        log.trace(">malformedSignature");
        expectConfigRead(new OAuthKeyInfo("key1", pubKeyBytes, 1000, OAuthProviderType.TYPE_AZURE));
        replay(globalConfigurationSessionMock);
        final String token = encodeToken("{\"alg\":\"RS256\",\"kid\":\"key1\",\"typ\":\"JWT\"}", "{\"sub\":\"johndoe\"}") + "AAAA"; // last part is signature
        assertNull("Authentication should fail", webAuthenticationProviderSession.authenticateUsingOAuthBearerToken(token));
        verify(globalConfigurationSessionMock);
        log.trace("<malformedSignature");
    }

    @Test
    public void unknownSignatureAlgorithm() throws TokenExpiredException {
        log.trace(">unknownSignatureAlgorithm");
        expectConfigRead(new OAuthKeyInfo("key1", pubKeyBytes, 1000, OAuthProviderType.TYPE_AZURE));
        replay(globalConfigurationSessionMock);
        final String token = encodeToken("{\"alg\":\"XX\",\"kid\":\"key1\",\"typ\":\"JWT\"}", "{\"sub\":\"johndoe\"}") + "AAAA"; // last part is signature
        assertNull("Authentication should fail", webAuthenticationProviderSession.authenticateUsingOAuthBearerToken(token));
        verify(globalConfigurationSessionMock);
        log.trace("<unknownSignatureAlgorithm");
    }

    @Test
    public void expiredToken()  {
        log.trace(">expiredToken");
<<<<<<< HEAD
        expectConfigRead(new OAuthKeyInfo("key1", pubKeyBytes, 1000, OAuthProviderType.TYPE_AZURE));
        expectAuditLog("authentication.jwt.expired", "johndoe", pubKeyFingerprint);
=======
        expectConfigRead(new OAuthKeyInfo("key1", pubKeyBytes, 1000));
>>>>>>> 5064a859
        replay(globalConfigurationSessionMock, securityEventsSessionMock);
        final String timestamp = timestampFromNow(-60*60*1000); // 1 hour old
        final String token = encodeToken("{\"alg\":\"RS256\",\"kid\":\"key1\",\"typ\":\"JWT\"}", "{\"sub\":\"johndoe\",\"exp\":" + timestamp + "}", privKey);
        try {
            assertNull("Authentication should fail", webAuthenticationProviderSession.authenticateUsingOAuthBearerToken(token));
        } catch (TokenExpiredException e) {
           //ignore
        }
        verify(globalConfigurationSessionMock, securityEventsSessionMock);
        log.trace("<expiredToken");
    }

    @Test
    public void notYetValidToken() throws TokenExpiredException {
        log.trace(">notYetValidToken");
        expectConfigRead(new OAuthKeyInfo("key1", pubKeyBytes, 1000, OAuthProviderType.TYPE_AZURE));
        expectAuditLog("authentication.jwt.not_yet_valid", "johndoe", pubKeyFingerprint);
        replay(globalConfigurationSessionMock, securityEventsSessionMock);
        final String timestamp = timestampFromNow(60*60*1000); // 1 hour ahead
        final String token = encodeToken("{\"alg\":\"RS256\",\"kid\":\"key1\",\"typ\":\"JWT\"}", "{\"sub\":\"johndoe\",\"nbf\":" + timestamp + "}", privKey);
        assertNull("Authentication should fail", webAuthenticationProviderSession.authenticateUsingOAuthBearerToken(token));
        verify(globalConfigurationSessionMock, securityEventsSessionMock);
        log.trace("<notYetValidToken");
    }

    @Test
    public void tamperedWithContents() throws TokenExpiredException {
        log.trace(">tamperedWithContents");
        expectConfigRead(new OAuthKeyInfo("key1", pubKeyBytes, 1000, OAuthProviderType.TYPE_AZURE));
        expectAuditLog("authentication.jwt.invalid_signature", pubKeyFingerprint);
        replay(globalConfigurationSessionMock, securityEventsSessionMock);
        final String originalToken = encodeToken("{\"alg\":\"RS256\",\"kid\":\"key1\",\"typ\":\"JWT\"}", "{\"sub\":\"johndoe\"}", privKey);
        // Change the payload
        final String newPayload = Base64URL.encode("{\"sub\":\"janedoe\"}").toString(); // johndoe -> janedoe
        final String[] pieces = originalToken.split("\\.");
        final String token = pieces[0] + "." + newPayload + "." + pieces[2];
        assertNull("Authentication should fail", webAuthenticationProviderSession.authenticateUsingOAuthBearerToken(token));
        verify(globalConfigurationSessionMock, securityEventsSessionMock);
        log.trace("<tamperedWithContents");
    }

    private void expectAuditLog(final String messageKey, final Object... params) {
        final Map<String, Object> details = new LinkedHashMap<>();
        details.put("msg", intres.getLocalizedMessage(messageKey, params));
        securityEventsSessionMock.log(same(EventTypes.AUTHENTICATION), same(EventStatus.FAILURE), same(EjbcaModuleTypes.ADMINWEB),
                same(EjbcaServiceTypes.EJBCA), same(LogConstants.NO_AUTHENTICATION_TOKEN), isNull(), isNull(), isNull(), eq(details));
        expectLastCall();
    }

    private void expectConfigRead(final OAuthKeyInfo... keyInfos) {
        final GlobalConfiguration globalConfig = new GlobalConfiguration();
        for (final OAuthKeyInfo keyInfo : keyInfos) {
            globalConfig.addOauthKey(keyInfo);
        }
        expect(globalConfigurationSessionMock.getCachedConfiguration(GlobalConfiguration.GLOBAL_CONFIGURATION_ID)).andReturn(globalConfig);
    }

    @Ignore("Configuration of a 'default key' is not yet implemented.") // TODO enable and update test when ECA-9351 is done
    @Test
    public void successfulRsaDefaultKey() throws TokenExpiredException {
        log.trace(">successfulRsaDefaultKey");
        expectConfigRead(new OAuthKeyInfo("key1", pubKeyBytes, 1000, OAuthProviderType.TYPE_AZURE));
        replay(globalConfigurationSessionMock);
        final String token = encodeToken("{\"alg\":\"RS256\",\"typ\":\"JWT\"}", "{\"sub\":\"johndoe\"}", privKey);
        final OAuth2AuthenticationToken admin = (OAuth2AuthenticationToken) webAuthenticationProviderSession.authenticateUsingOAuthBearerToken(token);
        verify(globalConfigurationSessionMock);
        assertNotNull("Authentication should succeed", admin);
        final OAuth2Principal principal = admin.getClaims();
        assertNotNull("Should have a Principal object", principal);
        assertEquals("Incorrect subject claim", "johndoe", principal.getSubject());
        assertNull("Unexpected issuer claim", principal.getIssuer());
        assertTrue("Unexpected audience claim", principal.getAudience().isEmpty());
        assertEquals("Incorrect public key fingerprint", pubKeyFingerprint, admin.getPublicKeyBase64Fingerprint());
        log.trace("<successfulRsaDefaultKey");
    }

    @Test
    public void successfulRsaWithKeyId() throws TokenExpiredException {
        log.trace(">successfulRsaWithKeyId");
        expectConfigRead(new OAuthKeyInfo("key1", pubKeyBytes, 1000, OAuthProviderType.TYPE_AZURE));
        replay(globalConfigurationSessionMock);
        final String token = encodeToken("{\"alg\":\"RS256\",\"kid\":\"key1\",\"typ\":\"JWT\"}", "{\"sub\":\"johndoe\"}", privKey);
        final OAuth2AuthenticationToken admin = (OAuth2AuthenticationToken) webAuthenticationProviderSession.authenticateUsingOAuthBearerToken(token);
        verify(globalConfigurationSessionMock);
        assertNotNull("Authentication should succeed", admin);
        final OAuth2Principal principal = admin.getClaims();
        assertNotNull("Should have a Principal object", principal);
        assertEquals("Incorrect subject claim", "johndoe", principal.getSubject());
        assertNull("Unexpected issuer claim", principal.getIssuer());
        assertTrue("Unexpected audience claim", principal.getAudience().isEmpty());
        assertEquals("Incorrect public key fingerprint", pubKeyFingerprint, admin.getPublicKeyBase64Fingerprint());
        log.trace("<successfulRsaWithKeyId");
    }

    /** Tests with a token with all supported attributes. */
    @Test
    public void successfulComplexToken() throws TokenExpiredException {
        log.trace(">successfulComplexToken");
        expectConfigRead(new OAuthKeyInfo("key1", pubKeyBytes, 1000, OAuthProviderType.TYPE_AZURE));
        replay(globalConfigurationSessionMock);
        final String expiry = timestampFromNow(60*60*1000); // 1 hour ahead
        final String notBefore = timestampFromNow(-60*60*1000); // 1 hour old
        final String token = encodeToken("{\"alg\":\"RS256\",\"kid\":\"key1\",\"typ\":\"JWT\"}",
                "{\"aud\":[\"admins\"],\"exp\":" + expiry + ",\"iss\":\"issuer1\",\"nbf\":" + notBefore + ",\"sub\":\"johndoe\"}", privKey);
        final OAuth2AuthenticationToken admin = (OAuth2AuthenticationToken) webAuthenticationProviderSession.authenticateUsingOAuthBearerToken(token);
        verify(globalConfigurationSessionMock);
        assertNotNull("Authentication should succeed", admin);
        final OAuth2Principal principal = admin.getClaims();
        assertNotNull("Should have a Principal object", principal);
        assertEquals("Incorrect subject claim", "johndoe", principal.getSubject());
        assertEquals("Incorrect issuer claim", "issuer1", principal.getIssuer());
        assertEquals("Incorrect audience claim", Collections.singletonList("admins"), principal.getAudience());
        assertEquals("Incorrect public key fingerprint", pubKeyFingerprint, admin.getPublicKeyBase64Fingerprint());
        log.trace("<successfulComplexToken");
    }
}<|MERGE_RESOLUTION|>--- conflicted
+++ resolved
@@ -43,11 +43,8 @@
 import org.cesecore.audit.enums.EventTypes;
 import org.cesecore.audit.log.SecurityEventsLoggerSessionLocal;
 import org.cesecore.authentication.oauth.OAuthKeyInfo;
-<<<<<<< HEAD
 import org.cesecore.authentication.oauth.OAuthKeyInfo.OAuthProviderType;
-=======
 import org.cesecore.authentication.oauth.TokenExpiredException;
->>>>>>> 5064a859
 import org.cesecore.authentication.tokens.OAuth2AuthenticationToken;
 import org.cesecore.authentication.tokens.OAuth2Principal;
 import org.cesecore.certificates.certificate.CertificateStoreSessionLocal;
@@ -257,12 +254,7 @@
     @Test
     public void expiredToken()  {
         log.trace(">expiredToken");
-<<<<<<< HEAD
-        expectConfigRead(new OAuthKeyInfo("key1", pubKeyBytes, 1000, OAuthProviderType.TYPE_AZURE));
-        expectAuditLog("authentication.jwt.expired", "johndoe", pubKeyFingerprint);
-=======
-        expectConfigRead(new OAuthKeyInfo("key1", pubKeyBytes, 1000));
->>>>>>> 5064a859
+        expectConfigRead(new OAuthKeyInfo("key1", pubKeyBytes, 1000, OAuthProviderType.TYPE_AZURE));
         replay(globalConfigurationSessionMock, securityEventsSessionMock);
         final String timestamp = timestampFromNow(-60*60*1000); // 1 hour old
         final String token = encodeToken("{\"alg\":\"RS256\",\"kid\":\"key1\",\"typ\":\"JWT\"}", "{\"sub\":\"johndoe\",\"exp\":" + timestamp + "}", privKey);
