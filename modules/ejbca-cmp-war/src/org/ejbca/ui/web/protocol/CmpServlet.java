--- conflicted
+++ resolved
@@ -81,14 +81,9 @@
     private static final String DEFAULT_CMP_ALIAS = "cmp";
     private AuthenticationToken authenticationToken;
 
-<<<<<<< HEAD
-    private ConcurrentCache<String, X509Certificate> extraCertIssuerCache = new ConcurrentCache<String, X509Certificate>();
-    private ConcurrentCache<Integer, X509Certificate> extraCertIssuerCacheByCaId = new ConcurrentCache<Integer, X509Certificate>();
-    private ConcurrentCache<BigInteger, Boolean> revocationStatusCache = new ConcurrentCache<BigInteger, Boolean>(); // 'true' value=>certificate OK => certificate NOT revoked.
-=======
     private ConcurrentCache<String, X509Certificate> extraCertIssuerCache = new ConcurrentCache<>();
     private ConcurrentCache<BigInteger, Boolean> revocationStatusCache = new ConcurrentCache<>(); // 'true' value=>certificate OK => certificate NOT revoked.
->>>>>>> 36030a04
+    private ConcurrentCache<Integer, X509Certificate> extraCertIssuerCacheByCaId = new ConcurrentCache<>();
 
     @EJB
     private RaMasterApiProxyBeanLocal raMasterApiProxyBean;
