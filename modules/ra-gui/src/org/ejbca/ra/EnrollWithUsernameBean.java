--- conflicted
+++ resolved
@@ -209,47 +209,6 @@
     /** Validate an uploaded CSR and store the extracted key algorithm and CSR for later use. */
     @Override
     public final void validateCsr(FacesContext context, UIComponent component, Object value) throws ValidatorException {
-<<<<<<< HEAD
-        setSelectedAlgorithm(null);
-        final String valueStr = value.toString();
-        if (valueStr != null && valueStr.length() > EnrollMakeNewRequestBean.MAX_CSR_LENGTH) {
-            log.info("CSR uploaded was too large: "+valueStr.length());
-            throw new ValidatorException(new FacesMessage(raLocaleBean.getMessage("enroll_invalid_certificate_request")));            
-        }
-        RequestMessage certRequest = RequestMessageUtils.parseRequestMessage(valueStr.getBytes());
-        if (certRequest == null) {
-            throw new ValidatorException(new FacesMessage(raLocaleBean.getMessage("enroll_invalid_certificate_request")));
-        }
-        //Get public key algorithm from CSR and check if it's allowed in certificate profile or by PQC configuration
-        try {
-            final String keySpecification = AlgorithmTools.getKeySpecification(certRequest.getRequestPublicKey());
-            final String keyAlgorithm = AlgorithmTools.getKeyAlgorithm(certRequest.getRequestPublicKey());
-            if (AlgorithmTools.isPQC(keyAlgorithm) && !WebConfiguration.isPQCEnabled()) {
-                throw new ValidatorException(new FacesMessage(raLocaleBean.getMessage("enroll_key_algorithm_is_not_available", getKeyAlgorithmMessageString(keyAlgorithm, keySpecification))));
-            }
-            // If we have an End Entity, use this to verify that the algorithm and keyspec are allowed
-            final CertificateProfile certificateProfile = getCertificateProfile();
-            if (certificateProfile != null) {
-                if (!certificateProfile.isKeyTypeAllowed(keyAlgorithm, keySpecification)) {
-                    throw new ValidatorException(new FacesMessage(raLocaleBean.getMessage("enroll_key_algorithm_is_not_available", keyAlgorithm + "_" + keySpecification)));
-                }
-            } else {
-                if (log.isDebugEnabled()) {
-                    log.debug("Ignoring algorithm validation on CSR because we can not find a Certificate Profile for user: "+username);
-                }
-            }
-            setSelectedAlgorithm(keyAlgorithm + " " + keySpecification);
-            // For yet unknown reasons, the setter is never when invoked during AJAX request
-            certificateRequest = valueStr;
-        } catch (InvalidKeyException | NoSuchAlgorithmException e) {
-            final String msg = raLocaleBean.getMessage("enroll_unknown_key_algorithm");
-            if (log.isDebugEnabled()) {
-                log.debug(msg + ": " + e.getMessage());
-            }
-            throw new ValidatorException(new FacesMessage(msg));
-        } catch (NoSuchProviderException e) {
-            throw new RuntimeException(e.getMessage());
-=======
         RaCsrTools.validateCsr(value, this, raLocaleBean, getCertificateProfile(), username, true);
         try {
             RaCsrTools.validetaNumberOfFieldsInSubjectDn(authorizedEndEntityProfiles.get(getEndEntityInformation().getEndEntityProfileId()),
@@ -258,7 +217,6 @@
             setSelectedAlgorithm(null);
             certificateRequest = null;
             throw e;
->>>>>>> 7b73905f
         }
     }
 
