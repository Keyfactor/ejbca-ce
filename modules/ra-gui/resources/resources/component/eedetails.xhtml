<?xml version='1.0' encoding='UTF-8' ?>
<!DOCTYPE html PUBLIC "-//W3C//DTD XHTML 1.0 Transitional//EN"
        "http://www.w3.org/TR/xhtml1/DTD/xhtml1-transitional.dtd">
<html xmlns="http://www.w3.org/1999/xhtml"
      xmlns:f="http://xmlns.jcp.org/jsf/core"
      xmlns:h="http://xmlns.jcp.org/jsf/html"
      xmlns:ui="http://xmlns.jcp.org/jsf/facelets"
      xmlns:pt="http://xmlns.jcp.org/jsf/passthrough"
      xmlns:composite="http://xmlns.jcp.org/jsf/composite"
      xmlns:component="http://xmlns.jcp.org/jsf/composite/component">
<ui:remove>
    <!--
    /*************************************************************************
     *                                                                       *
     *  EJBCA: The OpenSource Certificate Authority                          *
     *                                                                       *
     *  This software is free software; you can redistribute it and/or       *
     *  modify it under the terms of the GNU Lesser General Public           *
     *  License as published by the Free Software Foundation; either         *
     *  version 2.1 of the License, or any later version.                    *
     *                                                                       *
     *  See terms of license at gnu.org.                                     *
     *                                                                       *
     *************************************************************************/
     -->
</ui:remove>
<f:view locale="#{raLocaleBean.locale}" encoding="UTF-8">
    <h:head dir="#{raLocaleBean.direction}"/>
    <h:body>
        <composite:interface>
            <composite:attribute name="raEndEntityDetails" required="true"/>
            <composite:attribute name="raEndEntityIssuedCerts" required="true"/>
            <composite:attribute name="editMode" required="false" default="false"/>
            <composite:attribute name="approvalRequestMode" required="false" default="false"/>
            <composite:attribute name="styleLabel" required="false" default="pure-u-lg-1-3"/>
            <composite:attribute name="styleValue" required="false" default="pure-u-lg-2-3 ra-outputText"/>
            <composite:attribute name="styleFull" required="false" default="pure-u-lg-1"/>
            <composite:attribute name="styleInfo" required="false" default="pure-u-lg-2-3" />
            <composite:attribute name="styleOdd" required="false" default="row-odd"/>
            <composite:attribute name="styleEven" required="false" default="row-even"/>
            <composite:attribute name="styleTable" required="false" default="ra-eeCertTable"/>
            <composite:attribute name="raEndEntityBean" required="false" default="#{null}"/>
        </composite:interface>

        <composite:implementation>
            <h:outputLabel for="username" value="#{msg.component_eedetails_field_username}"
                           styleClass="#{cc.attrs.styleLabel} #{cc.attrs.raEndEntityDetails.even ? cc.attrs.styleEven : cc.attrs.styleOdd}"/>
            <h:panelGroup id="username"
                          rendered="#{cc.attrs.approvalRequestMode or !cc.attrs.editMode }"
                          styleClass="#{cc.attrs.styleValue} #{cc.attrs.raEndEntityDetails.even ? cc.attrs.styleEven : cc.attrs.styleOdd}">
                <h:outputText value="#{cc.attrs.raEndEntityDetails.username} "/>
                <h:outputLink value="endentity.xhtml" styleClass="fineprint">
                    <f:param name="ee" value="#{cc.attrs.raEndEntityDetails.username}"/>
                    <h:outputText value="#{msg.component_eedetails_link_perm}"/>
                </h:outputLink>
            </h:panelGroup>
            <h:panelGroup id="newUsername"
                          rendered="#{cc.attrs.editMode and not cc.attrs.approvalRequestMode}"
                          styleClass="#{cc.attrs.styleValue} #{cc.attrs.raEndEntityDetails.even ? cc.attrs.styleEven : cc.attrs.styleOdd}  ra-editEndEntity">
                <h:inputText id="ajaxUsername" value="#{cc.attrs.raEndEntityBean.username}">
                    <f:ajax event="keyup" render="usernameWarning"/>
                    <f:validator validatorId="extendedRequiredValidator"/>
                    <f:attribute name="_required" value="true"/>
                </h:inputText>
                <h:outputText id="usernameWarning" value="#{cc.attrs.raEndEntityBean.usernameWarning} "
                              styleClass="warning"/>
            </h:panelGroup>

            <h:outputLabel for="email" value="#{msg.component_eedetails_field_email}"
                           rendered="#{not cc.attrs.editMode and cc.attrs.raEndEntityDetails.emailEnabled}"
                           styleClass="#{cc.attrs.styleLabel} #{cc.attrs.raEndEntityDetails.even ? cc.attrs.styleEven : cc.attrs.styleOdd}"/>
            <h:outputText id="email"
                          value="#{cc.attrs.raEndEntityDetails.email}"
                          rendered="#{not cc.attrs.editMode and cc.attrs.raEndEntityDetails.emailEnabled and not empty cc.attrs.raEndEntityDetails.email}"
                          styleClass="#{cc.attrs.styleValue} #{cc.attrs.raEndEntityDetails.even ? cc.attrs.styleEven : cc.attrs.styleOdd}"/>
            <h:panelGroup id="newEmail"
                          rendered="#{cc.attrs.editMode}"
                          styleClass="#{cc.attrs.styleValue} #{cc.attrs.raEndEntityDetails.even ? cc.attrs.styleEven : cc.attrs.styleOdd}  ra-editEndEntity subjects">
                <h:outputLabel value="#{msg.component_eedetails_field_email}"
                               rendered="#{cc.attrs.raEndEntityBean.emailUsed}"
                               styleClass="#{cc.attrs.styleLabel} #{cc.attrs.raEndEntityDetails.even ? cc.attrs.styleEven : cc.attrs.styleOdd}"/>
                <h:inputText value="#{cc.attrs.raEndEntityBean.emailName}"
                             rendered="#{cc.attrs.raEndEntityBean.emailUsed}"
                             disabled="#{not cc.attrs.raEndEntityBean.emailModifiable}"/>
                <h:outputText value=" @ " rendered="#{cc.attrs.raEndEntityBean.emailUsed}"/>
                <h:inputText value="#{cc.attrs.raEndEntityBean.emailDomain}"
                             rendered="#{cc.attrs.raEndEntityBean.emailUsed}"
                             disabled="#{not cc.attrs.raEndEntityBean.emailModifiable}"/>
            </h:panelGroup>

            <h:panelGroup layout="block" rendered="#{not cc.attrs.approvalRequestMode}">
                <h:outputText styleClass="#{cc.attrs.styleFull} pre" value=" "/>

                <h:outputLabel for="created" value="#{msg.component_eedetails_field_created}"
                               styleClass="#{cc.attrs.styleLabel} #{cc.attrs.raEndEntityDetails.even ? cc.attrs.styleEven : cc.attrs.styleOdd}"/>
                <h:outputText id="created" value="#{cc.attrs.raEndEntityDetails.created}"
                              styleClass="#{cc.attrs.styleValue} #{cc.attrs.raEndEntityDetails.even ? cc.attrs.styleEven : cc.attrs.styleOdd}"/>
                <h:outputLabel for="modified" value="#{msg.component_eedetails_field_modified}"
                               styleClass="#{cc.attrs.styleLabel} #{cc.attrs.raEndEntityDetails.even ? cc.attrs.styleEven : cc.attrs.styleOdd}"/>
                <h:outputText id="modified" value="#{cc.attrs.raEndEntityDetails.modified}"
                              styleClass="#{cc.attrs.styleValue} #{cc.attrs.raEndEntityDetails.even ? cc.attrs.styleEven : cc.attrs.styleOdd}"/>

                <h:outputLabel for="status" value="#{msg.component_eedetails_field_status}"
                               styleClass="#{cc.attrs.styleLabel} #{cc.attrs.raEndEntityDetails.even ? cc.attrs.styleEven : cc.attrs.styleOdd}"
                               rendered="#{!cc.attrs.editMode}"/>
                <h:panelGroup
                        styleClass="#{cc.attrs.styleValue} #{cc.attrs.raEndEntityDetails.even ? cc.attrs.styleEven : cc.attrs.styleOdd}"
                        rendered="#{!cc.attrs.editMode}">
                    <h:outputText id="status" value="#{cc.attrs.raEndEntityDetails.status}"/>
                </h:panelGroup>

                <h:outputLabel for="statusChangeSelect" value="#{msg.component_eedetails_field_status}"
                               styleClass="#{cc.attrs.styleLabel} #{cc.attrs.raEndEntityDetails.even ? cc.attrs.styleEven : cc.attrs.styleOdd}"
                               rendered="#{cc.attrs.editMode}"/>
                <h:panelGroup
                        styleClass="#{cc.attrs.styleValue} #{cc.attrs.raEndEntityDetails.even ? cc.attrs.styleEven : cc.attrs.styleOdd} ra-editEndEntity"
                        rendered="#{cc.attrs.editMode}">
                    <h:selectOneMenu id="statusChangeSelect" value="#{cc.attrs.raEndEntityBean.selectedStatus}"
                                     styleClass="pure-input-1-4">
                        <f:selectItems value="#{cc.attrs.raEndEntityBean.selectableStatuses}" var="selectableStatus"
                                       itemLabel="#{selectableStatus.statusString}"
                                       itemValue="#{selectableStatus.statusConstant}"/>
                        <f:ajax event="change"/>
                    </h:selectOneMenu>
                </h:panelGroup>

                <h:outputText styleClass="#{cc.attrs.styleFull} pre" value=" "/>

                <h:outputLabel for="enrollmentCode" value="#{msg.enroll_password}"
                               styleClass="#{cc.attrs.styleLabel} #{cc.attrs.raEndEntityDetails.even ? cc.attrs.styleEven : cc.attrs.styleOdd}"
                               rendered="#{cc.attrs.editMode}"/>
                <h:panelGroup
                        styleClass="#{cc.attrs.styleValue} #{cc.attrs.raEndEntityDetails.even ? cc.attrs.styleEven : cc.attrs.styleOdd} ra-editEndEntity">
                    <h:inputSecret id="enrollmentCode"
                                   rendered="#{cc.attrs.editMode and not cc.attrs.raEndEntityBean.passwordAutogenerated}"
                                   autocomplete="off" value="#{cc.attrs.raEndEntityBean.enrollmentCode}">
                        <f:ajax event="change"/>
                    </h:inputSecret>
                    <h:selectBooleanCheckbox for="checkboxAutogeneratedPassWord"
                                             rendered="#{cc.attrs.editMode and cc.attrs.raEndEntityBean.passwordAutogenerated}"
                                             value="#{cc.attrs.raEndEntityBean.autogeneratedPasswordChecked}">
                        <f:ajax event="change"/>
                    </h:selectBooleanCheckbox>
                    <h:outputText value="Autogenerated password"
                                  rendered="#{cc.attrs.editMode and cc.attrs.raEndEntityBean.passwordAutogenerated}"></h:outputText>
                </h:panelGroup>

                <h:outputLabel for="enrollmentCodeConfirm" value="#{msg.enroll_confirm_password}"
                               styleClass="#{cc.attrs.styleLabel} #{cc.attrs.raEndEntityDetails.even ? cc.attrs.styleEven : cc.attrs.styleOdd}"
                               rendered="#{cc.attrs.editMode and not cc.attrs.raEndEntityBean.passwordAutogenerated}"/>
                <h:panelGroup
                        styleClass="#{cc.attrs.styleValue} #{cc.attrs.raEndEntityDetails.even ? cc.attrs.styleEven : cc.attrs.styleOdd} ra-editEndEntity"
                        rendered="#{cc.attrs.editMode and not cc.attrs.raEndEntityBean.passwordAutogenerated}">
                    <h:inputSecret id="enrollmentCodeConfirm" autocomplete="off"
                                   value="#{cc.attrs.raEndEntityBean.enrollmentCodeConfirm}">
                        <f:ajax event="change"/>
                    </h:inputSecret>
                </h:panelGroup>

            </h:panelGroup>

            <h:outputText styleClass="#{cc.attrs.styleFull} pre" value=" "/>

            <h:outputLabel for="maxfailedlogin" value="#{msg.component_eedetails_field_max_failed_logins}"
                           rendered="#{not cc.attrs.approvalRequestMode}"
                           styleClass="#{cc.attrs.styleLabel} #{cc.attrs.raEndEntityDetails.even ? cc.attrs.styleEven : cc.attrs.styleOdd}"/>
            <h:outputText id="maxfailedlogin"
                          rendered="#{not cc.attrs.editMode and not cc.attrs.approvalRequestMode}"
                          value="#{cc.attrs.raEndEntityDetails.loginsMax lt 0 ? msg.component_eedetails_field_max_failed_unlimited : cc.attrs.raEndEntityDetails.loginsMax}"
                          styleClass="#{cc.attrs.styleValue} #{cc.attrs.raEndEntityDetails.even ? cc.attrs.styleEven : cc.attrs.styleOdd}"/>
            <h:panelGroup id="maxfailedlogineditor" rendered="#{cc.attrs.editMode and not cc.attrs.approvalRequestMode}"
                          styleClass="#{cc.attrs.styleValue} #{cc.attrs.raEndEntityDetails.even ? cc.attrs.styleEven : cc.attrs.styleOdd} ra-editEndEntity">
                <h:selectOneRadio value="#{cc.attrs.raEndEntityBean.unlimited}"
                                  disabled="#{not cc.attrs.raEndEntityBean.maxFailedLoginsModifiable}">
                    <f:selectItem itemValue="#{true}"
                                  itemLabel="#{msg.component_eedetails_field_max_failed_unlimited} "/>
                    <f:selectItem itemValue="#{false}"
                                  itemLabel="#{msg.component_eedetails_field_max_failed_specify}"/>
                    <f:ajax event="change" render="maxnumber"/>
                </h:selectOneRadio>
                <h:inputText id="maxnumber" styleClass="next-to-radio"
                             value="#{cc.attrs.raEndEntityBean.maxFailedLogins}"
                             disabled="#{cc.attrs.raEndEntityBean.unlimited or not cc.attrs.raEndEntityBean.maxFailedLoginsModifiable}">
                    <f:validateLength minimum="1"/>
                </h:inputText>
            </h:panelGroup>

            <h:outputLabel for="remaininglogin" value="#{msg.component_eedetails_field_logins}"
                           rendered="#{not cc.attrs.approvalRequestMode}"
                           styleClass="#{cc.attrs.styleLabel} #{cc.attrs.raEndEntityDetails.even ? cc.attrs.styleEven : cc.attrs.styleOdd}"/>
            <h:outputText id="remaininglogin"
                          rendered="#{not cc.attrs.editMode and not cc.attrs.approvalRequestMode}"
                          value="#{cc.attrs.raEndEntityDetails.loginsRemaining lt 0 ? msg.component_eedetails_field_max_failed_unlimited : cc.attrs.raEndEntityDetails.loginsRemaining}"
                          styleClass="#{cc.attrs.styleValue} #{cc.attrs.raEndEntityDetails.even ? cc.attrs.styleEven : cc.attrs.styleOdd}"/>
            <h:panelGroup rendered="#{cc.attrs.editMode and not cc.attrs.approvalRequestMode}"
                          styleClass="#{cc.attrs.styleValue} #{cc.attrs.raEndEntityDetails.even ? cc.attrs.styleEven : cc.attrs.styleOdd} ra-editEndEntity">
                <h:inputText id="remainingloginnumber"
                             styleClass="remaining-number-of-login-attempts"
                             value="#{cc.attrs.raEndEntityBean.remainingLogin}"
                             disabled="true"/>
                <h:selectBooleanCheckbox id="resetremaininglogin"
                                         value="#{cc.attrs.raEndEntityBean.resetRemainingLoginAttempts}"/>
                <h:outputText value="Reset login attempts"/>
            </h:panelGroup>

            <h:outputText styleClass="#{cc.attrs.styleFull} pre" value=" "/>

            <h:outputLabel for="eepName" value="#{msg.component_eedetails_field_eep}"
                           styleClass="#{cc.attrs.styleLabel} #{cc.attrs.raEndEntityDetails.even ? cc.attrs.styleEven : cc.attrs.styleOdd}"/>
            <h:outputText id="eepName"
                          rendered="#{not cc.attrs.editMode or cc.attrs.approvalRequestMode}"
                          value="#{cc.attrs.raEndEntityDetails.eepName}"
                          styleClass="#{cc.attrs.styleValue} #{cc.attrs.raEndEntityDetails.even ? cc.attrs.styleEven : cc.attrs.styleOdd}"/>
            <h:panelGroup
                    styleClass="#{cc.attrs.styleValue} #{cc.attrs.raEndEntityDetails.even ? cc.attrs.styleEven : cc.attrs.styleOdd} ra-editEndEntity"
                    rendered="#{cc.attrs.editMode and not cc.attrs.approvalRequestMode}">
                <h:selectOneMenu id="eepId" value="#{cc.attrs.raEndEntityBean.eepId}" styleClass="pure-input-1-4">
                    <f:selectItems value="#{cc.attrs.raEndEntityBean.endEntityProfiles.entrySet()}" var="eep"
                                   itemLabel="#{eep.value}" itemValue="#{eep.key}"/>
                    <f:ajax event="change" render="newEmail maxfailedlogineditor cpId caId restOfThePageToBeReloaded"/>
                </h:selectOneMenu>
            </h:panelGroup>

            <h:outputLabel for="cp" value="#{msg.component_eedetails_field_cp}"
                           styleClass="#{cc.attrs.styleLabel} #{cc.attrs.raEndEntityDetails.even ? cc.attrs.styleEven : cc.attrs.styleOdd}"/>
            <h:outputText id="cp" rendered="#{not cc.attrs.editMode or cc.attrs.approvalRequestMode}"
                          value="#{cc.attrs.raEndEntityDetails.cpName}"
                          styleClass="#{cc.attrs.styleValue} #{cc.attrs.raEndEntityDetails.even ? cc.attrs.styleEven : cc.attrs.styleOdd}"/>
            <h:panelGroup
                    styleClass="#{cc.attrs.styleValue} #{cc.attrs.raEndEntityDetails.even ? cc.attrs.styleEven : cc.attrs.styleOdd} ra-editEndEntity"
                    rendered="#{cc.attrs.editMode and not cc.attrs.approvalRequestMode}">
                <h:selectOneMenu id="cpId" value="#{cc.attrs.raEndEntityBean.cpId}" styleClass="pure-input-1-4">
                    <f:selectItems value="#{cc.attrs.raEndEntityBean.certificateProfiles.entrySet()}" var="cp"
                                   itemLabel="#{cp.value}" itemValue="#{cp.key}"/>
                    <f:ajax render="caId"/>
                </h:selectOneMenu>
            </h:panelGroup>

            <h:outputLabel for="caname" value="#{msg.component_eedetails_field_caname}"
                           styleClass="#{cc.attrs.styleLabel} #{cc.attrs.raEndEntityDetails.even ? cc.attrs.styleEven : cc.attrs.styleOdd}"/>
            <h:outputText id="caname" rendered="#{not cc.attrs.editMode or cc.attrs.approvalRequestMode}"
                          value="#{cc.attrs.raEndEntityDetails.caName}"
                          styleClass="#{cc.attrs.styleValue} #{cc.attrs.raEndEntityDetails.even ? cc.attrs.styleEven : cc.attrs.styleOdd}"/>
            <h:panelGroup
                    styleClass="#{cc.attrs.styleValue} #{cc.attrs.raEndEntityDetails.even ? cc.attrs.styleEven : cc.attrs.styleOdd} ra-editEndEntity"
                    rendered="#{cc.attrs.editMode and not cc.attrs.approvalRequestMode}">
                <h:selectOneMenu id="caId" value="#{cc.attrs.raEndEntityBean.caId}" styleClass="pure-input-1-4">
                    <f:selectItems value="#{cc.attrs.raEndEntityBean.certificateAuthorities.entrySet()}" var="ca"
                                   itemLabel="#{ca.value}" itemValue="#{ca.key}"/>
                </h:selectOneMenu>
            </h:panelGroup>

            <h:panelGroup id="restOfThePageToBeReloaded" styleClass="subjects">

                <h:outputLabel for="tokentype"
                               value="#{msg.component_eedetails_field_tokentype}"
                               rendered="#{!cc.attrs.editMode}"
                               styleClass="#{cc.attrs.styleLabel} #{cc.attrs.raEndEntityDetails.even ? cc.attrs.styleEven : cc.attrs.styleOdd}"/>
                <h:panelGroup id="tokentype"
                              styleClass="#{cc.attrs.styleValue} #{cc.attrs.raEndEntityDetails.even ? cc.attrs.styleEven : cc.attrs.styleOdd}"
                              rendered="#{!cc.attrs.editMode}">
                    <h:outputText
                            value="#{cc.attrs.raEndEntityDetails.tokenType} #{msg['component_eedetails_field_keyrecoverable_'.concat(cc.attrs.raEndEntityDetails.keyRecoverable)]}"/>
                    <h:commandLink action="#{cc.attrs.raEndEntityDetails.downloadCsr}"
                                   value="#{msg.component_eedetails_link_downloadcsr}" styleClass="fineprint"
                                   rendered="#{cc.attrs.raEndEntityDetails.csrSet}"/>
                </h:panelGroup>

                <h:outputLabel for="tokenTypeSelect"
                               value="#{msg.component_eedetails_field_tokentype}"
                               styleClass="#{cc.attrs.styleLabel} #{cc.attrs.raEndEntityDetails.even ? cc.attrs.styleEven : cc.attrs.styleOdd}"
                               rendered="#{cc.attrs.editMode and not cc.attrs.approvalRequestMode}"/>
                <h:panelGroup
                        styleClass="#{cc.attrs.styleValue} #{cc.attrs.raEndEntityDetails.even ? cc.attrs.styleEven : cc.attrs.styleOdd} ra-editEndEntity"
                        rendered="#{cc.attrs.editMode and not cc.attrs.approvalRequestMode}">
                    <h:selectOneMenu id="tokenTypeSelect" value="#{cc.attrs.raEndEntityBean.selectedTokenType}"
                                     styleClass="pure-input-1-4">
                        <f:selectItems value="#{cc.attrs.raEndEntityBean.selectableTokenTypes}"
                                       var="selectableTokenType"
                                       itemLabel="#{selectableTokenType.tokenTypeString}"
                                       itemValue="#{selectableTokenType.tokenTypeConstant}"/>
                        <f:ajax event="change"/>
                    </h:selectOneMenu>
                </h:panelGroup>

                <h:outputLabel for="keytype" value="#{msg.component_eedetails_field_keyalgorithm}"
                               rendered="#{cc.attrs.raEndEntityDetails.keyType != null}"
                               styleClass="#{cc.attrs.styleLabel} #{cc.attrs.raEndEntityDetails.even ? cc.attrs.styleEven : cc.attrs.styleOdd}"/>
                <h:outputText id="keytype" value="#{cc.attrs.raEndEntityDetails.keyType}"
                              rendered="#{cc.attrs.raEndEntityDetails.keyType != null}"
                              styleClass="#{cc.attrs.styleValue} #{cc.attrs.raEndEntityDetails.even ? cc.attrs.styleEven : cc.attrs.styleOdd}"/>

                <h:outputLabel for="csrdn" value="#{msg.component_eedetails_field_csrdn}"
                               styleClass="#{cc.attrs.styleLabel} #{cc.attrs.raEndEntityDetails.even ? cc.attrs.styleEven : cc.attrs.styleOdd}"
                               rendered="#{cc.attrs.raEndEntityDetails.csrSet}"/>
                <h:outputText id="csrdn" value="#{cc.attrs.raEndEntityDetails.dnFromCsr}"
                              styleClass="#{cc.attrs.styleValue} #{cc.attrs.raEndEntityDetails.even ? cc.attrs.styleEven : cc.attrs.styleOdd}"
                              rendered="#{cc.attrs.raEndEntityDetails.csrSet}"/>

                <h:outputLabel for="clearcsrcheckbox" value="#{msg.component_eedetails_field_clearcsr}"
                               styleClass="#{cc.attrs.styleLabel} #{cc.attrs.raEndEntityDetails.even ? cc.attrs.styleEven : cc.attrs.styleOdd}"
                               rendered="#{cc.attrs.raEndEntityDetails.csrSet and not cc.attrs.approvalRequestMode}"/>
                <h:selectBooleanCheckbox id="clearcsrcheckbox" value="#{cc.attrs.raEndEntityBean.clearCsrChecked}"
                                         rendered="#{cc.attrs.editMode and cc.attrs.raEndEntityDetails.csrSet and not cc.attrs.approvalRequestMode}"
                                         styleClass="ra-clearCsrCheckbox"/>

                <h:outputText styleClass="#{cc.attrs.styleFull} pre" value=" "/>

                <h:outputLabel for="notification" value="#{msg.component_eedetails_field_notification}"
                               rendered="#{cc.attrs.raEndEntityDetails.sendNotificationEnabled}"
                               styleClass="#{cc.attrs.styleLabel} #{cc.attrs.raEndEntityDetails.even ? cc.attrs.styleEven : cc.attrs.styleOdd}"/>
                <h:outputText id="notification"
                              rendered="#{cc.attrs.raEndEntityDetails.sendNotificationEnabled and (not cc.attrs.editMode or cc.attrs.approvalRequestMode)}"
                              value="#{msg['component_eedetails_field_notification_'.concat(cc.attrs.raEndEntityDetails.sendNotification)]}"
                              styleClass="#{cc.attrs.styleValue} #{cc.attrs.raEndEntityDetails.even ? cc.attrs.styleEven : cc.attrs.styleOdd}"/>
                <h:panelGroup
                        styleClass="#{cc.attrs.styleValue} #{cc.attrs.raEndEntityDetails.even ? cc.attrs.styleEven : cc.attrs.styleOdd} ra-editEndEntity"
                        rendered="#{cc.attrs.editMode and cc.attrs.raEndEntityDetails.sendNotificationEnabled and not cc.attrs.approvalRequestMode}">
                    <h:selectBooleanCheckbox id="notificationcheckbox"
                                             value="#{cc.attrs.raEndEntityBean.sendNotification}"
                                             disabled="#{cc.attrs.raEndEntityDetails.sendNotificationDisabled}"/>
                </h:panelGroup>

                <h:outputLabel for="certSerialOverride"
                               value="#{msg.component_eedetails_field_certserialoverride}"
                               rendered="#{cc.attrs.raEndEntityDetails.customSerialNumberUsed}"
                               styleClass="#{cc.attrs.styleLabel} #{cc.attrs.raEndEntityDetails.even ? cc.attrs.styleEven : cc.attrs.styleOdd}"/>
                <h:panelGroup
                        rendered="#{cc.attrs.raEndEntityDetails.customSerialNumberUsed}"
                        styleClass="#{cc.attrs.styleValue} #{cc.attrs.raEndEntityDetails.even ? cc.attrs.styleEven : cc.attrs.styleOdd} ra-editEndEntity">
                    <h:outputText id="certSerialOverride"
                                  value="#{cc.attrs.raEndEntityDetails.customSerialNumber}"
                                  rendered="#{!cc.attrs.editMode and cc.attrs.raEndEntityDetails.customSerialNumberUsed}"
                                  styleClass="#{cc.attrs.styleValue} #{cc.attrs.raEndEntityDetails.even ? cc.attrs.styleEven : cc.attrs.styleOdd}"/>
                    <h:inputText id="certSerialOverrideInput"
                                 rendered="#{cc.attrs.editMode and cc.attrs.raEndEntityDetails.customSerialNumberUsed}"
                                 value="#{cc.attrs.raEndEntityBean.customSerialNumber}"/>
                </h:panelGroup>

                <h:outputLabel for="cleartextpassword" value="#{msg.component_eedetails_field_cleartextpassword}"
                               rendered="#{cc.attrs.raEndEntityDetails.clearPasswordAllowed}"
                               styleClass="#{cc.attrs.styleLabel} #{cc.attrs.raEndEntityDetails.even ? cc.attrs.styleEven : cc.attrs.styleOdd}"/>
                <h:outputText id="cleartextpassword"
                              value="#{cc.attrs.raEndEntityDetails.clearPasswordViewMode ? msg.component_eedetails_field_notification_true : msg.component_eedetails_field_notification_false}"
                              rendered="#{cc.attrs.raEndEntityDetails.clearPasswordAllowed and ((not cc.attrs.editMode) or cc.attrs.approvalRequestMode)}"
                              styleClass="#{cc.attrs.styleValue} #{cc.attrs.raEndEntityDetails.even ? cc.attrs.styleEven : cc.attrs.styleOdd}"/>
                <h:panelGroup
                        styleClass="#{cc.attrs.styleValue} #{cc.attrs.raEndEntityDetails.even ? cc.attrs.styleEven : cc.attrs.styleOdd}"
                        rendered="#{cc.attrs.raEndEntityDetails.clearPasswordAllowed and cc.attrs.editMode}">
                    <h:selectBooleanCheckbox id="cleartextpasswordcheckbox"
                                             value="#{cc.attrs.raEndEntityDetails.clearPassword}"
                                             disabled="#{cc.attrs.raEndEntityDetails.clearPasswordRequired}"/>
                </h:panelGroup>

                <h:outputLabel for="logins" value="#{msg.component_eedetails_field_logins}"
                               rendered="#{cc.attrs.raEndEntityDetails.loginsMaxEnabled}"
                               styleClass="#{cc.attrs.styleLabel} #{cc.attrs.raEndEntityDetails.even ? cc.attrs.styleEven : cc.attrs.styleOdd}"/>
                <h:outputText id="logins"
                              value="#{cc.attrs.raEndEntityDetails.loginsRemaining} / #{cc.attrs.raEndEntityDetails.loginsMax}"
                              rendered="#{cc.attrs.raEndEntityDetails.loginsMaxEnabled}"
                              styleClass="#{cc.attrs.styleValue} #{cc.attrs.raEndEntityDetails.even ? cc.attrs.styleEven : cc.attrs.styleOdd}"/>

                <h:outputLabel for="overridenotbefore"
                               value="#{msg.component_eedetails_field_overridenotbefore}"
                               rendered="#{cc.attrs.raEndEntityDetails.validityStartTimeUsed}"
                               styleClass="#{cc.attrs.styleLabel} #{cc.attrs.raEndEntityDetails.even ? cc.attrs.styleEven : cc.attrs.styleOdd}"/>
                <h:panelGroup
                        rendered="#{cc.attrs.raEndEntityDetails.validityStartTimeUsed}"
                        styleClass="#{cc.attrs.styleValue} #{cc.attrs.raEndEntityDetails.even ? cc.attrs.styleEven : cc.attrs.styleOdd} ra-editEndEntity">
                    <h:outputText id="overridenotbefore" value="#{cc.attrs.raEndEntityDetails.validityStartTime}"
                                  rendered="#{not cc.attrs.editMode and cc.attrs.raEndEntityDetails.validityStartTimeUsed and !cc.attrs.raEndEntityDetails.validityStartTimeModifiable}"
                                  styleClass="#{cc.attrs.styleValue} #{cc.attrs.raEndEntityDetails.even ? cc.attrs.styleEven : cc.attrs.styleOdd}"/>
                    <h:inputText id="certValidityStartTime"
                                 rendered="#{cc.attrs.editMode and cc.attrs.raEndEntityDetails.validityStartTimeUsed and cc.attrs.raEndEntityDetails.validityStartTimeModifiable}"
                                 pt:placeholder="(ISO 8601 date: [yyyy-MM-dd HH:mm:ssZZ]: or days:hours:minutes)"
                                 value="#{cc.attrs.raEndEntityBean.validityStartTime}">
                        <f:validator validatorId="dateValidator"/>
                    </h:inputText>
                    <h:message for="certValidityStartTime" id="certValidityStartTimeMessage"
                               styleClass="validationErrorMessage showErrorMessage"/>
                </h:panelGroup>

                <h:outputLabel for="overridenotafter"
                               value="#{msg.component_eedetails_field_overridenotafter}"
                               rendered="#{cc.attrs.raEndEntityDetails.validityEndTimeUsed}"
                               styleClass="#{cc.attrs.styleLabel} #{cc.attrs.raEndEntityDetails.even ? cc.attrs.styleEven : cc.attrs.styleOdd}"/>
                <h:panelGroup
                        rendered="#{cc.attrs.raEndEntityDetails.validityEndTimeUsed}"
                        styleClass="#{cc.attrs.styleValue} #{cc.attrs.raEndEntityDetails.even ? cc.attrs.styleEven : cc.attrs.styleOdd} ra-editEndEntity">
                    <h:outputText id="overridenotafter"
                                  value="#{cc.attrs.raEndEntityDetails.validityEndTime}"
                                  rendered="#{not cc.attrs.editMode and cc.attrs.raEndEntityDetails.validityEndTimeUsed and !cc.attrs.raEndEntityDetails.validityEndTimeModifiable}"
                                  styleClass="#{cc.attrs.styleValue} #{cc.attrs.raEndEntityDetails.even ? cc.attrs.styleEven : cc.attrs.styleOdd}"/>
                    <h:inputText id="certValidityEndTime"
                                 rendered="#{cc.attrs.editMode and cc.attrs.raEndEntityDetails.validityEndTimeUsed and cc.attrs.raEndEntityDetails.validityEndTimeModifiable}"
                                 pt:placeholder="(ISO 8601 date: [yyyy-MM-dd HH:mm:ssZZ]: or days:hours:minutes)"
                                 value="#{cc.attrs.raEndEntityBean.validityEndTime}">
                        <f:validator validatorId="dateValidator"/>
                    </h:inputText>
                    <h:message for="certValidityEndTime" id="certValidityEndTimeMessage"
                               styleClass="validationErrorMessage showErrorMessage"/>
                </h:panelGroup>

                <h:outputLabel for="cardnumber"
                               value="#{msg.component_eedetails_field_cardnumber}"
                               rendered="#{cc.attrs.raEndEntityDetails.cardNumberUsed}"
                               styleClass="#{cc.attrs.styleLabel} #{cc.attrs.raEndEntityDetails.even ? cc.attrs.styleEven : cc.attrs.styleOdd}"/>
                <h:panelGroup
                        rendered="#{cc.attrs.raEndEntityDetails.cardNumberUsed}"
                        styleClass="#{cc.attrs.styleValue} #{cc.attrs.raEndEntityDetails.even ? cc.attrs.styleEven : cc.attrs.styleOdd} ra-editEndEntity">
                    <h:outputText id="cardnumber"
                                  value="#{cc.attrs.raEndEntityDetails.cardNumber}"
                                  rendered="#{(!cc.attrs.editMode or !cc.attrs.raEndEntityDetails.cardNumberModifiable) and cc.attrs.raEndEntityDetails.cardNumberUsed}"
                                  styleClass="#{cc.attrs.styleValue} #{cc.attrs.raEndEntityDetails.even ? cc.attrs.styleEven : cc.attrs.styleOdd}"/>
                    <h:inputText id="cardnumberInput"
                                 rendered="#{cc.attrs.editMode and cc.attrs.raEndEntityDetails.cardNumberUsed and cc.attrs.raEndEntityDetails.cardNumberModifiable}"
                                 value="#{cc.attrs.raEndEntityBean.cardNumber}">
                    </h:inputText>
                </h:panelGroup>

                <h:outputLabel for="nameConstraintsPermitted"
                               value="#{msg.component_eedetails_field_nameconstraintspermitted}"
                               rendered="#{cc.attrs.raEndEntityDetails.nameConstraintsPermittedEnabled and
                					not cc.attrs.raEndEntityDetails.nameConstraintsPermittedRequired}"
                               styleClass="#{cc.attrs.styleLabel} #{cc.attrs.raEndEntityDetails.even ? cc.attrs.styleEven : cc.attrs.styleOdd}"/>
                <h:outputLabel for="nameConstraintsPermitted"
                               value="#{msg.component_eedetails_field_nameconstraintspermitted} *"
                               rendered="#{cc.attrs.raEndEntityDetails.nameConstraintsPermittedEnabled and
                					cc.attrs.raEndEntityDetails.nameConstraintsPermittedRequired}"
                               styleClass="#{cc.attrs.styleLabel} #{cc.attrs.raEndEntityDetails.even ? cc.attrs.styleEven : cc.attrs.styleOdd}"/>
                <h:outputText id="nameConstraintsPermitted"
                              value="#{cc.attrs.raEndEntityDetails.getNameConstraintsPermittedViewOnly()}"
                              rendered="#{(cc.attrs.approvalRequestMode or !cc.attrs.editMode) and
                						cc.attrs.raEndEntityDetails.nameConstraintsPermittedEnabled 
                						and not empty cc.attrs.raEndEntityDetails.nameConstraintsPermitted}"
                              styleClass="#{cc.attrs.styleValue} #{cc.attrs.raEndEntityDetails.even ? cc.attrs.styleEven : cc.attrs.styleOdd}"/>
                <h:outputText id="nameConstraintsPermittedNone" value="None"
                              rendered="#{(cc.attrs.approvalRequestMode or !cc.attrs.editMode) and
                						cc.attrs.raEndEntityDetails.nameConstraintsPermittedEnabled 
                						and empty cc.attrs.raEndEntityDetails.nameConstraintsPermitted}"
                              styleClass="#{cc.attrs.styleValue} #{cc.attrs.raEndEntityDetails.even ? cc.attrs.styleEven : cc.attrs.styleOdd}"/>
                <h:inputTextarea id="newNameConstraintPermitted" rows="4" cols="38"
                                 value="#{cc.attrs.raEndEntityBean.nameConstraintsPermitted}"
                                 rendered="#{cc.attrs.editMode and cc.attrs.raEndEntityDetails.nameConstraintsPermittedEnabled}"
                                 styleClass="editNameConstraints #{cc.attrs.raEndEntityDetails.even ? cc.attrs.styleEven : cc.attrs.styleOdd}">
                    <f:ajax event="change"/>
                </h:inputTextarea>

                <h:outputLabel for="nameConstraintsExcluded"
                               value="#{msg.component_eedetails_field_nameconstraintsexcluded}"
                               rendered="#{cc.attrs.raEndEntityDetails.nameConstraintsExcludedEnabled and
                						not cc.attrs.raEndEntityDetails.nameConstraintsExcludedRequired}"
                               styleClass="#{cc.attrs.styleLabel} #{cc.attrs.raEndEntityDetails.even ? cc.attrs.styleEven : cc.attrs.styleOdd}"/>
                <h:outputLabel for="nameConstraintsExcluded"
                               value="#{msg.component_eedetails_field_nameconstraintsexcluded} *"
                               rendered="#{cc.attrs.raEndEntityDetails.nameConstraintsExcludedEnabled and
                						cc.attrs.raEndEntityDetails.nameConstraintsExcludedRequired}"
                               styleClass="#{cc.attrs.styleLabel} #{cc.attrs.raEndEntityDetails.even ? cc.attrs.styleEven : cc.attrs.styleOdd}"/>
                <h:outputText id="nameConstraintsExcluded"
                              value="#{cc.attrs.raEndEntityDetails.getNameConstraintsExcludedViewOnly()}"
                              rendered="#{(cc.attrs.approvalRequestMode or !cc.attrs.editMode) and
                						cc.attrs.raEndEntityDetails.nameConstraintsExcludedEnabled 
                						and not empty cc.attrs.raEndEntityDetails.nameConstraintsExcluded}"
                              styleClass="#{cc.attrs.styleValue} #{cc.attrs.raEndEntityDetails.even ? cc.attrs.styleEven : cc.attrs.styleOdd}"/>
                <h:outputText id="nameConstraintsExcludedNone" value="None"
                              rendered="#{(cc.attrs.approvalRequestMode or !cc.attrs.editMode) and
                						cc.attrs.raEndEntityDetails.nameConstraintsExcludedEnabled 
                						and empty cc.attrs.raEndEntityDetails.nameConstraintsExcluded}"
                              styleClass="#{cc.attrs.styleValue} #{cc.attrs.raEndEntityDetails.even ? cc.attrs.styleEven : cc.attrs.styleOdd}"/>
                <h:inputTextarea id="newNameConstraintExcluded" rows="4" cols="38"
                                 value="#{cc.attrs.raEndEntityBean.nameConstraintsExcluded}"
                                 rendered="#{cc.attrs.editMode and cc.attrs.raEndEntityDetails.nameConstraintsExcludedEnabled}"
                                 styleClass="editNameConstraints #{cc.attrs.raEndEntityDetails.even ? cc.attrs.styleEven : cc.attrs.styleOdd}">
                    <f:ajax event="change"/>
                </h:inputTextarea>

                <h:outputLabel for="allowedrequests" value="#{msg.component_eedetails_field_allowedrequests}"
                               rendered="#{cc.attrs.raEndEntityDetails.allowedRequestsUsed}"
                               styleClass="#{cc.attrs.styleLabel} #{cc.attrs.raEndEntityDetails.even ? cc.attrs.styleEven : cc.attrs.styleOdd}"/>
                <h:panelGroup
                        rendered="#{cc.attrs.raEndEntityDetails.allowedRequestsUsed}"
                        styleClass="#{cc.attrs.styleValue} #{cc.attrs.raEndEntityDetails.even ? cc.attrs.styleEven : cc.attrs.styleOdd} ra-editEndEntity">
                    <h:outputText id="allowedrequests"
                                  value="#{cc.attrs.raEndEntityDetails.allowedRequests}"
                                  rendered="#{(!cc.attrs.editMode or !cc.attrs.raEndEntityDetails.allowedRequestsModifiable) and cc.attrs.raEndEntityDetails.allowedRequestsUsed}"
                                  styleClass="#{cc.attrs.styleValue} #{cc.attrs.raEndEntityDetails.even ? cc.attrs.styleEven : cc.attrs.styleOdd}"/>
                    <h:selectOneMenu id="allowedRequestsChangeSelect"
                                     rendered="#{cc.attrs.editMode and cc.attrs.raEndEntityDetails.allowedRequestsUsed and cc.attrs.raEndEntityDetails.allowedRequestsModifiable}"
                                     value="#{cc.attrs.raEndEntityBean.selectedAllowedRequests}"
                                     styleClass="pure-input-1-4">
                        <f:selectItems value="#{cc.attrs.raEndEntityBean.selectableNumberOfAllowedRequests}"
                                       var="selectableReason"
                                       itemLabel="#{selectableReason.value}"
                                       itemValue="#{selectableReason.key}"/>
                    </h:selectOneMenu>
                </h:panelGroup>

                <h:outputLabel for="issuancerevocation" value="#{msg.component_eedetails_field_issuancerevocation}"
                               rendered="#{cc.attrs.raEndEntityDetails.issuanceRevocationReasonUsed}"
                               styleClass="#{cc.attrs.styleLabel} #{cc.attrs.raEndEntityDetails.even ? cc.attrs.styleEven : cc.attrs.styleOdd}"/>
                <h:panelGroup
                        rendered="#{cc.attrs.raEndEntityDetails.issuanceRevocationReasonUsed}"
                        styleClass="#{cc.attrs.styleValue} #{cc.attrs.raEndEntityDetails.even ? cc.attrs.styleEven : cc.attrs.styleOdd} ra-editEndEntity">
                    <h:outputText id="issuancerevocation"
                                  value="#{cc.attrs.raEndEntityDetails.issuanceRevocationReason}"
                                  rendered="#{(!cc.attrs.editMode or !cc.attrs.raEndEntityDetails.issuanceRevocationReasonModifiable) and cc.attrs.raEndEntityDetails.issuanceRevocationReasonUsed}"
                                  styleClass="#{cc.attrs.styleValue} #{cc.attrs.raEndEntityDetails.even ? cc.attrs.styleEven : cc.attrs.styleOdd}"/>
                    <h:selectOneMenu id="issuanceRevocationChangeSelect"
                                     rendered="#{cc.attrs.editMode and cc.attrs.raEndEntityDetails.issuanceRevocationReasonUsed and cc.attrs.raEndEntityDetails.issuanceRevocationReasonModifiable}"
                                     value="#{cc.attrs.raEndEntityBean.selectedRevocationReason}"
                                     styleClass="pure-input-1-4">
                        <f:selectItems value="#{cc.attrs.raEndEntityBean.selectableRevocationReasons}"
                                       var="selectableReason"
                                       itemLabel="#{selectableReason.value}"
                                       itemValue="#{selectableReason.key}"/>
                    </h:selectOneMenu>
                </h:panelGroup>

                <h:outputText styleClass="#{cc.attrs.styleFull} pre" value=" "/>

                <h:outputLabel for="subjectdn"
                               rendered="#{(not cc.attrs.editMode or cc.attrs.approvalRequestMode) and not empty cc.attrs.raEndEntityDetails.subjectDn and not cc.attrs.raEndEntityDetails.sshTypeEndEntity}"
                               value="#{msg.component_eedetails_header_subjectdn}"
                               styleClass="#{cc.attrs.styleLabel} #{cc.attrs.raEndEntityDetails.even ? cc.attrs.styleEven : cc.attrs.styleOdd}"/>
                <h:outputText id="subjectdn"
                              rendered="#{(not cc.attrs.editMode or cc.attrs.approvalRequestMode) and not empty cc.attrs.raEndEntityDetails.subjectDn and not cc.attrs.raEndEntityDetails.sshTypeEndEntity}"
                              value="#{cc.attrs.raEndEntityDetails.subjectDnUnescapedValue}"
                              styleClass="#{cc.attrs.styleValue} #{cc.attrs.raEndEntityDetails.even ? cc.attrs.styleEven : cc.attrs.styleOdd}"/>

                <h:outputLabel for="sshkeyid"
                               rendered="#{(not cc.attrs.editMode or cc.attrs.approvalRequestMode) and not empty cc.attrs.raEndEntityDetails.subjectDn and cc.attrs.raEndEntityDetails.sshTypeEndEntity}"
                               value="#{msg.component_eedetails_header_ssh_keyid}"
                               styleClass="#{cc.attrs.styleLabel} #{cc.attrs.raEndEntityDetails.even ? cc.attrs.styleEven : cc.attrs.styleOdd}"/>
                <h:outputText id="sshkeyid"
                              rendered="#{(not cc.attrs.editMode or cc.attrs.approvalRequestMode) and not empty cc.attrs.raEndEntityDetails.subjectDn and cc.attrs.raEndEntityDetails.sshTypeEndEntity}"
                              value="#{cc.attrs.raEndEntityDetails.sshKeyId}"
                              styleClass="#{cc.attrs.styleValue} #{cc.attrs.raEndEntityDetails.even ? cc.attrs.styleEven : cc.attrs.styleOdd}"/>

                <h:outputLabel for="sshprincipals"
                               rendered="#{(not cc.attrs.editMode or cc.attrs.approvalRequestMode) and not empty cc.attrs.raEndEntityDetails.subjectDn and cc.attrs.raEndEntityDetails.sshTypeEndEntity}"
                               value="#{msg.component_eedetails_header_ssh_principals}"
                               styleClass="#{cc.attrs.styleLabel} #{cc.attrs.raEndEntityDetails.even ? cc.attrs.styleEven : cc.attrs.styleOdd}"/>
                <h:outputText id="sshprincipals"
                              rendered="#{(not cc.attrs.editMode or cc.attrs.approvalRequestMode) and not empty cc.attrs.raEndEntityDetails.subjectDn and cc.attrs.raEndEntityDetails.sshTypeEndEntity}"
                              value="#{cc.attrs.raEndEntityDetails.sshPrincipalsPretty}"
                              styleClass="#{cc.attrs.styleValue} #{cc.attrs.raEndEntityDetails.even ? cc.attrs.styleEven : cc.attrs.styleOdd}"/>

                <h:outputLabel for="sshcomment"
                               rendered="#{(not cc.attrs.editMode or cc.attrs.approvalRequestMode) and not empty cc.attrs.raEndEntityDetails.subjectDn and cc.attrs.raEndEntityDetails.sshTypeEndEntity}"
                               value="#{msg.component_eedetails_header_ssh_comment}"
                               styleClass="#{cc.attrs.styleLabel} #{cc.attrs.raEndEntityDetails.even ? cc.attrs.styleEven : cc.attrs.styleOdd}"/>
                <h:outputText id="sshcomment"
                              rendered="#{(not cc.attrs.editMode or cc.attrs.approvalRequestMode) and not empty cc.attrs.raEndEntityDetails.subjectDn and cc.attrs.raEndEntityDetails.sshTypeEndEntity}"
                              value="#{cc.attrs.raEndEntityDetails.sshComment}"
                              styleClass="#{cc.attrs.styleValue} #{cc.attrs.raEndEntityDetails.even ? cc.attrs.styleEven : cc.attrs.styleOdd}"/>

                <h:outputLabel for="sshforcecommand"
                               rendered="#{(not cc.attrs.editMode or cc.attrs.approvalRequestMode) and not empty cc.attrs.raEndEntityDetails.subjectDn and cc.attrs.raEndEntityDetails.sshTypeEndEntity}"
                               value="#{msg.component_eedetails_header_ssh_forcecommand}"
                               styleClass="#{cc.attrs.styleLabel} #{cc.attrs.raEndEntityDetails.even ? cc.attrs.styleEven : cc.attrs.styleOdd}"/>
                <h:outputText id="sshforcecommand"
                              rendered="#{(not cc.attrs.editMode or cc.attrs.approvalRequestMode) and not empty cc.attrs.raEndEntityDetails.subjectDn and cc.attrs.raEndEntityDetails.sshTypeEndEntity}"
                              value="#{cc.attrs.raEndEntityDetails.sshForceCommand}"
                              styleClass="#{cc.attrs.styleValue} #{cc.attrs.raEndEntityDetails.even ? cc.attrs.styleEven : cc.attrs.styleOdd}"/>

                <h:outputLabel for="sshsourceaddress"
                               rendered="#{(not cc.attrs.editMode or cc.attrs.approvalRequestMode) and not empty cc.attrs.raEndEntityDetails.subjectDn and cc.attrs.raEndEntityDetails.sshTypeEndEntity}"
                               value="#{msg.component_eedetails_header_ssh_sourceaddress}"
                               styleClass="#{cc.attrs.styleLabel} #{cc.attrs.raEndEntityDetails.even ? cc.attrs.styleEven : cc.attrs.styleOdd}"/>
                <h:outputText id="sshsourceaddress"
                              rendered="#{(not cc.attrs.editMode or cc.attrs.approvalRequestMode) and not empty cc.attrs.raEndEntityDetails.subjectDn and cc.attrs.raEndEntityDetails.sshTypeEndEntity}"
                              value="#{cc.attrs.raEndEntityDetails.sshSourceAddress}"
                              styleClass="#{cc.attrs.styleValue} #{cc.attrs.raEndEntityDetails.even ? cc.attrs.styleEven : cc.attrs.styleOdd}"/>

                <h:outputLabel for="sshverifyrequired"
                               rendered="#{(not cc.attrs.editMode or cc.attrs.approvalRequestMode) and not empty cc.attrs.raEndEntityDetails.subjectDn and cc.attrs.raEndEntityDetails.sshTypeEndEntity}"
                               value="#{msg.component_eedetails_header_ssh_verifyrequired}"
                               styleClass="#{cc.attrs.styleLabel} #{cc.attrs.raEndEntityDetails.even ? cc.attrs.styleEven : cc.attrs.styleOdd}"/>
                <h:outputText id="sshverifyrequired"
                              rendered="#{(not cc.attrs.editMode or cc.attrs.approvalRequestMode) and not empty cc.attrs.raEndEntityDetails.subjectDn and cc.attrs.raEndEntityDetails.sshTypeEndEntity}"
                              value="#{cc.attrs.raEndEntityDetails.sshVerifyRequiredString}"
                              styleClass="#{cc.attrs.styleValue} #{cc.attrs.raEndEntityDetails.even ? cc.attrs.styleEven : cc.attrs.styleOdd}"/>

                <h:outputText styleClass="#{cc.attrs.styleFull} pre"
                              rendered="#{cc.attrs.editMode and not empty cc.attrs.raEndEntityDetails.subjectDistinguishedName.fieldInstances and cc.attrs.approvalRequestMode}"
                              value=" "/>

                <h:panelGroup styleClass="#{cc.attrs.styleFull}"
                              rendered="#{cc.attrs.editMode and not empty cc.attrs.raEndEntityDetails.subjectDistinguishedName.fieldInstances and cc.attrs.approvalRequestMode}">
                    <h3 class="h3Margin">
                        <h:outputText value="#{msg.component_eedetails_header_subjectdn}"/>
                    </h3>
                    <ui:repeat id="subjectDistinguishedName"
                               value="#{cc.attrs.raEndEntityDetails.subjectDistinguishedName.fieldInstances}"
                               var="instance">
                        <h:panelGroup
                                styleClass="#{cc.attrs.raEndEntityDetails.evenTwice ? cc.attrs.styleEven : cc.attrs.styleOdd}">
                            <h:outputLabel for="subjectDistinguishedNameFieldGroup"
                                           value="#{msg['subject_dn_'.concat(instance.name)]}"
                                           styleClass="#{cc.attrs.styleLabel}"/>
                            <h:panelGroup id="subjectDistinguishedNameFieldGroup" styleClass="#{cc.attrs.styleValue}">
                                <h:inputText id="subjectDistinguishedNameField" value="#{instance.value}"
                                             disabled="#{!instance.modifiable}" styleClass="#{cc.attrs.styleFull}">
                                    <f:validator validatorId="extendedRegexValidator"/>
                                    <f:attribute name="pattern" value="#{instance.regexPattern}"/>
                                </h:inputText>
                                <h:message rendered="#{cc.attrs.editMode}" for="subjectDistinguishedNameField"/>
                            </h:panelGroup>
                        </h:panelGroup>
                    </ui:repeat>
                </h:panelGroup>


                <h:outputLabel
                        rendered="#{cc.attrs.editMode and not cc.attrs.approvalRequestMode and not cc.attrs.raEndEntityDetails.sshTypeEndEntity}"
                        styleClass="#{cc.attrs.styleFull}"
                        value="#{msg.component_eedetails_header_subjectdn}"/>
                <component:subjects fieldInstances="#{cc.attrs.raEndEntityBean.subjectDistinguishNames.fieldInstances}"
                                    rendered="#{cc.attrs.editMode and not cc.attrs.approvalRequestMode and not cc.attrs.raEndEntityDetails.sshTypeEndEntity}"
                                    msgPrefix="#{'subject_dn_'}"
                                    dnEmailFieldName="#{cc.attrs.raEndEntityBean.dnEmailFieldName}"
                                    eeEmail="#{cc.attrs.raEndEntityDetails.email}"/>

                <h:outputLabel for="subjectan"
                               rendered="#{not cc.attrs.editMode and not empty cc.attrs.raEndEntityDetails.subjectAn and not cc.attrs.raEndEntityDetails.sshTypeEndEntity}"
                               value="#{msg.component_eedetails_header_subjectan}"
                               styleClass="#{cc.attrs.styleLabel} #{cc.attrs.raEndEntityDetails.even ? cc.attrs.styleEven : cc.attrs.styleOdd}"/>
                <h:outputText id="subjectan"
                              rendered="#{not cc.attrs.editMode and not empty cc.attrs.raEndEntityDetails.subjectAn and not cc.attrs.raEndEntityDetails.sshTypeEndEntity}"
                              value="#{cc.attrs.raEndEntityDetails.subjectAn}"
                              styleClass="#{cc.attrs.styleValue} #{cc.attrs.raEndEntityDetails.even ? cc.attrs.styleEven : cc.attrs.styleOdd}"/>

                <h:outputText styleClass="#{cc.attrs.styleFull} pre"
                              rendered="#{cc.attrs.editMode and not empty cc.attrs.raEndEntityDetails.subjectAlternativeName.fieldInstances and cc.attrs.approvalRequestMode}"
                              value=" "/>

                <h:panelGroup styleClass="#{cc.attrs.styleFull}"
                              rendered="#{cc.attrs.editMode and not empty cc.attrs.raEndEntityDetails.subjectAlternativeName.fieldInstances and cc.attrs.approvalRequestMode}">

                    <h3 class="h3Margin">
                        <h:outputText value="#{msg.component_eedetails_header_subjectan}"/>
                    </h3>

                    <ui:repeat id="subjectAlternativeName"
                               value="#{cc.attrs.raEndEntityDetails.subjectAlternativeName.fieldInstances}"
                               var="instance">
                        <h:panelGroup
                                styleClass="#{cc.attrs.raEndEntityDetails.evenTwice ? cc.attrs.styleEven : cc.attrs.styleOdd}">
                            <h:outputLabel for="subjectAlternativeNameFieldGroup"
                                           value="#{msg['subject_alternative_name_'.concat(instance.name)]}"
                                           styleClass="#{cc.attrs.styleLabel}"/>
                            <h:panelGroup id="subjectAlternativeNameFieldGroup" styleClass="#{cc.attrs.styleValue}">
                                <h:inputText id="subjectAltNameField" value="#{instance.value}"
                                             disabled="#{!instance.modifiable}" styleClass="#{cc.attrs.styleFull}">
                                    <f:validator validatorId="extendedRegexValidator"/>
                                    <f:attribute name="pattern" value="#{instance.regexPattern}"/>
                                </h:inputText>
                                <h:message rendered="#{cc.attrs.editMode}" for="subjectAltNameField"/>
                            </h:panelGroup>
                        </h:panelGroup>
                    </ui:repeat>
                </h:panelGroup>

                <h:outputText styleClass="#{cc.attrs.styleFull} pre"
                              rendered="#{cc.attrs.editMode and not cc.attrs.approvalRequestMode and not cc.attrs.raEndEntityDetails.sshTypeEndEntity and cc.attrs.raEndEntityBean.anySubjectAlternativeName}"
                              value=" "/>

                <h:outputLabel styleClass="#{cc.attrs.styleFull}"
                               rendered="#{cc.attrs.editMode and not cc.attrs.approvalRequestMode and not cc.attrs.raEndEntityDetails.sshTypeEndEntity and cc.attrs.raEndEntityBean.anySubjectAlternativeName}"
                               value="#{msg.component_eedetails_header_subjectan}"/>
                <component:subjects
                        rendered="#{cc.attrs.editMode and not cc.attrs.approvalRequestMode and not cc.attrs.raEndEntityDetails.sshTypeEndEntity and cc.attrs.raEndEntityBean.anySubjectAlternativeName}"
                        fieldInstances="#{cc.attrs.raEndEntityBean.subjectAlternativeNames.fieldInstances}"
                        msgPrefix="#{'subject_alternative_name_'}"
                        dnEmailFieldName="#{cc.attrs.raEndEntityBean.dnEmailFieldName}"
                        eeEmail="#{cc.attrs.raEndEntityDetails.email}"/>


                <h:outputText styleClass="#{cc.attrs.styleFull} pre"
                              rendered="#{cc.attrs.editMode and not cc.attrs.approvalRequestMode and cc.attrs.raEndEntityDetails.sshTypeEndEntity}"
                              value=" "/>

                <h:outputLabel for="keyidinput"
                               rendered="#{cc.attrs.editMode and not cc.attrs.approvalRequestMode and cc.attrs.raEndEntityDetails.sshTypeEndEntity}"
                               styleClass="pure-u-lg-1-3 row-even"
                               value="#{msg.component_eedetails_header_ssh_keyid}"/>
                <h:panelGroup styleClass="pure-u-lg-2-3 ra-outputText row-even ra-editEndEntity"
                              rendered="#{cc.attrs.editMode and not cc.attrs.approvalRequestMode and cc.attrs.raEndEntityDetails.sshTypeEndEntity}">
                    <h:inputText id="keyidinput"
                                 value="#{cc.attrs.raEndEntityBean.sshKeyId}"/>
                </h:panelGroup>

                <h:outputLabel for="commentinput"
                               rendered="#{cc.attrs.editMode and not cc.attrs.approvalRequestMode and cc.attrs.raEndEntityDetails.sshTypeEndEntity}"
                               styleClass="pure-u-lg-1-3 row-even"
                               value="#{msg.component_eedetails_header_ssh_comment}"/>
                <h:panelGroup styleClass="pure-u-lg-2-3 ra-outputText row-even ra-editEndEntity"
                              rendered="#{cc.attrs.editMode and not cc.attrs.approvalRequestMode and cc.attrs.raEndEntityDetails.sshTypeEndEntity}">
                    <h:inputText id="commentinput" value="#{cc.attrs.raEndEntityBean.sshComment}"/>
                </h:panelGroup>

                <ui:repeat id="sshPrincipal"
                           rendered="#{cc.attrs.editMode and not cc.attrs.approvalRequestMode and cc.attrs.raEndEntityDetails.sshTypeEndEntity}"
                           value="#{cc.attrs.raEndEntityBean.sshPrincipals}"
                           var="instance"
                           varStatus="loop">
                    <h:outputLabel for="sshPrincipalNonModifiableField"
                                   value="#{msg.enroll_ssh_principal} "
                                   styleClass="pure-u-lg-1-3 row-even"
                                   rendered="#{!instance.required}"/>
                    <h:outputLabel for="sshPrincipalField"
                                   value="#{msg.enroll_ssh_principal} *"
                                   styleClass="pure-u-lg-1-3 row-even"
                                   rendered="#{instance.required}"/>
                    <h:panelGroup styleClass="pure-u-lg-2-3 ra-outputText row-even ra-editEndEntity">
                        <h:inputText id="sshPrincipalField" value="#{instance.value}"
                                     styleClass="jsDelayKeyUp jsAutoFocusFirst #{component.valid?'':'jsAutoFocusError'}"
                                     rendered="#{instance.modifiable}">
                            <f:validator validatorId="extendedRegexValidator"/>
                            <f:attribute name="pattern"
                                         value="#{instance.regexPatternRequired ? instance.regexPattern : ''}"/>
                            <f:validator validatorId="extendedRequiredValidator"/>
                            <f:attribute name="_required" value="#{instance.required}"/>
                            <f:attribute name="_label" value="#{instance.name}"/>
                            <f:ajax event="keyup" execute="@this"
                                    render=":requestInfoForm:requestPreviewOuterPanel sshPrincipalFieldMessage"/>
                        </h:inputText>
                        <h:outputText id="sshPrincipalFieldNonModifiableField" value="#{instance.value}"
                                      rendered="#{!instance.modifiable}"/>
                        <h:message for="sshPrincipalField" id="sshPrincipalFieldMessage"
                                   styleClass="sshPrincipalErrorMessage"
                                   errorClass="sshPrincipalErrorMessage showErrorMessage"/>
                    </h:panelGroup>
                </ui:repeat>

                <h:outputLabel for="forcecommandinput"
                               styleClass="pure-u-lg-1-3 row-even"
                               rendered="#{cc.attrs.editMode and not cc.attrs.approvalRequestMode and cc.attrs.raEndEntityDetails.sshTypeEndEntity and not cc.attrs.raEndEntityDetails.sshForceCommandRequired}"
                               value="#{msg.component_eedetails_header_ssh_forcecommand}"/>
                <h:outputLabel for="forcecommandinput"
                               styleClass="pure-u-lg-1-3 row-even"
                               rendered="#{cc.attrs.editMode and not cc.attrs.approvalRequestMode and cc.attrs.raEndEntityDetails.sshTypeEndEntity and cc.attrs.raEndEntityDetails.sshForceCommandRequired}"
                               value="#{msg.component_eedetails_header_ssh_forcecommand} *"/>
                <h:panelGroup styleClass="pure-u-lg-2-3 ra-outputText row-even ra-editEndEntity">
                    <h:inputText id="forcecommandinput"
                                 value="#{cc.attrs.raEndEntityBean.sshForceCommand}"
                                 rendered="#{cc.attrs.editMode and not cc.attrs.approvalRequestMode and cc.attrs.raEndEntityDetails.sshTypeEndEntity and cc.attrs.raEndEntityDetails.sshForceCommandModifiable}"
                    />
                    <h:outputText id="forcecommandtext"
                                  rendered="#{cc.attrs.editMode and not cc.attrs.approvalRequestMode and cc.attrs.raEndEntityDetails.sshTypeEndEntity and not cc.attrs.raEndEntityDetails.sshForceCommandModifiable}"
                                  value="#{cc.attrs.raEndEntityDetails.sshForceCommand}"
                    />
                </h:panelGroup>

                <h:outputLabel for="sourceaddressinput"
                               styleClass="pure-u-lg-1-3 row-even"
                               rendered="#{cc.attrs.editMode and not cc.attrs.approvalRequestMode and cc.attrs.raEndEntityDetails.sshTypeEndEntity and not cc.attrs.raEndEntityDetails.sshSourceAddressRequired}"
                               value="#{msg.component_eedetails_header_ssh_sourceaddress}"/>
                <h:outputLabel for="sourceaddressinput"
                               styleClass="pure-u-lg-1-3 row-even"
                               rendered="#{cc.attrs.editMode and not cc.attrs.approvalRequestMode and cc.attrs.raEndEntityDetails.sshTypeEndEntity and cc.attrs.raEndEntityDetails.sshSourceAddressRequired}"
                               value="#{msg.component_eedetails_header_ssh_sourceaddress} *"/>
                <h:panelGroup styleClass="pure-u-lg-2-3 ra-outputText row-even ra-editEndEntity">
                    <h:inputText id="sourceaddressinput"
                                 value="#{cc.attrs.raEndEntityBean.sshSourceAddress}"
                                 rendered="#{cc.attrs.editMode and not cc.attrs.approvalRequestMode and cc.attrs.raEndEntityDetails.sshTypeEndEntity and cc.attrs.raEndEntityDetails.sshSourceAddressModifiable}"
                    />
                    <h:outputText id="sourceaddresstext"
                                  rendered="#{cc.attrs.editMode and not cc.attrs.approvalRequestMode and cc.attrs.raEndEntityDetails.sshTypeEndEntity and not cc.attrs.raEndEntityDetails.sshSourceAddressModifiable}"
                                  value="#{cc.attrs.raEndEntityDetails.sshSourceAddress}"/>
                </h:panelGroup>

                <h:outputLabel for="verifyrequiredinput"
                               styleClass="pure-u-lg-1-3 row-even"
                               rendered="#{cc.attrs.editMode and not cc.attrs.approvalRequestMode and cc.attrs.raEndEntityDetails.sshTypeEndEntity and not cc.attrs.raEndEntityDetails.sshVerifyRequiredRequired}"
                               value="#{msg.component_eedetails_header_ssh_verifyrequired}"/>
                <h:outputLabel for="verifyrequiredinput"
                               styleClass="pure-u-lg-1-3 row-even"
                               rendered="#{cc.attrs.editMode and not cc.attrs.approvalRequestMode and cc.attrs.raEndEntityDetails.sshTypeEndEntity and cc.attrs.raEndEntityDetails.sshVerifyRequiredRequired}"
                               value="#{msg.component_eedetails_header_ssh_verifyrequired} *"/>
                <h:panelGroup styleClass="pure-u-lg-2-3 ra-outputText row-even ra-editEndEntity">
                    <h:selectOneMenu id="verifyrequiredinput"
                                     value="#{cc.attrs.raEndEntityBean.sshVerifyRequired}"
                                     rendered="#{cc.attrs.editMode and not cc.attrs.approvalRequestMode and cc.attrs.raEndEntityDetails.sshTypeEndEntity and cc.attrs.raEndEntityDetails.sshVerifyRequiredModifiable}"
                                     requiredMessage="#{msg.enroll_ssh_option_required}"
                                     required="#{cc.attrs.raEndEntityDetails.sshVerifyRequiredRequired}">
                        <f:selectItems id="sshVerifyRequiredSelectList"
                                       value="#{cc.attrs.raEndEntityBean.sshVerifyRequiredOptions}"/>
                    </h:selectOneMenu>
                    <h:outputText id="verifyrequiredtext"
                                  rendered="#{cc.attrs.editMode and not cc.attrs.approvalRequestMode and cc.attrs.raEndEntityDetails.sshTypeEndEntity and not cc.attrs.raEndEntityDetails.sshVerifyRequiredModifiable}"
                                  value="#{cc.attrs.raEndEntityDetails.sshVerifyRequiredString}"/>
                </h:panelGroup>

                <h:outputLabel for="subjectda"
                               rendered="#{not cc.attrs.editMode and not empty cc.attrs.raEndEntityDetails.subjectDa}"
                               value="#{msg.component_eedetails_header_subjectda}"
                               styleClass="#{cc.attrs.styleLabel} #{cc.attrs.raEndEntityDetails.even ? cc.attrs.styleEven : cc.attrs.styleOdd}"/>
                <h:outputText id="subjectda"
                              rendered="#{not cc.attrs.editMode and not empty cc.attrs.raEndEntityDetails.subjectDa}"
                              value="#{cc.attrs.raEndEntityDetails.subjectDa}"
                              styleClass="#{cc.attrs.styleValue} #{cc.attrs.raEndEntityDetails.even ? cc.attrs.styleEven : cc.attrs.styleOdd}"/>
                <h:outputText styleClass="#{cc.attrs.styleFull} pre"
                              rendered="#{cc.attrs.editMode and not empty cc.attrs.raEndEntityDetails.subjectDirectoryAttributes.fieldInstances and cc.attrs.approvalRequestMode}"
                              value=" "/>
                <h:panelGroup styleClass="#{cc.attrs.styleFull}"
                              rendered="#{cc.attrs.editMode and not empty cc.attrs.raEndEntityDetails.subjectDirectoryAttributes.fieldInstances and cc.attrs.approvalRequestMode}">
                    <h3 class="h3Margin">
                        <h:outputText value="#{msg.component_eedetails_header_subjectda}"/>
                    </h3>
                    <ui:repeat id="subjectDirectoryAttribute"
                               value="#{cc.attrs.raEndEntityDetails.subjectDirectoryAttributes.fieldInstances}"
                               var="instance">
                        <h:panelGroup
                                styleClass="#{cc.attrs.raEndEntityDetails.evenTwice ? cc.attrs.styleEven : cc.attrs.styleOdd}">
                            <h:outputLabel for="subjectDirectoryAttributesFieldGroup"
                                           value="#{msg['subject_directory_attributes_'.concat(instance.name)]}"
                                           styleClass="#{cc.attrs.styleLabel}"/>
                            <h:panelGroup id="subjectDirectoryAttributesFieldGroup" styleClass="#{cc.attrs.styleValue}">
                                <h:inputText id="subjectDirectoryAttributesField" value="#{instance.value}"
                                             disabled="#{!instance.modifiable}" styleClass="#{cc.attrs.styleFull}">
                                    <f:validator validatorId="extendedRegexValidator"/>
                                    <f:attribute name="pattern" value="#{instance.regexPattern}"/>
                                </h:inputText>
                                <h:message rendered="#{cc.attrs.editMode}" for="subjectDirectoryAttributesField"/>
                            </h:panelGroup>
                        </h:panelGroup>
                    </ui:repeat>
                </h:panelGroup>

                <h:outputText styleClass="#{cc.attrs.styleFull} pre" value=" "
                              rendered="#{cc.attrs.editMode and not cc.attrs.approvalRequestMode}"/>
                <h:outputLabel styleClass="#{cc.attrs.styleFull}"
                               rendered="#{cc.attrs.raEndEntityBean.anySubjectDirectoryAttribute and cc.attrs.editMode and not cc.attrs.approvalRequestMode}"
                               value="#{msg.component_eedetails_header_subjectda}"/>
                <component:subjects
                        rendered="#{cc.attrs.editMode and not cc.attrs.approvalRequestMode}"
                        fieldInstances="#{cc.attrs.raEndEntityBean.subjectDirectoryAttributes.fieldInstances}"
                        msgPrefix="#{'subject_directory_attributes_'}"
                        dnEmailFieldName="#{cc.attrs.raEndEntityBean.dnEmailFieldName}"
                        eeEmail="#{cc.attrs.raEndEntityDetails.email}"/>

                <h:outputText styleClass="#{cc.attrs.styleFull} pre" value=" "/>

                <h:outputLabel value="#{msg.component_eedetails_field_keyrecoverable}"
                               styleClass="#{cc.attrs.styleLabel} #{cc.attrs.raEndEntityDetails.even ? cc.attrs.styleEven : cc.attrs.styleOdd}"
                               rendered="#{cc.attrs.raEndEntityDetails.keyRecoverableUsed}"/>
                <h:panelGroup
                        styleClass="#{cc.attrs.styleValue} #{cc.attrs.raEndEntityDetails.even ? cc.attrs.styleEven : cc.attrs.styleOdd}">
                    <h:selectBooleanCheckbox id="eeKeyRecoverable"
                                             rendered="#{cc.attrs.editMode and cc.attrs.raEndEntityDetails.keyRecoverableUsed and not cc.attrs.approvalRequestMode}"
                                             value="#{cc.attrs.raEndEntityBean.keyRecoverable}"/>
                    <h:outputText
                            styleClass="#{cc.attrs.styleInfo} #{cc.attrs.raEndEntityDetails.even ? cc.attrs.styleEven : cc.attrs.styleOdd}"
                            value="#{cc.attrs.raEndEntityDetails.keyRecoverable ? msg.component_eedetails_field_keyrecoverable_yes : msg.component_eedetails_field_keyrecoverable_no }"
                            rendered="#{cc.attrs.approvalRequestMode or (!cc.attrs.editMode and cc.attrs.raEndEntityDetails.keyRecoverableUsed)}"/>
                </h:panelGroup>

                <h:outputLabel for="editCertificateExtensionDataField" value="#{msg.enroll_cert_extension_data}"
                               rendered="#{cc.attrs.editMode and cc.attrs.raEndEntityDetails.extensionDataConfigured and not cc.attrs.approvalRequestMode}"
                               styleClass="#{cc.attrs.styleLabel} #{cc.attrs.raEndEntityDetails.even ? cc.attrs.styleEven : cc.attrs.styleOdd}"/>
                <h:inputTextarea id="editCertificateExtensionDataField"
                                 value="#{cc.attrs.raEndEntityBean.extensionData}"
                                 rendered="#{cc.attrs.editMode and cc.attrs.raEndEntityDetails.extensionDataConfigured and not cc.attrs.approvalRequestMode}"
                                 styleClass="editNameConstraints #{cc.attrs.styleValue} #{cc.attrs.raEndEntityDetails.even ? cc.attrs.styleEven : cc.attrs.styleOdd}">
                    <f:validator validatorId="oidValidator"/>
                    <f:attribute name="beginsWith" value="true"/>
                </h:inputTextarea>
                <h:message for="editCertificateExtensionDataField" id="editCertificateExtensionDataFieldMessage"
                           styleClass="showErrorMessage"/>

                <h:outputLabel for="viewCertificateExtensionDataField" value="#{msg.enroll_cert_extension_data}"
                               rendered="#{cc.attrs.raEndEntityDetails.extensionDataConfigured and (!cc.attrs.editMode or cc.attrs.approvalRequestMode)}"
                               styleClass="#{cc.attrs.styleLabel} #{cc.attrs.raEndEntityDetails.even ? cc.attrs.styleEven : cc.attrs.styleOdd}"/>
                <h:outputText id="viewCertificateExtensionDataField"
                              value="#{cc.attrs.raEndEntityDetails.extensionData}"
                              rendered="#{cc.attrs.raEndEntityDetails.extensionDataConfigured and (!cc.attrs.editMode or cc.attrs.approvalRequestMode)}"
                              styleClass="#{cc.attrs.styleValue} #{cc.attrs.raEndEntityDetails.even ? cc.attrs.styleEven : cc.attrs.styleOdd}"/>

                <!-- PSD2 NCAName -->
                <h:outputLabel for="viewPsd2NCANameField" value="#{msg.enroll_psd2_ncaname}"
                               rendered="#{cc.attrs.raEndEntityDetails.psd2QcStatementEnabled and (!cc.attrs.editMode or cc.attrs.approvalRequestMode)}"
                               styleClass="#{cc.attrs.styleLabel} #{cc.attrs.raEndEntityDetails.even ? cc.attrs.styleEven : cc.attrs.styleOdd}"/>
                <h:outputText id="viewPsd2NCANameField" value="#{cc.attrs.raEndEntityDetails.psd2NcaName}"
                              rendered="#{cc.attrs.raEndEntityDetails.psd2QcStatementEnabled and (!cc.attrs.editMode or cc.attrs.approvalRequestMode)}"
                              styleClass="#{cc.attrs.styleValue} #{cc.attrs.raEndEntityDetails.even ? cc.attrs.styleEven : cc.attrs.styleOdd}"/>
                <h:outputLabel for="editPsd2NCANameField" value="#{msg.enroll_psd2_ncaname}"
                               rendered="#{cc.attrs.raEndEntityDetails.psd2QcStatementEnabled and cc.attrs.editMode and not cc.attrs.approvalRequestMode}"
                               styleClass="#{cc.attrs.styleLabel} #{cc.attrs.raEndEntityDetails.even ? cc.attrs.styleEven : cc.attrs.styleOdd}"/>
                <h:panelGroup
                        rendered="#{cc.attrs.raEndEntityDetails.psd2QcStatementEnabled and cc.attrs.editMode and not cc.attrs.approvalRequestMode}"
                        styleClass="#{cc.attrs.styleValue} #{cc.attrs.raEndEntityDetails.even ? cc.attrs.styleEven : cc.attrs.styleOdd} ra-editEndEntity">
                    <h:inputText id="editPsd2NCANameField" value="#{cc.attrs.raEndEntityBean.psd2NcaName}"/>
                </h:panelGroup>

                <!-- PSD2 NCAId -->
                <h:outputLabel for="viewPsd2NCAIdField" value="#{msg.enroll_psd2_ncaid}"
                               rendered="#{cc.attrs.raEndEntityDetails.psd2QcStatementEnabled and (!cc.attrs.editMode or cc.attrs.approvalRequestMode)}"
                               styleClass="#{cc.attrs.styleLabel} #{cc.attrs.raEndEntityDetails.even ? cc.attrs.styleEven : cc.attrs.styleOdd}"/>
                <h:outputText id="viewPsd2NCAIdField" value="#{cc.attrs.raEndEntityDetails.psd2NcaId}"
                              rendered="#{cc.attrs.raEndEntityDetails.psd2QcStatementEnabled and (!cc.attrs.editMode or cc.attrs.approvalRequestMode)}"
                              styleClass="#{cc.attrs.styleValue} #{cc.attrs.raEndEntityDetails.even ? cc.attrs.styleEven : cc.attrs.styleOdd}"/>
                <h:outputLabel for="editPsd2NCAIdField" value="#{msg.enroll_psd2_ncaid}"
                               rendered="#{cc.attrs.raEndEntityDetails.psd2QcStatementEnabled and cc.attrs.editMode and not cc.attrs.approvalRequestMode}"
                               styleClass="#{cc.attrs.styleLabel} #{cc.attrs.raEndEntityDetails.even ? cc.attrs.styleEven : cc.attrs.styleOdd}"/>
                <h:panelGroup
                        rendered="#{cc.attrs.raEndEntityDetails.psd2QcStatementEnabled and cc.attrs.editMode and not cc.attrs.approvalRequestMode}"
                        styleClass="#{cc.attrs.styleValue} #{cc.attrs.raEndEntityDetails.even ? cc.attrs.styleEven : cc.attrs.styleOdd} ra-editEndEntity">
                    <h:inputText id="editPsd2NCAIdField" value="#{cc.attrs.raEndEntityBean.psd2NcaId}"/>
                </h:panelGroup>

                <!-- PSD2 PSP roles -->
                <h:outputLabel for="viewPsd2PspRoleField" value="#{msg.enroll_psd2_psp_roles}"
                               rendered="#{cc.attrs.raEndEntityDetails.psd2QcStatementEnabled and (!cc.attrs.editMode or cc.attrs.approvalRequestMode)}"
                               styleClass="#{cc.attrs.styleLabel} #{cc.attrs.raEndEntityDetails.even ? cc.attrs.styleEven : cc.attrs.styleOdd}"/>
                <h:panelGroup
                        rendered="#{cc.attrs.raEndEntityDetails.psd2QcStatementEnabled and (!cc.attrs.editMode or cc.attrs.approvalRequestMode)}"
                        styleClass="#{cc.attrs.styleValue} #{cc.attrs.raEndEntityDetails.even ? cc.attrs.styleEven : cc.attrs.styleOdd} ra-editEndEntity">
                    <h:selectManyListbox id="viewPsd2PspRoleField"
                                         value="#{cc.attrs.raEndEntityDetails.selectedPsd2PspRoles}" disabled="true">
                        <f:selectItems value="#{cc.attrs.raEndEntityDetails.availablePsd2PspRoles}"/>
                    </h:selectManyListbox>
                </h:panelGroup>

                <h:outputLabel for="editPsd2PspRoleField" value="#{msg.enroll_psd2_psp_roles}"
                               rendered="#{cc.attrs.raEndEntityDetails.psd2QcStatementEnabled and cc.attrs.editMode and not cc.attrs.approvalRequestMode}"
                               styleClass="#{cc.attrs.styleLabel} #{cc.attrs.raEndEntityDetails.even ? cc.attrs.styleEven : cc.attrs.styleOdd}"/>
                <h:panelGroup
                        rendered="#{cc.attrs.raEndEntityDetails.psd2QcStatementEnabled and cc.attrs.editMode and not cc.attrs.approvalRequestMode}"
                        styleClass="#{cc.attrs.styleValue} #{cc.attrs.raEndEntityDetails.even ? cc.attrs.styleEven : cc.attrs.styleOdd} ra-editEndEntity">
                    <h:selectManyListbox id="editPsd2PspRoleField"
                                         value="#{cc.attrs.raEndEntityBean.selectedPsd2PspRoles}">
                        <f:selectItems value="#{cc.attrs.raEndEntityDetails.availablePsd2PspRoles}"/>
                    </h:selectManyListbox>
                </h:panelGroup>

                <!-- CA/B Forum Organization Identifier -->
                <h:outputLabel for="viewCabfOrganizationIdentifierField"
                               value="#{msg.enroll_cabf_organizationidentifier}"
                               rendered="#{cc.attrs.raEndEntityDetails.cabfOrganizationIdentifierEnabled and (!cc.attrs.editMode or cc.attrs.approvalRequestMode)}"
                               styleClass="#{cc.attrs.styleLabel} #{cc.attrs.raEndEntityDetails.even ? cc.attrs.styleEven : cc.attrs.styleOdd}"/>
                <h:outputText id="viewCabfOrganizationIdentifierField"
                              value="#{cc.attrs.raEndEntityDetails.cabfOrganizationIdentifier}"
                              rendered="#{cc.attrs.raEndEntityDetails.cabfOrganizationIdentifierEnabled and (!cc.attrs.editMode or cc.attrs.approvalRequestMode)}"
                              styleClass="#{cc.attrs.styleValue} #{cc.attrs.raEndEntityDetails.even ? cc.attrs.styleEven : cc.attrs.styleOdd}"/>

                <h:outputLabel for="editCabfOrganizationIdentifierField"
                               value="#{msg.enroll_cabf_organizationidentifier}"
                               rendered="#{cc.attrs.raEndEntityDetails.cabfOrganizationIdentifierEnabled and cc.attrs.editMode and not cc.attrs.approvalRequestMode}"
                               styleClass="#{cc.attrs.styleLabel} #{cc.attrs.raEndEntityDetails.even ? cc.attrs.styleEven : cc.attrs.styleOdd}"/>
                <h:panelGroup
                        rendered="#{cc.attrs.raEndEntityDetails.cabfOrganizationIdentifierEnabled and cc.attrs.editMode and not cc.attrs.approvalRequestMode}"
                        styleClass="#{cc.attrs.styleValue} #{cc.attrs.raEndEntityDetails.even ? cc.attrs.styleEven : cc.attrs.styleOdd} ra-editEndEntity">
                    <h:inputText id="editCabfOrganizationIdentifierField"
                                 value="#{cc.attrs.raEndEntityBean.cabfOrganizationIdentifier}"
                                 pt:pattern="#{cc.attrs.raEndEntityBean.cabfOrganizationIdentifierRegex}"
                                 pt:title="#{msg.enroll_cabf_organizationidentifier_format}"
                                 disabled="#{not cc.attrs.raEndEntityBean.cabfOrganizationIdentifierModifiable}">
                        <f:validator validatorId="extendedRegexValidator"/>
                        <f:attribute name="pattern"
                                     value="#{cc.attrs.raEndEntityBean.cabfOrganizationIdentifierRegex}"/>
                        <f:attribute name="_label" value="#{msg.enroll_cabf_organizationidentifier}"/>
                    </h:inputText>
                    <h:message for="editCabfOrganizationIdentifierField" id="cabfOrganizationIdentifierMessage"
                               styleClass="validationErrorMessage showErrorMessage"/>
                </h:panelGroup>

                <h:outputLabel for="addEEApprovalReq"
                               value="#{msg.component_eedetails_field_addendentity_approvalrequestid}"
                               rendered="#{cc.attrs.raEndEntityDetails.addEndEntityApprovalRequestId != ''}"
                               styleClass="#{cc.attrs.styleLabel} #{cc.attrs.raEndEntityDetails.even ? cc.attrs.styleEven : cc.attrs.styleOdd}"/>
                <h:outputText id="addEEApprovalReq" value="#{cc.attrs.raEndEntityDetails.addEndEntityApprovalRequestId}"
                              rendered="#{cc.attrs.raEndEntityDetails.addEndEntityApprovalRequestId != ''}"
                              styleClass="#{cc.attrs.styleValue} #{cc.attrs.raEndEntityDetails.even ? cc.attrs.styleEven : cc.attrs.styleOdd}"/>

                <h:outputLabel for="editEEApprovalReq"
                               value="#{msg.component_eedetails_field_editendentity_approvalrequestid}"
                               rendered="#{cc.attrs.raEndEntityDetails.editEndEntityApprovalRequestIds != ''}"
                               styleClass="#{cc.attrs.styleLabel} #{cc.attrs.raEndEntityDetails.even ? cc.attrs.styleEven : cc.attrs.styleOdd}"/>
                <h:outputText id="editEEApprovalReq"
                              value="#{cc.attrs.raEndEntityDetails.editEndEntityApprovalRequestIds}"
                              rendered="#{cc.attrs.raEndEntityDetails.editEndEntityApprovalRequestIds != ''}"
                              styleClass="#{cc.attrs.styleValue} #{cc.attrs.raEndEntityDetails.even ? cc.attrs.styleEven : cc.attrs.styleOdd}"/>

                <h:outputLabel for="revokeEEApprovalReq"
                               value="#{msg.component_eedetails_field_revokeendentity_approvalrequestid}"
                               rendered="#{cc.attrs.raEndEntityDetails.revokeEndEntityApprovalRequestIds != ''}"
                               styleClass="#{cc.attrs.styleLabel} #{cc.attrs.raEndEntityDetails.even ? cc.attrs.styleEven : cc.attrs.styleOdd}"/>
                <h:outputText id="revokeEEApprovalReq"
                              value="#{cc.attrs.raEndEntityDetails.revokeEndEntityApprovalRequestIds}"
                              rendered="#{cc.attrs.raEndEntityDetails.revokeEndEntityApprovalRequestIds != ''}"
                              styleClass="#{cc.attrs.styleValue} #{cc.attrs.raEndEntityDetails.even ? cc.attrs.styleEven : cc.attrs.styleOdd}"/>

            </h:panelGroup>

            <h:outputText styleClass="#{cc.attrs.styleFull} pre" value=" "/>

            <h:panelGroup styleClass="pure-u-2-3 ra-endEntityNavEditBar">
<<<<<<< HEAD
                <h:commandButton action="#{raEndEntityBean.revokeCertificatesAndDeleteEndEntity}"
                                 value="#{msg.endentity_page_command_edit_revoke_delete}"
                                 styleClass="pure-button ra-button ra-endEntityEditSaveCancel"
                                 rendered="#{raAccessBean.authorizedToEditEndEntities and raEndEntityBean.editEditEndEntityMode and raEndEntityBean.apiEditCompatible}"/>
=======
>>>>>>> 89e88df0
                <h:commandButton action="#{raEndEntityBean.editEditEndEntity}"
                                 value="#{msg.endentity_page_command_edit}"
                                 styleClass="pure-button ra-button ra-endEntityEditSaveCancel"
                                 rendered="#{not raEndEntityBean.deleted and raAccessBean.authorizedToEditEndEntities and !raEndEntityBean.editEditEndEntityMode and raEndEntityBean.apiEditCompatible and raEndEntityBean.endEntity != null}"/>
<<<<<<< HEAD
=======
                <h:commandButton action="#{raEndEntityBean.editEditEndEntitySave}"
                                 value="#{msg.endentity_page_command_editsave}"
                                 styleClass="pure-button ra-button ra-endEntityEditSaveCancel"
                                 rendered="#{raAccessBean.authorizedToEditEndEntities and raEndEntityBean.editEditEndEntityMode and raEndEntityBean.apiEditCompatible}"/>
>>>>>>> 89e88df0
                <h:commandButton action="#{raEndEntityBean.editEditEndEntityCancel}"
                                 value="#{msg.endentity_page_command_editcancel}"
                                 styleClass="pure-button ra-button ra-endEntityEditSaveCancel"
                                 rendered="#{raAccessBean.authorizedToEditEndEntities and raEndEntityBean.editEditEndEntityMode and raEndEntityBean.apiEditCompatible}"/>
<<<<<<< HEAD
                <h:commandButton action="#{raEndEntityBean.editEditEndEntitySave}"
                                 value="#{msg.endentity_page_command_editsave}"
=======
                <h:commandButton action="#{raEndEntityBean.revokeCertificatesAndDeleteEndEntity}"
                                 value="#{msg.endentity_page_command_edit_revoke_delete}"
>>>>>>> 89e88df0
                                 styleClass="pure-button ra-button ra-endEntityEditSaveCancel"
                                 rendered="#{raAccessBean.authorizedToEditEndEntities and raEndEntityBean.editEditEndEntityMode and raEndEntityBean.apiEditCompatible}"/>
                <h:commandButton action="#{raEndEntityBean.backToSearch}" value="#{msg.search_ees_page_cdclose_command}"
                                 styleClass="pure-button ra-button ra-endEntityEditSaveCancel"
                                 rendered="#{raEndEntityBean.viewEndEntityMode}"/>
            </h:panelGroup>

            <h:outputText styleClass="#{cc.attrs.styleFull} pre" value=" "/>

            <h:panelGroup layout="block" rendered="#{not empty cc.attrs.raEndEntityIssuedCerts}">
                <h:outputLabel for="issuedCertsTable" value="#{msg.component_eedetails_field_certificates}"
                               styleClass="#{cc.attrs.styleLabel} #{cc.attrs.raEndEntityDetails.even ? cc.attrs.styleEven : cc.attrs.styleOdd}"/>
                <h:dataTable id="issuedCertsTable" value="#{cc.attrs.raEndEntityIssuedCerts}" var="issuedCert"
                             styleClass="#{cc.attrs.styleTable}">
                    <h:column>
                        <f:facet name="header">
                            <h:outputText value="#{msg.component_eedetails_header_serialnumber}"/>
                        </f:facet>
                        <h:outputLink value="viewcert.xhtml">
                            <f:param name="fp" value="#{issuedCert.fingerprint}"/>
                            <h:outputText value="#{issuedCert.serialnumber}"/>
                        </h:outputLink>
                    </h:column>
                    <h:column>
                        <f:facet name="header">
                            <h:outputText value="#{msg.component_eedetails_header_created}"/>
                        </f:facet>
                        <h:outputText value="#{issuedCert.created}"/>
                    </h:column>
                    <h:column>
                        <f:facet name="header">
                            <h:outputText value="#{msg.component_eedetails_header_expires}"/>
                        </f:facet>
                        <h:outputText value="#{issuedCert.expires}"/>
                    </h:column>
                    <h:column>
                        <f:facet name="header">
                            <h:outputText value="#{msg.component_eedetails_header_status}"/>
                        </f:facet>
                        <h:outputText value="#{issuedCert.status}"/>
                    </h:column>
                </h:dataTable>

                <h:outputText styleClass="#{cc.attrs.styleFull} pre" value=" "/>
            </h:panelGroup>


        </composite:implementation>
    </h:body>
</f:view>
</html><|MERGE_RESOLUTION|>--- conflicted
+++ resolved
@@ -996,35 +996,20 @@
             <h:outputText styleClass="#{cc.attrs.styleFull} pre" value=" "/>
 
             <h:panelGroup styleClass="pure-u-2-3 ra-endEntityNavEditBar">
-<<<<<<< HEAD
-                <h:commandButton action="#{raEndEntityBean.revokeCertificatesAndDeleteEndEntity}"
-                                 value="#{msg.endentity_page_command_edit_revoke_delete}"
-                                 styleClass="pure-button ra-button ra-endEntityEditSaveCancel"
-                                 rendered="#{raAccessBean.authorizedToEditEndEntities and raEndEntityBean.editEditEndEntityMode and raEndEntityBean.apiEditCompatible}"/>
-=======
->>>>>>> 89e88df0
                 <h:commandButton action="#{raEndEntityBean.editEditEndEntity}"
                                  value="#{msg.endentity_page_command_edit}"
                                  styleClass="pure-button ra-button ra-endEntityEditSaveCancel"
                                  rendered="#{not raEndEntityBean.deleted and raAccessBean.authorizedToEditEndEntities and !raEndEntityBean.editEditEndEntityMode and raEndEntityBean.apiEditCompatible and raEndEntityBean.endEntity != null}"/>
-<<<<<<< HEAD
-=======
                 <h:commandButton action="#{raEndEntityBean.editEditEndEntitySave}"
                                  value="#{msg.endentity_page_command_editsave}"
                                  styleClass="pure-button ra-button ra-endEntityEditSaveCancel"
                                  rendered="#{raAccessBean.authorizedToEditEndEntities and raEndEntityBean.editEditEndEntityMode and raEndEntityBean.apiEditCompatible}"/>
->>>>>>> 89e88df0
                 <h:commandButton action="#{raEndEntityBean.editEditEndEntityCancel}"
                                  value="#{msg.endentity_page_command_editcancel}"
                                  styleClass="pure-button ra-button ra-endEntityEditSaveCancel"
                                  rendered="#{raAccessBean.authorizedToEditEndEntities and raEndEntityBean.editEditEndEntityMode and raEndEntityBean.apiEditCompatible}"/>
-<<<<<<< HEAD
-                <h:commandButton action="#{raEndEntityBean.editEditEndEntitySave}"
-                                 value="#{msg.endentity_page_command_editsave}"
-=======
                 <h:commandButton action="#{raEndEntityBean.revokeCertificatesAndDeleteEndEntity}"
                                  value="#{msg.endentity_page_command_edit_revoke_delete}"
->>>>>>> 89e88df0
                                  styleClass="pure-button ra-button ra-endEntityEditSaveCancel"
                                  rendered="#{raAccessBean.authorizedToEditEndEntities and raEndEntityBean.editEditEndEntityMode and raEndEntityBean.apiEditCompatible}"/>
                 <h:commandButton action="#{raEndEntityBean.backToSearch}" value="#{msg.search_ees_page_cdclose_command}"
