--- conflicted
+++ resolved
@@ -81,14 +81,9 @@
         <div id="footer" class="footer">
             <ui:insert name="footer">
                 <div class="align-center">
-<<<<<<< HEAD
                     <img src="#{facesContext.externalContext.context.contextPath}/img/#{raAccessBean.editionFolder}/keyfactor-ejbca-logo.svg" alt="logo" class="footerLogo" />
-                        <p>© 2002–2022 PrimeKey Solutions AB. EJBCA® is a registered trademark of PrimeKey Solutions AB.</p>
-=======
-                    <img src="#{facesContext.externalContext.context.contextPath}/img/EE/keyfactor-ejbca-logo.svg" alt="logo" class="footerLogo" />
-                        <p>© 2002–2022. EJBCA® is a registered trademark.</p>
->>>>>>> d1a1706e
-                    </div>
+                    <p>© 2002–2022. EJBCA® is a registered trademark.</p>
+                </div>
             </ui:insert>
         </div>    
     </h:body>
