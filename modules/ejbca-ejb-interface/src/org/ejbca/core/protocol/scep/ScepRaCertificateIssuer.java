--- conflicted
+++ resolved
@@ -94,30 +94,15 @@
             endEntityInformation.setTokenType(EndEntityConstants.TOKEN_SOFT_P12);
             endEntityInformation.setCAId(caId);
 
-<<<<<<< HEAD
-            //            if (!endEntityManagementSession.existsUser(userName)) {
-            //                endEntityManagementSession.addUser(authenticationToken, endEntityInformation, true);
-            //                endEntityManagementSession.finishUser(endEntityInformation);
-            //            }
-
-=======
->>>>>>> 4f7722c7
             var requestMessage = new SimpleRequestMessage(publicKeyWrapper.getPublicKey(), userName, password);
             certificateResponse = certificateCreateSession.createCertificate(authenticationToken, endEntityInformation, requestMessage,
                     X509ResponseMessage.class, new CertificateGenerationParams());
             return (X509Certificate) certificateResponse.getCertificate();
-<<<<<<< HEAD
-        } catch (CryptoTokenOfflineException | CADoesntExistsException | IllegalNameException | CertificateSerialNumberException
-                | CustomCertificateSerialNumberException | IllegalKeyException | CertificateCreateException | SignRequestSignatureException
-                | CertificateRevokeException | IllegalValidityException | CAOfflineException | InvalidAlgorithmException
-                | AuthorizationDeniedException | CertificateExtensionException e) {
-=======
         } catch (CryptoTokenOfflineException | CADoesntExistsException | IllegalNameException
                 | CertificateSerialNumberException | CustomCertificateSerialNumberException | IllegalKeyException
                 | CertificateCreateException | SignRequestSignatureException | CertificateRevokeException | IllegalValidityException
                 | CAOfflineException | InvalidAlgorithmException | AuthorizationDeniedException
                 | CertificateExtensionException e) {
->>>>>>> 4f7722c7
             throw new ScepEncryptionCertificateIssuanceException(e);
         }
     }
