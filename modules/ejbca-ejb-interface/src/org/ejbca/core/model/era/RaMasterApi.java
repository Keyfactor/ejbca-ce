/*************************************************************************
 *                                                                       *
 *  EJBCA Community: The OpenSource Certificate Authority                *
 *                                                                       *
 *  This software is free software; you can redistribute it and/or       *
 *  modify it under the terms of the GNU Lesser General Public           *
 *  License as published by the Free Software Foundation; either         *
 *  version 2.1 of the License, or any later version.                    *
 *                                                                       *
 *  See terms of license at gnu.org.                                     *
 *                                                                       *
 *************************************************************************/
package org.ejbca.core.model.era;

import java.io.IOException;
import java.math.BigInteger;
import java.security.InvalidKeyException;
import java.security.NoSuchAlgorithmException;
import java.security.NoSuchProviderException;
import java.security.SignatureException;
import java.security.cert.Certificate;
import java.security.cert.CertificateEncodingException;
import java.security.cert.CertificateException;
import java.security.cert.CertificateExpiredException;
import java.security.cert.X509Certificate;
import java.security.spec.InvalidKeySpecException;
import java.util.Collection;
import java.util.Date;
import java.util.HashSet;
import java.util.LinkedHashMap;
import java.util.List;
import java.util.Map;
import java.util.Set;

import org.cesecore.CesecoreException;
import org.cesecore.audit.enums.EventType;
import org.cesecore.authentication.AuthenticationFailedException;
import org.cesecore.authentication.tokens.AuthenticationToken;
import org.cesecore.authorization.AuthorizationDeniedException;
import org.cesecore.authorization.access.AccessSet;
import org.cesecore.certificates.ca.ApprovalRequestType;
import org.cesecore.certificates.ca.CADoesntExistsException;
import org.cesecore.certificates.ca.CAInfo;
import org.cesecore.certificates.ca.CAOfflineException;
import org.cesecore.certificates.ca.IllegalNameException;
import org.cesecore.certificates.ca.IllegalValidityException;
import org.cesecore.certificates.ca.InvalidAlgorithmException;
import org.cesecore.certificates.ca.SignRequestException;
import org.cesecore.certificates.ca.SignRequestSignatureException;
import org.cesecore.certificates.certificate.CertificateCreateException;
import org.cesecore.certificates.certificate.CertificateDataWrapper;
import org.cesecore.certificates.certificate.CertificateRevokeException;
import org.cesecore.certificates.certificate.CertificateStatus;
import org.cesecore.certificates.certificate.CertificateStoreSession;
import org.cesecore.certificates.certificate.CertificateWrapper;
import org.cesecore.certificates.certificate.IllegalKeyException;
import org.cesecore.certificates.certificate.certextensions.CertificateExtensionException;
import org.cesecore.certificates.certificate.exception.CertificateSerialNumberException;
import org.cesecore.certificates.certificate.exception.CustomCertificateSerialNumberException;
import org.cesecore.certificates.certificate.ssh.SshKeyException;
import org.cesecore.certificates.certificateprofile.CertificateProfile;
import org.cesecore.certificates.certificateprofile.CertificateProfileDoesNotExistException;
import org.cesecore.certificates.endentity.EndEntityInformation;
import org.cesecore.config.GlobalCesecoreConfiguration;
import org.cesecore.config.GlobalOcspConfiguration;
import org.cesecore.config.RaStyleInfo;
import org.cesecore.configuration.ConfigurationBase;
import org.cesecore.keys.token.CryptoTokenOfflineException;
import org.cesecore.roles.Role;
import org.cesecore.roles.RoleExistsException;
import org.cesecore.roles.member.RoleMember;
import org.ejbca.config.GlobalAcmeConfiguration;
import org.ejbca.config.GlobalConfiguration;
import org.ejbca.core.EjbcaException;
import org.ejbca.core.ejb.ca.auth.EndEntityAuthenticationSessionLocal;
import org.ejbca.core.ejb.config.GlobalUpgradeConfiguration;
import org.ejbca.core.ejb.dto.CertRevocationDto;
import org.ejbca.core.ejb.ra.CouldNotRemoveEndEntityException;
import org.ejbca.core.ejb.ra.EndEntityExistsException;
import org.ejbca.core.ejb.ra.EndEntityManagementSessionLocal;
import org.ejbca.core.ejb.ra.NoSuchEndEntityException;
import org.ejbca.core.model.approval.AdminAlreadyApprovedRequestException;
import org.ejbca.core.model.approval.ApprovalException;
import org.ejbca.core.model.approval.ApprovalRequestExecutionException;
import org.ejbca.core.model.approval.ApprovalRequestExpiredException;
import org.ejbca.core.model.approval.SelfApprovalException;
import org.ejbca.core.model.approval.WaitingForApprovalException;
import org.ejbca.core.model.approval.profile.ApprovalProfile;
import org.ejbca.core.model.ca.AuthLoginException;
import org.ejbca.core.model.ca.AuthStatusException;
import org.ejbca.core.model.ca.publisher.PublisherDoesntExistsException;
import org.ejbca.core.model.ca.publisher.PublisherException;
import org.ejbca.core.model.ra.AlreadyRevokedException;
import org.ejbca.core.model.ra.CustomFieldException;
import org.ejbca.core.model.ra.RevokeBackDateNotAllowedForProfileException;
import org.ejbca.core.model.ra.raadmin.EndEntityProfile;
import org.ejbca.core.model.ra.raadmin.EndEntityProfileNotFoundException;
import org.ejbca.core.model.ra.raadmin.EndEntityProfileValidationException;
import org.ejbca.core.model.ra.raadmin.UserDoesntFullfillEndEntityProfile;
import org.ejbca.core.protocol.NoSuchAliasException;
import org.ejbca.core.protocol.acme.AcmeAccount;
import org.ejbca.core.protocol.acme.AcmeAuthorization;
import org.ejbca.core.protocol.acme.AcmeChallenge;
import org.ejbca.core.protocol.acme.AcmeOrder;
import org.ejbca.core.protocol.cmp.CmpMessageDispatcherSessionLocal;
import org.ejbca.core.protocol.rest.EnrollPkcs10CertificateRequest;
import org.ejbca.core.protocol.ssh.SshRequestMessage;
import org.ejbca.core.protocol.ws.objects.UserDataVOWS;
import org.ejbca.core.protocol.ws.objects.UserMatch;
import org.ejbca.cvc.exception.ConstructionException;
import org.ejbca.cvc.exception.ParseException;
import org.ejbca.ui.web.protocol.CertificateRenewalException;
import org.ejbca.util.query.IllegalQueryException;

/**
 * API of available methods on the CA that can be invoked by the RA.
 *
 * <p>Implementation restrictions:</p>
 *
 * <ul>
 * <li> Keep in mind that there is latency, so batch things and don't for things twice unless it is expected to have change.</li>
 * <li> Method names must be unique and signature is not allowed change after a release</li>
 * <li> Any used object in this class must be Java Serializable</li>
 * <li> Any used object in this class should be possible to use with an older or newer version of the peer</li>
 * <li> Checked Exceptions are forwarded in full the implementation is responsible for not leaking sensitive information in
 *   nested causedBy exceptions.</li>
 * <li> Query both local and remote, when applicable. Usually, local should be queried first for best performance.</li>
 * <li> Avoid having WS or REST-specific operations here (sometimes this is hard to avoid)</li>
 * <li> Try to put complex business logic into "business logic EJBs" such as CaSession etc. rather than here.</li>
 * <li> Remember to put @since attributes on new methods.</li>
 * </ul>
 *
<<<<<<< HEAD
 * <p>See the "RA Master API conventions" page in Confluence for more detailed information.</p>
=======
 * <p>See the "RA Master API conventions" page in Confluence for more detailed information.
 *
>>>>>>> f49e100e
 */
public interface RaMasterApi {

    /**
     * @return true if the implementation if the interface is available and usable.
     * @since Initial RA Master API version (EJBCA 6.6.0)
     */
    boolean isBackendAvailable();

    /**
     * Get the current (lowest) back-end API version.
     *
     * Note that this will not lead to a request over network since peers (if any) will report their API version when
     * connecting and this will return the cached and current number.
     *
     * @return the current (lowest) back-end API version
     * @since RA Master API version 1 (EJBCA 6.8.0)
     */
    int getApiVersion();

    /**
     * The AuthenticationToken is preliminary authorized to a resource if it is either
     * 1. authorized by the local system
     * 2. authorized by the remote system(s)
     *
     * The local authorization system is always checked first and authorization is cached separately for local and remote system.
     * Since actual authorization check is performed during API call, a local override can never harm the remote system.
     *
     * @return true if the authenticationToken is authorized to all the resources
     * @since RA Master API version 1 (EJBCA 6.8.0)
     */
    boolean isAuthorizedNoLogging(AuthenticationToken authenticationToken, String...resources);

    /**
     * @return the access rules and corresponding authorization system update number for the specified AuthenticationToken.
     * @since RA Master API version 1 (EJBCA 6.8.0)
     */
    RaAuthorizationResult getAuthorization(AuthenticationToken authenticationToken) throws AuthenticationFailedException;

    /**
     * Returns an AccessSet containing the access rules that are allowed for the given authentication token.
     * Note that AccessSets do not support deny rules.
     * @since Initial RA Master API version (EJBCA 6.6.0)
     * @deprecated RA Master API version 1 (EJBCA 6.8.0). Use {@link #getAuthorization(AuthenticationToken)} instead.
     */
    @Deprecated
    AccessSet getUserAccessSet(AuthenticationToken authenticationToken) throws AuthenticationFailedException;

    /**
     * Gets multiple access sets at once. Returns them in the same order as in the parameter.
     * Note that AccessSets do not support deny rules.
     * @since Initial RA Master API version (EJBCA 6.6.0)
     * @deprecated RA Master API version 1 (EJBCA 6.8.0). Use {@link #getAuthorization(AuthenticationToken)} instead.
     */
    @Deprecated
    List<AccessSet> getUserAccessSets(List<AuthenticationToken> authenticationTokens);

    /**
     * @return a list with information about non-external CAs that the caller is authorized to see.
     * @since Initial RA Master API version (EJBCA 6.6.0)
     */
    List<CAInfo> getAuthorizedCas(AuthenticationToken authenticationToken);

    /**
     * Retrieves a list of all custom style archives
     * @param authenticationToken of the requesting administrator
     * @return List of all style archives or null if no styles were found
     * @throws AuthorizationDeniedException if requesting administrator is unauthorized to style archives
     * @since Added between Master RA API version 1 and 2 (EJBCA 6.10.0), lacks an exact API version
     */
    LinkedHashMap<Integer, RaStyleInfo> getAllCustomRaStyles(AuthenticationToken authenticationToken) throws AuthorizationDeniedException;

    /**
     * Returns a list of all style archives associated to roles which the requesting administrator is member of.
     * @param authenticationToken of the requesting administrator
     * @param hashCodeOfCurrentList will be compared with RaStyleInfos. If equal, null is returned to avoid heavy network traffic. Set 0 to ignore.
     * @return list of associated style archives. Empty list if administrator is not a member of any role or if role has no custom styles applied. Null if
     * hashCodeOfCurrentList matched, hence doesn't require an update
     * @since Added between Master RA API version 1 and 2 (EJBCA 6.10.0), lacks an exact API version
     */
    List<RaStyleInfo> getAvailableCustomRaStyles(AuthenticationToken authenticationToken, int hashCodeOfCurrentList);

    /**
     * @return a list with roles that the caller is authorized to see.
     * @since Master RA API version 1 (EJBCA 6.8.0)
     */
    List<Role> getAuthorizedRoles(AuthenticationToken authenticationToken);

    /**
     * @return the Role with the given ID, or null if it does not exist
     * @throws AuthorizationDeniedException if missing view access.
     * @since Master RA API version 1 (EJBCA 6.8.0)
     */
    Role getRole(AuthenticationToken authenticationToken, int roleId) throws AuthorizationDeniedException;

    /**
     * @param roleId Only include namespaces from peers where this role is present. Set to 0 to include all.
     * @return a list of role namespaces the caller is authorized to see. Never returns null.
     * @since Master RA API version 1 (EJBCA 6.8.0)
     */
    List<String> getAuthorizedRoleNamespaces(AuthenticationToken authenticationToken, int roleId);

    /**
     * @return a list of token types and their match keys, which the caller is authorized to. Only user-configurable token types are returned.
     * @since Master RA API version 1 (EJBCA 6.8.0)
     */
    Map<String,RaRoleMemberTokenTypeInfo> getAvailableRoleMemberTokenTypes(AuthenticationToken authenticationToken);


    /**
     * Adds or updates a role in the database. If the role has an ID, it will be updated, but only on the system where it exists.
     * Otherwise, this method will try to create it on any of the configured systems.
     * @param authenticationToken Admin
     * @param role Role to persist. The roleId controls whether it should be added or updated.
     * @return The role object if the role was added/updated, otherwise null.
     * @throws AuthorizationDeniedException if unauthorized to update this role, or not authorized on any system to add it.
     * @throws RoleExistsException if a role with the given name already exists (can happen when adding or renaming)
     * @since Master RA API version 1 (EJBCA 6.8.0)
     */
    Role saveRole(AuthenticationToken authenticationToken, Role role) throws AuthorizationDeniedException, RoleExistsException;

    /**
     * Deletes a role.
     * @param authenticationToken Administrator
     * @param roleId ID of role to delete.
     * @return true if the role was found and was deleted, and false if it didn't exist.
     * @throws AuthorizationDeniedException If unauthorized, or if trying to delete a role that the requesting admin belongs to itself.
     * @since Master RA API version 1 (EJBCA 6.8.0)
     */
    boolean deleteRole(AuthenticationToken authenticationToken, int roleId) throws AuthorizationDeniedException;

    /**
     * @return the Role Member with the given ID, or null if it does not exist
     * @throws AuthorizationDeniedException if missing view access.
     * @since Master RA API version 1 (EJBCA 6.8.0)
     */
    RoleMember getRoleMember(AuthenticationToken authenticationToken, int roleMemberId) throws AuthorizationDeniedException;

    /**
     * Adds or updates a role member in the database. If the role member has an ID, it will be updated, but only on the system where it exists.
     * Otherwise, this method will try to create it on any of the configured systems.
     * @param authenticationToken Admin
     * @param roleMember RoleMember to persist. The roleMemberId controls whether it should be added or updated.
     * @return The role member object if the role member was added/updated, otherwise null.
     * @throws AuthorizationDeniedException if unauthorized to update this role member, or not authorized on any system to add it.
     * @since Master RA API version 1 (EJBCA 6.8.0)
     */
    RoleMember saveRoleMember(AuthenticationToken authenticationToken, RoleMember roleMember) throws AuthorizationDeniedException;

    /**
     * Removes a role member from a role.
     * @param authenticationToken Administrator
     * @param roleId ID of role (used as a safety check to prevent ID collisions).
     * @param roleMemberId ID of role member to delete.
     * @return true if the role member was found and was deleted, and false if it didn't exist.
     * @throws AuthorizationDeniedException If not authorized to edit the given role
     * @since Master RA API version 1 (EJBCA 6.8.0)
     */
    boolean deleteRoleMember(AuthenticationToken authenticationToken, int roleId, int roleMemberId) throws AuthorizationDeniedException;

    /**
     * @return the approval request with the given id, or null if it doesn't exist or if authorization was denied
     * @since Initial RA Master API version (EJBCA 6.6.0)
     */
    RaApprovalRequestInfo getApprovalRequest(AuthenticationToken authenticationToken, int id);

    /**
     * Finds an approval by a hash of the request data.
     *
     * @param approvalId Calculated hash of the request (this somewhat confusing name is re-used from the ApprovalRequest class)
     * @since Initial RA Master API version (EJBCA 6.6.0)
     */
    RaApprovalRequestInfo getApprovalRequestByRequestHash(AuthenticationToken authenticationToken, int approvalId);

    /**
     * Modifies an approval request and sets the current admin as a blacklisted admin.
     * @return The new approval request (which may have a new id)
     * @since Initial RA Master API version (EJBCA 6.6.0)
     */
    RaApprovalRequestInfo editApprovalRequest(AuthenticationToken authenticationToken, RaApprovalEditRequest edit) throws AuthorizationDeniedException;

    /**
     * Extends the validity of an approval request for the given amount of time. The status is set to Waiting for Approval if it was expired.
     * @param authenticationToken Admin
     * @param id Id of approval request
     * @param extendForMillis Milliseconds to extend the validity for
     * @throws IllegalStateException if the request is in approval or rejected state already.
     * @throws AuthorizationDeniedException If the admin does not have approval access to this request, e.g. due to missing access to CAs or missing approval access.
     * @since Added between the Initial RA Master API version and version 1 (EJBCA 6.7.0), lacks an exact API version
     */
    void extendApprovalRequest(AuthenticationToken authenticationToken, int id, long extendForMillis) throws AuthorizationDeniedException;

    /** Approves, rejects or saves (not yet implemented) a step of an approval request. The action is determined by the "action" value in the given RaApprovalResponseRequest.
     * @return true if the approval request exists on this node, false if not.
     * @throws SelfApprovalException if trying to approve one's own action.
     * @throws AdminAlreadyApprovedRequestException if this approval request has been approved or rejected already.
     * @throws ApprovalRequestExecutionException if execution of the approval request (e.g. adding an end entity) failed.
     * @throws ApprovalRequestExpiredException if the approval request is older than the configured expiry time
     * @throws AuthenticationFailedException if the authentication token couldn't be validated
     * @throws ApprovalException is thrown for other errors, such as the approval being in the wrong state, etc.
     * @since Initial RA Master API version (EJBCA 6.6.0)
     */
    boolean addRequestResponse(AuthenticationToken authenticationToken, RaApprovalResponseRequest requestResponse)
            throws AuthorizationDeniedException, ApprovalException, ApprovalRequestExpiredException, ApprovalRequestExecutionException,
            AdminAlreadyApprovedRequestException, SelfApprovalException, AuthenticationFailedException;

    /**
     * Searches for approval requests.
     * @param authenticationToken administrator (affects the search results)
     * @param raRequestsSearchRequest specifies which requests to include (e.g. requests that can be approved by the given administrator)
     * @return list of approval requests from the specified search criteria
     * @since Initial RA Master API version (EJBCA 6.6.0)
     */
    RaRequestsSearchResponse searchForApprovalRequests(AuthenticationToken authenticationToken, RaRequestsSearchRequest raRequestsSearchRequest);

    /**
     * Searches for a certificate. If present locally, then the data (revocation status etc.) from the local database will be returned
     * @return CertificateDataWrapper if it exists and the caller is authorized to see the data or null otherwise
     * @since Initial RA Master API version (EJBCA 6.6.0)
     */
    CertificateDataWrapper searchForCertificate(AuthenticationToken authenticationToken, String fingerprint);

    /**
     * Searches for a certificate. If present locally, then the data (revocation status etc.) from the local database will be returned.
     * Returns a certificate and its Ca chain
     * @return CertificateDataWrapper if it exists and the caller is authorized to see the data or null otherwise
     * @since Initial RA Master API version (EJBCA 7.4.2)
     */
    List<CertificateWrapper> searchForCertificateChain(AuthenticationToken authenticationToken, String fingerprint);

    /**
     * Searches for a certificate. If present locally, then the data (revocation status etc.) from the local database will be returned
     * @return CertificateDataWrapper if it exists and the caller is authorized to see the data or null otherwise
     * @since Added between Master RA API version 1 and 2 (EJBCA 6.9.0), lacks an exact API version
     */
    CertificateDataWrapper searchForCertificateByIssuerAndSerial(AuthenticationToken authenticationToken, String issuerDN, String serNo);

    /**
     * Searches for certificates. Data (e.g. revocation status) of remote certificates take precedence over local ones.
     * @return list of certificates from the specified search criteria
     * @since Initial RA Master API version (EJBCA 6.6.0)
     */
    RaCertificateSearchResponse searchForCertificates(AuthenticationToken authenticationToken, RaCertificateSearchRequest raCertificateSearchRequest);

    /**
     * Searches for end entities. Remote end entities take precedence over local ones.
     * @return list of end entities from the specified search criteria
     * @since Initial RA Master API version (EJBCA 6.6.0)
     */
    RaEndEntitySearchResponse searchForEndEntities(AuthenticationToken authenticationToken, RaEndEntitySearchRequest raEndEntitySearchRequest);

    /**
     * Searches for roles that the given authentication token has access to.
     * @param authenticationToken administrator (affects the search results)
     * @param raRoleSearchRequest Object specifying the search criteria.
     * @return Object containing list of roles and search status.
     * @since Master RA API version 1 (EJBCA 6.8.0)
     */
    RaRoleSearchResponse searchForRoles(AuthenticationToken authenticationToken, RaRoleSearchRequest raRoleSearchRequest);

    /**
     * Searches for role members in all roles that the given authentication token has access to.
     * @param authenticationToken administrator (affects the search results)
     * @param raRoleMemberSearchRequest Object specifying the search criteria.
     * @return Object containing list of role members and search status.
     * @since Master RA API version 1 (EJBCA 6.8.0)
     */
    RaRoleMemberSearchResponse searchForRoleMembers(AuthenticationToken authenticationToken, RaRoleMemberSearchRequest raRoleMemberSearchRequest);


    /**
     * @return map of authorized certificate profile Ids and each mapped name
     * @since Initial RA Master API version (EJBCA 6.6.0)
     */
    Map<Integer, String> getAuthorizedCertificateProfileIdsToNameMap(AuthenticationToken authenticationToken);

    /**
     * @return map of authorized entity profile Ids and each mapped name
     * @since Initial RA Master API version (EJBCA 6.6.0)
     */
    Map<Integer, String> getAuthorizedEndEntityProfileIdsToNameMap(AuthenticationToken authenticationToken);

    /**
     * @return map of authorized end entity profiles for the provided authentication token
     * @since Initial RA Master API version (EJBCA 6.6.0)
     */
    IdNameHashMap<EndEntityProfile> getAuthorizedEndEntityProfiles(AuthenticationToken authenticationToken, String endEntityAccessRule);

    /**
     * @return map of authorized and enabled CAInfos for the provided authentication token
     * @since Initial RA Master API version (EJBCA 6.6.0)
     */
    IdNameHashMap<CAInfo> getAuthorizedCAInfos(AuthenticationToken authenticationToken);

    /**
     * @return map of authorized certificate profiles for the provided authentication token
     * @since Initial RA Master API version (EJBCA 6.6.0)
     */
    IdNameHashMap<CertificateProfile> getAuthorizedCertificateProfiles(AuthenticationToken authenticationToken);

    /**
     * @return CertificateProfile with the specified Id or null if it can not be found
     * @since Master RA API version 1 (EJBCA 6.8.0)
     */
    CertificateProfile getCertificateProfile(int id);

    /**
     * Adds (end entity) user.
     * @param authenticationToken authentication token
     * @param endEntity end entity data as EndEntityInformation object
     * @param isClearPwd true if the password will be stored in clear form in the db, otherwise it is hashed.
     * @throws AuthorizationDeniedException if administrator isn't authorized to add user
     * @throws EjbcaException if an EJBCA exception with an error code has occurred during the process
     * @throws WaitingForApprovalException if approval is required to finalize the adding of the end entity. The request ID will be included as a field in this exception.
     * @return true if used has been added, false otherwise
     * @since Initial RA Master API version (EJBCA 6.6.0)
     */
    boolean addUser(AuthenticationToken authenticationToken, EndEntityInformation endEntity, boolean isClearPwd) throws AuthorizationDeniedException,
    EjbcaException, WaitingForApprovalException;

    /**
     * addUserFromWS is called from EjbcaWS if profile specifies merge data from
     * profile to user we merge them before calling addUser
     *
     * @param authenticationToken the administrator performing the action
     * @param userData a UserDataVOWS object from WS
     * @param isClearPwd true if the password will be stored in clear form in the db, otherwise it is hashed.
     *
     * @return true if used has been added, false otherwise
     *
     * @throws AuthorizationDeniedException if administrator isn't authorized to add user
     * @throws EndEntityProfileValidationException if data doesn't fulfill requirements of end entity profile
     * @throws EndEntityExistsException  if user already exists or some other database error occur during commit
     * @throws WaitingForApprovalException if approval is required and the action have been added in the approval queue. The request ID will be included as a field in this exception.
     * @throws CADoesntExistsException if the caId of the user does not exist
     * @throws CustomFieldException if the end entity was not validated by a locally defined field validator
     * @throws CertificateSerialNumberException if SubjectDN serial number already exists.
     * @throws ApprovalException if an approval already exists for this request.
     * @throws IllegalNameException if the Subject DN failed constraints
     * @throws EjbcaException if userData couldn't be converted to an EndEntityInformation
     * @since RA Master API version 4 (EJBCA 6.14.0)
     */
    boolean addUserFromWS(AuthenticationToken authenticationToken, UserDataVOWS userData, boolean isClearPwd)
            throws AuthorizationDeniedException, EndEntityProfileValidationException, EndEntityExistsException, WaitingForApprovalException,
            CADoesntExistsException, CustomFieldException, IllegalNameException, ApprovalException, CertificateSerialNumberException, EjbcaException;

    /**
     * Deletes (end entity) user. Does not propagate the exceptions but logs them.
     * @param authenticationToken authentication token
     * @param username the username of the end entity user about to delete
     * @throws AuthorizationDeniedException if administrator isn't authorized to delete user
     * @since Initial RA Master API version (EJBCA 6.6.0)
     */
    void deleteUser(final AuthenticationToken authenticationToken, final String username) throws AuthorizationDeniedException;

    /**
     * Performs a finishUser operation after a key recovery operation. The end entity must be in NEW or KEYRECOVERY status
     * and the admin must have access to the CA of the end entity and key recovery access to the end entity profile.
     *
     * In detail this means:
     * Decrements the issue counter for an end entity, and sets the status to GENERATED when it reaches zero.
     * Usually this counter only goes from 1 to 0, so usually this method calls means "set end entity status to GENERATED".
     * When the status is set to GENERATED the password is also cleared.
     *
     * @param authenticationToken authentication token
     * @param username username of end entity
     * @param password password of end entity
     * @throws AuthorizationDeniedException if not authorized to perform key recovery for the given end entity
     * @throws EjbcaException if the user was not found or had the wrong status
     * @since Added between Master RA API version 1 and 2 (EJBCA 6.9.0), lacks an exact API version
     */
    void finishUserAfterLocalKeyRecovery(AuthenticationToken authenticationToken, String username, String password) throws AuthorizationDeniedException, EjbcaException;

    /**
     * Generates keystore for the specified end entity. Used for server side generated key pairs. It can be of PKCS12 or JKS type.
     * Keystore can be loaded with:
     *
     * KeyStore ks = KeyStore.getInstance(endEntityInformation.getTokenType() == EndEntityConstants.TOKEN_SOFT_P12 ? "PKCS12" : "JKS");
     * ks.load(new ByteArrayInputStream(keystoreAsByteArray), endEntityInformation.getPassword().toCharArray());
     *
     * Note that endEntityInformation are still needed to load a keystore.
     * @param authenticationToken authentication token
     * @param endEntityInformation holds end entity information (including user's password)
     * @return generated keystore
     * @throws AuthorizationDeniedException if not authorized
     * @throws EjbcaException if an EJBCA exception with an error code has occurred during the process
     * @since Initial RA Master API version (EJBCA 6.6.0)
     */
    byte[] generateKeyStore(AuthenticationToken authenticationToken, EndEntityInformation endEntityInformation)
            throws AuthorizationDeniedException, EjbcaException;

    /**
     * Generates certificate from CSR for the specified end entity. Used for client side generated key pairs.
     * @param authenticationToken authentication token
     * @param endEntity end entity information. CertificateRequest (CSR) must be set under extendedInformation of the endEntityInformation.
     * @return certificate binary data. If the certificate request is invalid, then this can in certain cases be null.
     * @throws AuthorizationDeniedException if not authorized
     * @throws EjbcaException if an EJBCA exception with an error code has occurred during the process
     * @since Initial RA Master API version (EJBCA 6.6.0)
     */
    byte[] createCertificate(AuthenticationToken authenticationToken, EndEntityInformation endEntity)
            throws AuthorizationDeniedException, EjbcaException;

    /**
     * Adds (end entity) user and generates certificate from CSR for this end entity. Used for client side generated key pairs.
     * @param authenticationToken authentication token
     * @param endEntity end entity information. CertificateRequest (CSR) must be set under extendedInformation of the endEntityInformation.
     * @param isClearPwd should password be stored in clear way(true) or hashed (false)
     * @return certificate binary data. If the certificate request is invalid, then this can in certain cases be null.
     * @throws AuthorizationDeniedException if not authorized
     * @throws EjbcaException if an EJBCA exception with an error code has occurred during the process
     * @since Initial RA Master API version (EJBCA 6.6.0)
     */
    byte[] addUserAndCreateCertificate(AuthenticationToken authenticationToken, EndEntityInformation endEntity, boolean isClearPwd)
            throws AuthorizationDeniedException, EjbcaException, WaitingForApprovalException;
    /**
     * Adds (end entity) user and generates keystore for this end entity. Used to enroll certificate from RA. It can be of PKCS12 or JKS type.
     * Keystore can be loaded with:
     *
     * KeyStore ks = KeyStore.getInstance(endEntityInformation.getTokenType() == EndEntityConstants.TOKEN_SOFT_P12 ? "PKCS12" : "JKS");
     * ks.load(new ByteArrayInputStream(keystoreAsByteArray), endEntityInformation.getPassword().toCharArray());
     * @param authenticationToken authentication token
     * @param endEntity end entity data as EndEntityInformation object
     * @param isClearPwd should password be stored in clear way(true) or hashed (false)
     * @throws AuthorizationDeniedException if not authorized
     * @throws EjbcaException if an EJBCA exception with an error code has occurred during the process
     * @throws WaitingForApprovalException if approval is required to finalize the adding of the end entity. The request ID will be included as a field in this exception.
     * @return generated keystore. If the provided data is invalid, then this can in certain cases be null.
     * @since Initial RA Master API version (EJBCA 6.14.0)
     */
    byte[] addUserAndGenerateKeyStore(AuthenticationToken authenticationToken, EndEntityInformation endEntity, boolean isClearPwd) throws AuthorizationDeniedException, EjbcaException, WaitingForApprovalException;

    /**
     * Generates a certificate. This variant is used from the Web Service interface.
     * @param authenticationToken authentication token.
     * @param userData end entity information, encoded as a UserDataVOWS (web service value object). Must have been enriched by the WS setUserDataVOWS/enrichUserDataWithRawSubjectDn methods.
     * @param requestData see {@link org.ejbca.core.protocol.ws.common.IEjbcaWS#certificateRequest IEjbcaWS.certificateRequest()}
     * @param requestType see {@link org.ejbca.core.protocol.ws.common.IEjbcaWS#certificateRequest IEjbcaWS.certificateRequest()}
     * @param hardTokenSN see {@link org.ejbca.core.protocol.ws.common.IEjbcaWS#certificateRequest IEjbcaWS.certificateRequest()}
     * @param responseType see {@link org.ejbca.core.protocol.ws.common.IEjbcaWS#certificateRequest IEjbcaWS.certificateRequest()}
     * @return certificate binary data. If the certificate request is invalid, then this can in certain cases be null.
     * @throws AuthorizationDeniedException if not authorized to create a certificate with the given CA or the profiles
     * @throws ApprovalException if the request requires approval
     * @throws EjbcaException if an EJBCA exception with an error code has occurred during the process, for example non-existent CA
     * @throws EndEntityProfileValidationException if the certificate does not match the profiles.
     * @see org.ejbca.core.protocol.ws.common.IEjbcaWS#certificateRequest
     * @since RA Master API version 1 (EJBCA 6.8.0)
     */
    byte[] createCertificateWS(final AuthenticationToken authenticationToken, final UserDataVOWS userData, final String requestData, final int requestType,
            final String hardTokenSN, final String responseType) throws AuthorizationDeniedException, EjbcaException,
            EndEntityProfileValidationException;

    /**
     * Enrolls a new end entity and creates an SSH certificate according to the profiles defined for that end entity
     *
     * @param authenticationToken an authentication token
     * @param userDataVOWS a {@link UserDataVOWS} object describing the end entity to be created
     * @param sshRequestMessage a {@link SshRequestMessage} container with the request details
     *
     * @return an SSH encoded certificate
     *
     * @throws AuthorizationDeniedException if not authorized to create a certificate with the given CA or the profiles
     * @throws EndEntityProfileValidationException if the certificate does not match the profiles.
     * @throws EjbcaException if an EJBCA exception with an error code has occurred during the process, for example non-existent CA
     * @throws ApprovalException if the request requires approval
     * @since RA Master API version 9 (EJBCA 7.4.1)
     */
    byte[] enrollAndIssueSshCertificateWs(AuthenticationToken authenticationToken, UserDataVOWS userDataVOWS, SshRequestMessage sshRequestMessage)
            throws AuthorizationDeniedException, ApprovalException, EjbcaException, EndEntityProfileValidationException;

    /**
     * Generates a certificate. This variant is used from the REST Service interface.
     * @param authenticationToken authentication token.
     * @param enrollCertificateRequest input data object for enrolling a certificate
     * @throws CertificateProfileDoesNotExistException if no profile was found
     * @throws CADoesntExistsException if the CA doesn't exist
     * @throws AuthorizationDeniedException if not authorized
     * @throws EndEntityProfileNotFoundException if EEP not found
     * @throws EjbcaException if an EJBCA exception with an error code has occurred during the process
     * @throws EndEntityProfileValidationException if End Entity doesn't match profile
     * @since RA Master API version 4 (EJBCA 6.14.0)
     */
    byte[] createCertificateRest(AuthenticationToken authenticationToken, EnrollPkcs10CertificateRequest enrollCertificateRequest)
            throws CertificateProfileDoesNotExistException, CADoesntExistsException, AuthorizationDeniedException, EndEntityProfileNotFoundException,
            EjbcaException, EndEntityProfileValidationException;


    /**
     * Finds end entity by its username.
     * @param authenticationToken authentication token
     * @param username username of the end entity
     * @return end entity as EndEntityInformation
     * @since Initial RA Master API version (EJBCA 6.6.0)
     */
    EndEntityInformation searchUser(AuthenticationToken authenticationToken, String username);

    /**
     * Gets the certificate chain for the most recently created certificate for the end entity with the given user name.
     * @param authenticationToken Authentication token.
     * @param username User name of end entity.
     * @return Certificate chain, with the leaf certificate first. If the users does not exist, it returns an empty list.
     * @throws AuthorizationDeniedException If not authorized to the end entity of the user
     * @throws EjbcaException On internal errors, such as badly encoded certificate.
     * @since RA Master API version 1 (EJBCA 6.8.0)
     */
    List<CertificateWrapper> getLastCertChain(AuthenticationToken authenticationToken, String username)
            throws AuthorizationDeniedException, EjbcaException;

    /**
     * Request status change of a certificate (revoke or reactivate).
     * Requires authorization to CA, EEP for the certificate and '/ra_functionality/revoke_end_entity'.
     *
     * @param authenticationToken of the requesting administrator or client
     * @param fingerprint of the certificate
     * @param newStatus CertificateConstants.CERT_REVOKED (40) or CertificateConstants.CERT_ACTIVE (20)
     * @param newRevocationReason One of RevokedCertInfo.REVOCATION_REASON_...
     * @return true if the operation was successful, false if the certificate could not be revoked for example since it did not exist
     * @throws ApprovalException if there was a problem creating the approval request
     * @throws WaitingForApprovalException if the request has been sent for approval. The request ID will be included as a field in this exception.
     * @since Initial RA Master API version (EJBCA 6.6.0)
     */
    boolean changeCertificateStatus(AuthenticationToken authenticationToken, String fingerprint, int newStatus, int newRevocationReason)
            throws ApprovalException, WaitingForApprovalException;

    /**
     * @see EndEntityManagementSessionLocal#revokeCert(AuthenticationToken, BigInteger, Date, String, int, boolean)
     * @throws CADoesntExistsException in addition to the above throws if the CA (from issuer DN) is not handled by this instance, fail-fast
     * @since RA Master API version 3 (EJBCA 6.12.0)
     */
    void revokeCert(AuthenticationToken authenticationToken, BigInteger certSerNo, Date revocationDate, String issuerDn, int reason, boolean checkDate)
            throws AuthorizationDeniedException, NoSuchEndEntityException, ApprovalException, WaitingForApprovalException,
            RevokeBackDateNotAllowedForProfileException, AlreadyRevokedException, CADoesntExistsException;

    /**
     * Request status change of a certificate (revoke or reactivate).
     * Requires authorization to CA, EEP for the certificate and '/ra_functionality/revoke_end_entity'.
     * Difference with normal RevokeCertCommand is that
     * this one here allows to include reason, certificateProfileId and revocation date as input parameters wrapped into CertRevocationDto dto class
     *
     * @param authenticationToken of the requesting administrator or client
     * @param certRevocationDto wrapper objects for input parameters for the revoke
     *
     * @throws AuthorizationDeniedException if not authorized
     * @throws NoSuchEndEntityException if certificate to revoke can not be found
     * @throws ApprovalException if revocation has been requested and is waiting for approval.
     * @throws WaitingForApprovalException The request ID will be included as a field in this exception.
     * @throws RevokeBackDateNotAllowedForProfileException if certificate profile is not allowing revocation back date.
     * @throws AlreadyRevokedException if a revocation request for an already revoked object is requested
     * @throws CADoesntExistsException in addition to the above throws if the CA (from issuer DN) is not handled by this instance, fail-fast
     * @throws CertificateProfileDoesNotExistException if no profile was found with certRevocationDto.certificateProfileId input parameter.
     * @since Added between Master RA API version 3 and 4 (EJBCA 6.13.0), lacks an exact API version
     */
    void revokeCertWithMetadata(AuthenticationToken authenticationToken, CertRevocationDto certRevocationDto)
            throws AuthorizationDeniedException, NoSuchEndEntityException, ApprovalException, WaitingForApprovalException,
            RevokeBackDateNotAllowedForProfileException, AlreadyRevokedException, CADoesntExistsException, IllegalArgumentException,
            CertificateProfileDoesNotExistException;

    /**
     * Revokes all of a user's certificates. A revocation must succeed at least on one instance, otherwise the operation fails with an exception.
     *
     * @see EndEntityManagementSessionLocal#revokeUser(AuthenticationToken, String, int, boolean)
     * @since RA Master API version 4 (EJBCA 6.14.0)
     */
    void revokeUser(AuthenticationToken authenticationToken, String username, int reason, boolean deleteUser) throws AuthorizationDeniedException, CADoesntExistsException,
            WaitingForApprovalException, NoSuchEndEntityException, CouldNotRemoveEndEntityException, EjbcaException;

    /**
     * @see CertificateStoreSession#getStatus(String, BigInteger)
     * @throws CADoesntExistsException in addition to the above throws if the CA (from issuer DN) is not handled by this instance, fail-fast
     * @throws AuthorizationDeniedException in addition to the above throws if caller is not authorized to revoke certificates from the CA (from issuer DN)
     * @since RA Master API version 3 (EJBCA 6.12.0)
     */
    CertificateStatus getCertificateStatus(AuthenticationToken authenticationToken, String issuerDn, BigInteger serNo) throws CADoesntExistsException, AuthorizationDeniedException;

    /**
     * Marks End entity for key recovery, sets a new enrollment code (used to enroll a new certificate) and marks KeyRecoveryData for recovery.
     *
     * @param authenticationToken of the requesting administrator
     * @param username of end entity holding the certificate to recover
     * @param newPassword selected new password for key recovery. May be null (e.g. in a call from EjbcaWS)
     * @param cert Certificate to be recovered
     * @return true if key recovery was successful. False should not be returned unless unexpected error occurs. Other cases such as required approval
     * should throw exception instead
     * @throws AuthorizationDeniedException if administrator isn't authorized to operations carried out during key recovery preparations
     * @throws ApprovalException if key recovery is already awaiting approval
     * @throws CADoesntExistsException if CA which enrolled the certificate no longer exists
     * @throws WaitingForApprovalException if operation required approval (expected to be thrown with approvals enabled). The request ID will be included as a field in this exception.
     * @throws NoSuchEndEntityException if End Entity bound to certificate isn't found.
     * @throws EndEntityProfileValidationException if End Entity doesn't match profile
     * @since Added between Master RA API version 1 and 2 (EJBCA 6.9.0), lacks an exact API version
     */
    boolean markForRecovery(AuthenticationToken authenticationToken, String username, String newPassword, CertificateWrapper cert, boolean localKeyGeneration) throws AuthorizationDeniedException, ApprovalException,
                            CADoesntExistsException, WaitingForApprovalException, NoSuchEndEntityException, EndEntityProfileValidationException;

    /**
     * Edit End Entity information. Can only be used with API version 2 and later.
     *
     * @param authenticationToken the administrator performing the action
     * @param endEntityInformation an EndEntityInformation object with the new information
     * @param isClearPwd true if the password will be stored in clear form in the  db, otherwise it is hashed.
     * @throws AuthorizationDeniedException administrator not authorized to edit user
     * @throws EndEntityProfileValidationException data doesn't fulfill EEP requirements
     * @throws ApprovalException if an approval already is waiting for specified action
     * @throws WaitingForApprovalException if the action has been added in the approval queue. The request ID will be included as a field in this exception.
     * @throws CADoesntExistsException if the user's CA doesn't exist
     * @throws IllegalNameException if the Subject DN failed constraints
     * @throws CertificateSerialNumberException if SubjectDN serial number already exists
     * @throws NoSuchEndEntityException if the EE was not found
     * @throws CustomFieldException if the EE was not validated by a locally defined field validator
     * @since RA Master API version 2 (EJBCA 6.11.0)
     */
    boolean editUser(AuthenticationToken authenticationToken, EndEntityInformation endEntityInformation, boolean isClearPwd)
            throws AuthorizationDeniedException, EndEntityProfileValidationException,
            WaitingForApprovalException, CADoesntExistsException, ApprovalException,
            CertificateSerialNumberException, IllegalNameException, NoSuchEndEntityException, CustomFieldException;

    /**
     * Edit End Entity information (version for EjbcaWS, that takes a UserDataVOWS)
     *
     * @param authenticationToken the administrator performing the action
     * @param userDataVOWS an UserDataVOWS object with the new information
     * @throws AuthorizationDeniedException administrator not authorized to edit user
     * @throws EndEntityProfileValidationException data doesn't fulfill EEP requirements
     * @throws ApprovalException if an approval already is waiting for specified action
     * @throws WaitingForApprovalException if the action has been added in the approval queue. The request ID will be included as a field in this exception.
     * @throws CADoesntExistsException if the user's CA doesn't exist
     * @throws IllegalNameException if the Subject DN failed constraints
     * @throws CertificateSerialNumberException if SubjectDN serial number already exists
     * @throws NoSuchEndEntityException if the EE was not found
     * @throws CustomFieldException if the EE was not validated by a locally defined field validator
     * @throws EjbcaException if userDataVOWS couldn't be converted to an EndEntityInformation
     * @since RA Master API version 4 (EJBCA 6.14.0)
     */
    boolean editUserWs(AuthenticationToken authenticationToken, UserDataVOWS userDataVOWS)
            throws AuthorizationDeniedException, EndEntityProfileValidationException,
            WaitingForApprovalException, CADoesntExistsException, ApprovalException,
            CertificateSerialNumberException, IllegalNameException, NoSuchEndEntityException, CustomFieldException, EjbcaException;

    /**
     * Key recovery method to be called from web services. This method handles some special cases differently from the regular key recovery method.
     *
     * @param authenticationToken of the requesting administrator
     * @param username of end entity holding the certificate to recover
     * @param certSNinHex of the certificate to recover
     * @param issuerDN which issued the certificate
     * @throws AuthorizationDeniedException if administrator isn't authorized to operations carried out during key recovery preparations
     * @throws EjbcaException wrapped exceptions caught in EjbcaWS
     * @throws WaitingForApprovalException if operation required approval (expected to be thrown with approvals enabled). The request ID will be included as a field in this exception.
     * @throws ApprovalException if an approval is already pending to recover this certificate
     * @throws CADoesntExistsException if CA which enrolled the certificate no longer exists
     * @since Added between Master RA API version 1 and 2 (EJBCA 6.9.0), lacks an exact API version
     */
    void keyRecoverWS(AuthenticationToken authenticationToken, String username, String certSNinHex, String issuerDN) throws AuthorizationDeniedException, EjbcaException,
                        WaitingForApprovalException, ApprovalException, CADoesntExistsException;

    /**
     * Atomic Key recovery and PKCS12 / JKS enrollment method to be called from web services.
     * @param authenticationToken of the requesting administrator
     * @param username of end entity holding the certificate to recover
     * @param certSNinHex of the certificate to recover
     * @param issuerDN issuer of the certificate
     * @param password new
     * @param hardTokenSN see {@link org.ejbca.core.protocol.ws.common.IEjbcaWS#certificateRequest IEjbcaWS.certificateRequest()}
     * @return KeyStore generated, post recovery
     * @throws AuthorizationDeniedException if administrator isn't authorized to operations carried out during key recovery and enrollment
     * @throws WaitingForApprovalException if operation requires approval (expected to be thrown with approvals enabled). The request ID will be included as a field in this exception.
     * @throws EjbcaException exception with errorCode if check fails
     * @throws CADoesntExistsException if CA which issued the certificate no longer exists
     * @throws ApprovalException if an approval is already pending to recover this certificate
     * @since RA Master API version 3 (EJBCA 6.12.0)
     */
    byte[] keyRecoverEnrollWS(AuthenticationToken authenticationToken, String username, String certSNinHex, String issuerDN, String password,
            String hardTokenSN) throws AuthorizationDeniedException, ApprovalException, CADoesntExistsException, EjbcaException, WaitingForApprovalException;

    /**
     * Checks if key recovery is possible for the given parameters. Requesting administrator has be authorized to perform key recovery
     * and authorized to perform key recovery on the End Entity Profile which the End Entity belongs to.
     * KeyRecoverData has to be present in the database for the given certificate,
     *
     * @param authenticationToken of the requesting administrator
     * @param cert Certificate to be recovered
     * @param username which the certificate is bound to
     * @return true if key recovery is possible given the parameters
     * @since Added between Master RA API version 1 and 2 (EJBCA 6.9.0), lacks an exact API version
     */
    boolean keyRecoveryPossible(AuthenticationToken authenticationToken, Certificate cert, String username);

    /**
     * Gets approval profile for specified action.
     * @param authenticationToken auth. token to be checked if it has access to the specified caInfo and certificateProfile
     * @param action a ApprovalRequestType constant
     * @param caId id of specified CA
     * @param certificateProfileId id of specified certificate profile
     * @return approval profile if it is required for specified caInfo and certificateProfile, null if it is not
     * @throws AuthorizationDeniedException if authentication token is not authorized to specified CA or certificate profile
     * @since Initial RA Master API version (EJBCA 6.6.0)
     */
    ApprovalProfile getApprovalProfileForAction(final AuthenticationToken authenticationToken, final ApprovalRequestType action, final int caId, final int certificateProfileId) throws AuthorizationDeniedException;

    /**
     * Performs all "deep" checks of user data (EndEntityInformation) intended to be added. Checks like uniqueness of SubjectDN or username should be part of this test.
     * @param admin auth. token
     * @param endEntity user data as EndEntityInformation object
     * @throws AuthorizationDeniedException if authentication token is not authorized to perform checks on user data
     * @throws EjbcaException exception with errorCode if check fails
     * @since Initial RA Master API version (EJBCA 6.6.0)
     */
    void checkSubjectDn(AuthenticationToken admin, EndEntityInformation endEntity) throws AuthorizationDeniedException, EjbcaException;

    /**
     * @see EndEntityAuthenticationSessionLocal#authenticateUser(AuthenticationToken, String, String)
     * @since RA Master API version 1 (EJBCA 6.8.0)
     */
    void checkUserStatus(AuthenticationToken authenticationToken, String username, String password) throws NoSuchEndEntityException, AuthStatusException, AuthLoginException;


    /**
     * Dispatch SCEP message over RaMasterApi.
     *
     * @param authenticationToken the origin of the request
     * @param operation desired SCEP operation to perform
     * @param message to dispatch
     * @param scepConfigurationAlias name of alias containing SCEP configuration
     * @return byte array containing dispatch response from CA. Content depends on operation
     * @throws CertificateEncodingException if an error occurs while attempting to encode a certificate.
     * @throws NoSuchAliasException if the alias doesn't exist
     * @throws CADoesntExistsException if the CA doesn't exist
     * @throws NoSuchEndEntityException if an end entity is thought to exist but does not
     * @throws CustomCertificateSerialNumberException if we use custom certificate serial numbers, but are not using a unique issuerDN/certSerialNo index in the database
     * @throws CryptoTokenOfflineException if we use a CA Token that isn't available
     * @throws IllegalKeyException if malformed key
     * @throws SignRequestException if malformed certificate request.
     * @throws SignRequestSignatureException if invalid signature on certificate request.
     * @throws AuthStatusException if wrong status of user object.
     * @throws AuthLoginException if wrong credentials of user object.
     * @throws IllegalNameException if invalid request name for a certificate.
     * @throws CertificateCreateException if a serious error happens creating a certificate.
     * @throws CertificateRevokeException if an error revoking a certificate
     * @throws CertificateSerialNumberException if we create a certificate that already exists.
     * @throws IllegalValidityException if an invalid request validity period for a certificate.
     * @throws CAOfflineException if we use a CA that is offline
     * @throws InvalidAlgorithmException if an invalid request certificate signature algorithm for a certificate.
     * @throws SignatureException if generic Signature exception.
     * @throws CertificateException if a variety of certificate problems.
     * @throws AuthorizationDeniedException if not authorized
     * @throws CertificateExtensionException if advanced certificate extensions when it is configured with bad properties.
     * @throws CertificateRenewalException if an error occurs during Certificate Renewal.
     * @since RA Master API version 3 (EJBCA 6.12.0)
     */
    byte[] scepDispatch(AuthenticationToken authenticationToken, String operation, String message, String scepConfigurationAlias) throws CertificateEncodingException,
    NoSuchAliasException, CADoesntExistsException, NoSuchEndEntityException, CustomCertificateSerialNumberException, CryptoTokenOfflineException, IllegalKeyException, SignRequestException,
    SignRequestSignatureException, AuthStatusException, AuthLoginException, IllegalNameException, CertificateCreateException, CertificateRevokeException, CertificateSerialNumberException,
    IllegalValidityException, CAOfflineException, InvalidAlgorithmException, SignatureException, CertificateException, AuthorizationDeniedException,
    CertificateExtensionException, CertificateRenewalException;

    /**
     * Dispatch CMP request over RaMasterApi.
     *
     * Basic ASN.1 validation is performed at a proxy to increase the protection of a CA slightly.
     *
     * @param authenticationToken the origin of the request
     * @param pkiMessageBytes the ASN.1 encoded CMP message request bytes
     * @param cmpConfigurationAlias the requested CA configuration that should handle the request.
     * @return the CMP response ASN.1 (success or error) message as a byte array or null if no processing could take place
     * @see CmpMessageDispatcherSessionLocal#dispatchRequest(AuthenticationToken, byte[], String)
     * @since RA Master API version 1 (EJBCA 6.8.0)
     */
    byte[] cmpDispatch(AuthenticationToken authenticationToken, byte[] pkiMessageBytes, String cmpConfigurationAlias) throws NoSuchAliasException;

    /**
     * Dispatch EST request over RaMasterApi.
     *
     * Basic ASN.1 validation is performed at a proxy to increase the protection of a CA slightly.
     *
     * @param operation the EST operation to perform
     * @param alias the requested CA configuration that should handle the request.
     * @param cert The client certificate used to request this operation if any
     * @param username The authentication username if any
     * @param password The authentication password if any
     * @param requestBody The HTTP request body. Usually a PKCS#10
     * @return the HTTP response body
     *
     * @throws NoSuchAliasException if the alias doesn't exist
     * @throws CADoesntExistsException if the CA specified in a request for CA certs doesn't exist
     * @throws CertificateCreateException if an error was encountered when trying to enroll
     * @throws CertificateRenewalException if an error was encountered when trying to re-enroll
     * @throws AuthenticationFailedException if request was sent in without an authenticating certificate, or the username/password combo was
     *           invalid (depending on authentication method).
     *
     * @see org.ejbca.core.protocol.est.EstOperationsSessionRemote
     * @since RA Master API version 2 (EJBCA 6.11.0)
     */
    byte[] estDispatch(String operation, String alias, X509Certificate cert, String username, String password, byte[] requestBody)
            throws NoSuchAliasException, CADoesntExistsException, CertificateCreateException, CertificateRenewalException, AuthenticationFailedException;

    /**
     * Retrieves information about users
     *
     * Authorization requirements:<pre>
     * - /administrator
     * - /ra_functionality/view_end_entity
     * - /endentityprofilesrules/&lt;end entity profile of matching users&gt;/view_end_entity
     * - /ca/&lt;ca of usermatch&gt; - when matching on CA
     * </pre>
     *
     * @param authenticationToken the administrator performing the action
     * @param usermatch the unique user pattern to search for
     * @return a list of {@link org.ejbca.core.protocol.ws.client.gen.UserDataVOWS} objects (Max 100) containing the information about the user or null if there are no matches.
     * @throws AuthorizationDeniedException if client is not authorized to request.
     * @throws IllegalQueryException if query isn't valid
     * @throws EjbcaException if an EJBCA exception with an error code has occurred during the process
     * @throws EndEntityProfileNotFoundException if EEP not found
     * @since RA Master API version 4 (EJBCA 6.14.0)
     */
    List<UserDataVOWS> findUserWS(AuthenticationToken authenticationToken, UserMatch usermatch, int maxNumberOfRows)
            throws AuthorizationDeniedException, IllegalQueryException, EjbcaException, EndEntityProfileNotFoundException;

    /**
     * Returns the length of a publisher queue (aggregated over all separate instances, if found).
     *
     * @param name the name of the queue.
     * @return the length or -4 if the publisher does not exist
     * @throws AuthorizationDeniedException if client is not authorized to request.
     * @throws PublisherDoesntExistsException if no publisher exists with the given name.
     * @since RA Master API version 4 (EJBCA 6.14.0)
     */
    int getPublisherQueueLength(AuthenticationToken authenticationToken, String name) throws AuthorizationDeniedException, PublisherDoesntExistsException;

    /**
     * Retrieves the certificate chain for the signer. The returned certificate chain MUST have the
     * RootCA certificate in the last position.
     * @param authenticationToken the administrator performing the action
     * @param caId  is the issuer DN hashCode
     * @return Collection of Certificate, the certificate chain, never null.
     * @throws AuthorizationDeniedException if client isn't authorized to request
     * @since RA Master API version 4 (EJBCA 6.14.0)
     */
    Collection<CertificateWrapper> getCertificateChain(final AuthenticationToken authenticationToken, int caId) throws AuthorizationDeniedException, CADoesntExistsException;

    /**
     * Retrieved the CA's public key as an SSH Public Key
     *
     * @param caName the name of the CA
     * @return the CA's public key encoded in SSH format
     * @throws SshKeyException if the CA is not an SSH CA
     * @throws CADoesntExistsException if the CA doesn't exist
     */
    byte[] getSshCaPublicKey(final String caName) throws SshKeyException, CADoesntExistsException;

    /**
     * Finds count of certificates  expiring within a specified time and that have
     * status "active" or "notifiedaboutexpiration".
     * @param days the number of days before the certificates will expire
     * @return return count of query results.
     * @since RA Master API version 4 (EJBCA 6.14.0)
     */
    int getCountOfCertificatesByExpirationTime(final AuthenticationToken authenticationToken, long days) throws AuthorizationDeniedException;

    /**
     * Writes a custom audit log into the database.
     *
     * @see org.ejbca.core.ejb.ca.caadmin.CAAdminSession#customLog
     * @since RA Master API version 4 (EJBCA 6.14.0)
     */
    void customLog(AuthenticationToken authenticationToken, String type, String caName, String username, String certificateSn, String msg, EventType event)
                throws AuthorizationDeniedException, CADoesntExistsException;

    /**
     * Retrieves a collection of certificates as byte array generated for a user.
     *
     * @see org.ejbca.core.ejb.ra.EndEntityAccessSession#findCertificatesByUsername(AuthenticationToken, String, boolean, long)
     * @since RA Master API version 4 (EJBCA 6.14.0)
     */
    Collection<CertificateWrapper> getCertificatesByUsername(AuthenticationToken authenticationToken, String username, boolean onlyValid, long now) throws AuthorizationDeniedException, CertificateEncodingException;

    /**
     * Fetches available certificate profiles in an end entity profile.
     *
     * @see org.ejbca.core.ejb.ra.raadmin.EndEntityProfileSessionLocal#getAvailableCertificateProfiles(AuthenticationToken, int)
     * @since RA Master API version 4 (EJBCA 6.14.0)
     */
    Map<String,Integer> getAvailableCertificateProfiles(AuthenticationToken authenticationToken, int entityProfileId) throws AuthorizationDeniedException, EndEntityProfileNotFoundException;

    /**
     * Fetches the IDs and names of available CAs in an end entity profile.
     *
     * @see org.ejbca.core.ejb.ra.raadmin.EndEntityProfileSession#getAvailableCasInProfile(AuthenticationToken admin, int entityProfileId)
     * @since RA Master API version 4 (EJBCA 6.14.0)
     */
    Map<String,Integer> getAvailableCasInProfile(AuthenticationToken authenticationToken, int entityProfileId) throws AuthorizationDeniedException, EndEntityProfileNotFoundException;

    /**
     * Fetches an issued certificate.
     *
     * @see org.ejbca.core.ejb.ra.EndEntityAccessSessionLocal#getCertificate(AuthenticationToken, String, String)
     * @since RA Master API version 4 (EJBCA 6.14.0)
     */
    CertificateWrapper getCertificate(AuthenticationToken authenticationToken, String certSNinHex, String issuerDN) throws AuthorizationDeniedException, CADoesntExistsException, EjbcaException;

    /**
     * Fetches a list of up to <code>maxNumberOfResults</code> certificates which expires within
     * the next <code>days</code> days, ignoring the first <code>offset</code> certificates.
     * <p>
     * <b>Note:</b> the whole certificate chain is returned.
     * <p>
     * Authorization requirements:<pre>
     * - /administrator
     * - /ra_functionality/view_end_entity
     * - /endentityprofilesrules/&lt;end entity profile&gt;/view_end_entity
     * - /ca/&lt;ca of user&gt;
     * </pre>
     *
     * @param authenticationToken an authentication token used for access control
     * @param days the maximum number of days before the certificates expire
     * @param maxNumberOfResults the maximum number of returned certificates
     * @return a collection of certificate wrappers, never null
     * @throws AuthorizationDeniedException if the calling user is not authorized to fetch one of the certificates
     * @since RA Master API version 4 (EJBCA 6.14.0)
     */
    Collection<CertificateWrapper> getCertificatesByExpirationTime(AuthenticationToken authenticationToken, long days, int maxNumberOfResults,
            int offset) throws AuthorizationDeniedException;


    /**
     * Fetches a list of certificates that will expire within the given number of days and of the given type.
     *
     * @param authenticationToken the administrator performing the action.
     * @param days Expire time in days.
     * @param certificateType The type of the certificates. Use 0=Unknown  1=EndEntity  2=SUBCA  8=ROOTCA  16=HardToken.
     * @param maxNumberOfResults the maximum number of returned certificates.
     * @return A collection of certificate wrappers, never null.
     * @throws AuthorizationDeniedException if the calling administrator isn't authorized to fetch one of the certificates (not used).
     * @throws EjbcaException if at least one of the certificates is unreadable
     * @since RA Master API version 4 (EJBCA 6.14.0)
     */
    Collection<CertificateWrapper> getCertificatesByExpirationTimeAndType(AuthenticationToken authenticationToken, long days, int certificateType, int maxNumberOfResults) throws AuthorizationDeniedException, EjbcaException;

    /**
     * Fetches a list of certificates that will expire within the given number of days and issued by the given issuer.
     *
     * @param authenticationToken the administrator performing the action.
     * @param days Expire time in days.
     * @param issuerDN The issuerDN of the certificates.
     * @param maxNumberOfResults the maximum number of returned certificates.
     * @return A collection of certificate wrappers, never null.
     * @throws AuthorizationDeniedException if the calling administrator isn't authorized to fetch one of the certificates (not used).
     * @throws EjbcaException if at least one of the certificates is unreadable.
     * @since RA Master API version 4 (EJBCA 6.14.0)
     */
    Collection<CertificateWrapper> getCertificatesByExpirationTimeAndIssuer(AuthenticationToken authenticationToken, long days, String issuerDN, int maxNumberOfResults) throws AuthorizationDeniedException, EjbcaException;

    /**
     * Fetches the current certificate chain for a CA.
     *
     * @see org.cesecore.certificates.ca.CaSession#getCaChain(AuthenticationToken, String)
     * @since RA Master API version 4 (EJBCA 6.14.0)
     */
    Collection<CertificateWrapper> getLastCaChain(AuthenticationToken authenticationToken, String caName) throws AuthorizationDeniedException, CADoesntExistsException;

    /**
     * Processes a certificate request for the user with the given name.
     *
     * @see org.ejbca.core.ejb.ca.sign.SignSession#createCertificateWS
     * @since RA Master API version 4 (EJBCA 6.14.0)
     */
    byte[] processCertificateRequest(AuthenticationToken authenticationToken, String username, String password, String req, int reqType, String hardTokenSN, String responseType)
        throws AuthorizationDeniedException, EjbcaException, CesecoreException, CertificateExtensionException,
               InvalidKeyException, SignatureException, InvalidKeySpecException, NoSuchAlgorithmException, NoSuchProviderException, CertificateException,
               IOException, ParseException, ConstructionException, NoSuchFieldException;

    /**
     * Fetches the latest CRL issued by the given CA. This method is used by the Web Service.
     *
     * Authorization requirements:<pre>
     * - /ca/&lt;caid&gt;
     * </pre>
     *
     * @param authenticationToken the administrator performing the action.
     * @param caName the name in EJBCA of the CA that issued the desired CRL.
     * @param deltaCRL false to fetch a full CRL, true to fetch a deltaCRL (if issued).
     * @return the latest CRL issued for the CA as a DER encoded byte array.
     * @throws AuthorizationDeniedException if client isn't authorized to request.
     * @throws CADoesntExistsException if a referenced CA does not exist.
     * @since RA Master API version 4 (EJBCA 6.14.0)
     */
    byte[] getLatestCrl(AuthenticationToken authenticationToken, String caName, boolean deltaCRL) throws AuthorizationDeniedException, CADoesntExistsException;

    /**
     * Fetches the latest CRL issued by the given CA. This method is used by the Web Service.
     *
     * Authorization requirements:<pre>
     * - /ca/&lt;caid&gt;
     * </pre>
     *
     * @param authenticationToken the administrator performing the action.
     * @param request the name in EJBCA of the CA that issued the desired CRL.
     * @return the latest CRL issued for the CA as a DER encoded byte array.
     * @throws AuthorizationDeniedException if client isn't authorized to request.
     * @throws CADoesntExistsException if a referenced CA does not exist.
     * @since RA Master API version 7 (EJBCA 7.1.0)
     */
    byte[] getLatestCrlByRequest(AuthenticationToken authenticationToken, RaCrlSearchRequest request) throws AuthorizationDeniedException, CADoesntExistsException;

    /**
     * Fetches the latest CRL by issuerDn. This method is used by the REST API.
     *
     * Authorization requirements:<pre>
     * - /ca/&lt;caid&gt;
     * </pre>
     *
     * @param authenticationToken the administrator performing the action.
     * @param issuerDn the subjectDn in EJBCA of the CA that issued the desired CRL.
     * @param deltaCRL false to fetch a full CRL, true to fetch a deltaCRL (if issued).
     * @return the latest CRL issued for the CA as a DER encoded byte array.
     * @throws AuthorizationDeniedException if client isn't authorized to request.
     * @throws EjbcaException any EjbcaException.
     * @throws CADoesntExistsException if a referenced CA does not exist.
     * @since RA Master API version 4 (EJBCA 6.14.0)
     */
    byte[] getLatestCrlByIssuerDn(AuthenticationToken authenticationToken, String issuerDn, boolean deltaCRL) throws AuthorizationDeniedException, EjbcaException, CADoesntExistsException;

    /**
    * Fetches the remaining number of approvals for the given approval request.
    *
    * @param authenticationToken the administrator performing the action.
    * @param requestId the ID of an approval request.
    * @return the remaining number of approvals for this request (with 0 meaning that the request has passed or -1 if the request has been denied) or null if the request was proxied to another instance and the request has failed.
    * @throws AuthorizationDeniedException if client isn't authorized to request.
    * @throws ApprovalException if a request of the given ID didn't exist.
    * @throws ApprovalRequestExpiredException if approval request was expired before having a definite status.
    * @since RA Master API version 4 (EJBCA 6.14.0)
    *
    */
   Integer getRemainingNumberOfApprovals(AuthenticationToken authenticationToken, int requestId) throws AuthorizationDeniedException, ApprovalException, ApprovalRequestExpiredException;

   /**
    * Looks up if a requested action has been approved.
    *
    * Authorization requirements: a valid client certificate.
    *
    * @see org.ejbca.core.ejb.approval.ApprovalSession#isApproved(int)
    * @since RA Master API version 4 (EJBCA 6.14.0)
    */
   Integer isApproved(AuthenticationToken authenticationToken, int approvalId) throws AuthorizationDeniedException, ApprovalException, ApprovalRequestExpiredException;

   /**
    * Checks if a user is authorized to a given resource.
    *
    * Authorization requirements: a valid client certificate.
    *
    * @see org.cesecore.authorization.AuthorizationSession#isAuthorized(AuthenticationToken, String...)
    * @since RA Master API version 4 (EJBCA 6.14.0)
    */
   boolean isAuthorized(AuthenticationToken authenticationToken, String... resource);

   /**
    * Republishes a selected certificate.
    *
    * Authorization requirements:<pre>
    * - /administrator
    * - /ra_functionality/view_end_entity
    * - /endentityprofilesrules/&lt;end entity profile&gt;/view_end_entity
    * - /ca/&lt;ca of user&gt;
    * </pre>
    *
    * @param authenticationToken the administrator performing the action.
    * @param serialNumberInHex of the certificate to republish
    * @param issuerDN of the certificate to republish
    * @throws AuthorizationDeniedException if the administrator isn't authorized to republish.
    * @throws CADoesntExistsException if a referenced CA does not exist.
    * @throws PublisherException if something went wrong during publication.
    * @throws EjbcaException any EjbcaException.
    * @since RA Master API version 4 (EJBCA 6.14.0)
    */
   void republishCertificate(AuthenticationToken authenticationToken, String serialNumberInHex, String issuerDN)
           throws AuthorizationDeniedException, CADoesntExistsException, PublisherException, EjbcaException;

   /**
    * Creates a server-generated keystore for an existing user.
    *
    * @see org.ejbca.core.ejb.ra.KeyStoreCreateSession#generateOrKeyRecoverTokenAsByteArray
    * @since RA Master API version 4 (EJBCA 6.14.0)
    */
   byte[] generateOrKeyRecoverToken(AuthenticationToken authenticationToken, String username, String password, String hardTokenSN, String keySpecification, String keyAlgorithm)
           throws AuthorizationDeniedException, CADoesntExistsException, EjbcaException;

   /**
    * Fetches the end entity profile by ID in XML format.
    *
    * @param profileId the end entity profile ID.
    * @return the XML formatted end entity profile as byte array.
    * @since RA Master API version 4 (EJBCA 6.14.0)
    */
    byte[] getEndEntityProfileAsXml(AuthenticationToken authenticationToken, int profileId)
            throws AuthorizationDeniedException, EndEntityProfileNotFoundException;

    /**
     * Fetches the certificate profile by ID in XML format.
     *
     * @param profileId the certificate profile ID.
     * @return the XML formatted end certificate profile as byte array.
     * @since RA Master API version 4 (EJBCA 6.14.0)
     */
     byte[] getCertificateProfileAsXml(AuthenticationToken authenticationToken, int profileId)
             throws AuthorizationDeniedException, CertificateProfileDoesNotExistException;

   /**
    * Generates a CV certificate for a user.
    *
    * @see org.ejbca.core.ejb.ca.sign.SignSession#createCardVerifiableCertificateWS
    * @since RA Master API version 4 (EJBCA 6.14.0)
    */
   @SuppressWarnings("deprecation")
   Collection<CertificateWrapper> processCardVerifiableCertificateRequest(AuthenticationToken authenticationToken, String username, String password, String cvcReq)
           throws AuthorizationDeniedException, UserDoesntFullfillEndEntityProfile,
           EjbcaException, WaitingForApprovalException, CertificateExpiredException, CesecoreException;

    /**
    * Retrieves a set of all CAA identities for a CA, based on the CAA validators enabled. An empty set
    * of CAA identities are returned if no CAA validators are enabled.
    * @throws CADoesntExistsException if there is no CA with the given id
    * @throws AuthorizationDeniedException if authorisation was denied to the CA with the given id
    * @since RA Master API version 4 (EJBCA 6.14.0)
    * @return a set of CAA identities, never null
    */
    HashSet<String> getCaaIdentities(AuthenticationToken authenticationToken, int caId) throws AuthorizationDeniedException, CADoesntExistsException;

    /**
     * Get AcmeAccount by accountId.
     * @param accountId account id
     * @return the sought AcmeAccount or null if not found
     */
    AcmeAccount getAcmeAccountById(String accountId);

    /**
     * Get AcmeAccount by publicKeyStorageId.
     * @param publicKeyStorageId related public key storage id
     * @return the sought AcmeAccount or null if not found
     */
    AcmeAccount getAcmeAccountByPublicKeyStorageId(final String publicKeyStorageId);

    /**
     * Create or update the AcmeAccount.
     * @param acmeAccount account to persist
     * @return the persisted version of the AcmeAccount.
     */
   String persistAcmeAccount(final AcmeAccount acmeAccount);

   /**
    * Get AcmeOrder by orderId.
    * @param orderId order id
    * @return the sought AcmeOrder or null if not found
    */
   AcmeOrder getAcmeOrderById(String orderId);

   /**
    * Get AcmeOrders by accountId.
    * @param accountId a related account id
    * @return the collection of sought AcmeOrders or null if not found
    */
   Set<AcmeOrder> getAcmeOrdersByAccountId(final String accountId);

   /**
    * Get AcmeOrders by fingerprint field.
    * @param fingerprint a related acme order's fingerprint field
    * @return the collection of sought AcmeOrders or empty Set if not found
    */
   Set<AcmeOrder> getFinalizedAcmeOrdersByFingerprint(final String fingerprint);

   /**
    * Create or update the AcmeOrder.
    * @param acmeOrder an order to persist
    * @return id of the persisted AcmeOrder.
    */
  String persistAcmeOrder(final AcmeOrder acmeOrder);

  /**
   * Create or update the AcmeOrders.
   * @param acmeOrders a list of orders to persist
   * @return list of ids of the persisted AcmeOrders.
   */
 List<String> persistAcmeOrders(final List<AcmeOrder> acmeOrders);

  /**
   * remove the AcmeOrder.
   * @param orderId order Id to be removed
   */
  void removeAcmeOrder(String orderId);

  /**
   * remove the provided list of AcmeOrders.
   * @param orderIds  order ids to be removed
   */
  void removeAcmeOrders(List<String> orderIds);

    /**
     * Get AcmeAuthorization by authorizationId.
     * @param authorizationId  authorization Id
     * @return the sought AcmeAuthorization or null if not found
     */
  AcmeAuthorization getAcmeAuthorizationById (final String authorizationId);

    /**
     * Get AcmeAuthorizations by orderId.
     * @param orderId a related order Id
     * @return the list of sought AcmeAuthorizations or null if not found
     */
  List<AcmeAuthorization> getAcmeAuthorizationsByOrderId (final String orderId);

    /**
     * Get AcmeAuthorizations by accountId.
     * @param accountId a related account id
     * @return the list of sought AcmeAuthorizations or null if not found
     */
  List<AcmeAuthorization> getAcmeAuthorizationsByAccountId (final String accountId);

    /**
     * Create or update the AcmeAuthorization.
     * @param acmeAuthorization an authorization to persist
     * @return id of the persisted AcmeAuthorization.
     */
    String persistAcmeAuthorization(final AcmeAuthorization acmeAuthorization);

    /**
     * Create or update the AcmeAuthorizations.
     * @param acmeAuthorizations a list of authorizations to persist
     */
    void persistAcmeAuthorizationList(final List<AcmeAuthorization> acmeAuthorizations);


    /**
     * Get AcmeChallenge by challengeId.
     * @param challengeId a challenge id
     * @return the sought AcmeChallenge or null if not found
     */
    AcmeChallenge getAcmeChallengeById (final String challengeId);

    /**
     * Get AcmeChallenges by authorizationId.
     * @param authorizationId an id of related authorization
     * @return the sought AcmeChallenge list or null if not found
     */
    List<AcmeChallenge> getAcmeChallengesByAuthorizationId(String authorizationId);

    /**
     * Create or update the AcmeChallenge.
     * @param acmeChallenge a challenge to persist
     * @return id of the persisted AcmeChallenge.
     */
    String persistAcmeChallenge(final AcmeChallenge acmeChallenge);

    /**
     * Create or update the AcmeChallenges.
     * @param acmeChallenges challenges list to persist
     */
    void persistAcmeChallengeList(final List<AcmeChallenge> acmeChallenges);

    /**
     * Gets the global configuration for the concrete type <T extends ConfigurationBase>.
     *
     * @see GlobalConfiguration
     * @see GlobalCesecoreConfiguration
     * @see GlobalAcmeConfiguration
     * @see GlobalOcspConfiguration
     * @see GlobalUpgradeConfiguration
     *
     * @param type the concrete global configuration object class.
     * @return the global configuration or null.
     */
    <T extends ConfigurationBase> T getGlobalConfiguration(Class<T> type);


}<|MERGE_RESOLUTION|>--- conflicted
+++ resolved
@@ -130,12 +130,8 @@
  * <li> Remember to put @since attributes on new methods.</li>
  * </ul>
  *
-<<<<<<< HEAD
- * <p>See the "RA Master API conventions" page in Confluence for more detailed information.</p>
-=======
  * <p>See the "RA Master API conventions" page in Confluence for more detailed information.
  *
->>>>>>> f49e100e
  */
 public interface RaMasterApi {
 
