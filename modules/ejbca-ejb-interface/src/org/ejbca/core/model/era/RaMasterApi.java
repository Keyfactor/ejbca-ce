/*************************************************************************
 *                                                                       *
 *  EJBCA Community: The OpenSource Certificate Authority                *
 *                                                                       *
 *  This software is free software; you can redistribute it and/or       *
 *  modify it under the terms of the GNU Lesser General Public           *
 *  License as published by the Free Software Foundation; either         *
 *  version 2.1 of the License, or any later version.                    *
 *                                                                       *
 *  See terms of license at gnu.org.                                     *
 *                                                                       *
 *************************************************************************/
package org.ejbca.core.model.era;

import org.bouncycastle.operator.OperatorCreationException;
import org.cesecore.audit.enums.EventType;
import org.cesecore.authentication.AuthenticationFailedException;
import org.cesecore.authentication.tokens.AuthenticationToken;
import org.cesecore.authorization.AuthorizationDeniedException;
import org.cesecore.authorization.access.AccessSet;
import org.cesecore.certificates.ca.ApprovalRequestType;
import org.cesecore.certificates.ca.CADoesntExistsException;
import org.cesecore.certificates.ca.CAInfo;
import org.cesecore.certificates.ca.CAOfflineException;
import org.cesecore.certificates.ca.IllegalNameException;
import org.cesecore.certificates.ca.IllegalValidityException;
import org.cesecore.certificates.ca.InvalidAlgorithmException;
import org.cesecore.certificates.ca.SignRequestException;
import org.cesecore.certificates.ca.SignRequestSignatureException;
import org.cesecore.certificates.certificate.CertificateCreateException;
import org.cesecore.certificates.certificate.CertificateDataWrapper;
import org.cesecore.certificates.certificate.CertificateRevokeException;
import org.cesecore.certificates.certificate.CertificateStatus;
import org.cesecore.certificates.certificate.CertificateStoreSession;
import org.cesecore.certificates.certificate.IllegalKeyException;
import org.cesecore.certificates.certificate.certextensions.CertificateExtensionException;
import org.cesecore.certificates.certificate.exception.CertificateSerialNumberException;
import org.cesecore.certificates.certificate.exception.CustomCertificateSerialNumberException;
import org.cesecore.certificates.certificate.ssh.SshKeyException;
import org.cesecore.certificates.certificateprofile.CertificateProfile;
import org.cesecore.certificates.certificateprofile.CertificateProfileDoesNotExistException;
import org.cesecore.certificates.endentity.EndEntityInformation;
import org.cesecore.config.GlobalCesecoreConfiguration;
import org.cesecore.config.GlobalOcspConfiguration;
import org.cesecore.config.OAuthConfiguration;
import org.cesecore.config.RaStyleInfo;
import org.cesecore.configuration.ConfigurationBase;
import org.cesecore.roles.Role;
import org.cesecore.roles.RoleExistsException;
import org.cesecore.roles.member.RoleMember;
import org.ejbca.config.GlobalAcmeConfiguration;
import org.ejbca.config.GlobalConfiguration;
import org.ejbca.core.EjbcaException;
import org.ejbca.core.ejb.ca.auth.EndEntityAuthenticationSessionLocal;
import org.ejbca.core.ejb.config.GlobalUpgradeConfiguration;
import org.ejbca.core.ejb.dto.CertRevocationDto;
import org.ejbca.core.ejb.ra.CouldNotRemoveEndEntityException;
import org.ejbca.core.ejb.ra.EndEntityExistsException;
import org.ejbca.core.ejb.ra.EndEntityManagementSessionLocal;
import org.ejbca.core.ejb.ra.NoSuchEndEntityException;
import org.ejbca.core.model.approval.AdminAlreadyApprovedRequestException;
import org.ejbca.core.model.approval.ApprovalDataVO;
import org.ejbca.core.model.approval.ApprovalException;
import org.ejbca.core.model.approval.ApprovalRequestExecutionException;
import org.ejbca.core.model.approval.ApprovalRequestExpiredException;
import org.ejbca.core.model.approval.SelfApprovalException;
import org.ejbca.core.model.approval.WaitingForApprovalException;
import org.ejbca.core.model.approval.profile.ApprovalProfile;
import org.ejbca.core.model.ca.AuthLoginException;
import org.ejbca.core.model.ca.AuthStatusException;
import org.ejbca.core.model.ca.publisher.PublisherDoesntExistsException;
import org.ejbca.core.model.ca.publisher.PublisherException;
import org.ejbca.core.model.ra.AlreadyRevokedException;
import org.ejbca.core.model.ra.CustomFieldException;
import org.ejbca.core.model.ra.RevokeBackDateNotAllowedForProfileException;
import org.ejbca.core.model.ra.raadmin.EndEntityProfile;
import org.ejbca.core.model.ra.raadmin.EndEntityProfileNotFoundException;
import org.ejbca.core.model.ra.raadmin.EndEntityProfileValidationException;
import org.ejbca.core.model.ra.raadmin.UserDoesntFullfillEndEntityProfile;
import org.ejbca.core.protocol.NoSuchAliasException;
import org.ejbca.core.protocol.acme.AcmeAccount;
import org.ejbca.core.protocol.acme.AcmeAuthorization;
import org.ejbca.core.protocol.acme.AcmeChallenge;
import org.ejbca.core.protocol.acme.AcmeIdentifier;
import org.ejbca.core.protocol.acme.AcmeOrder;
import org.ejbca.core.protocol.acme.AcmeProblemException;
import org.ejbca.core.protocol.cmp.CmpMessageDispatcherSessionLocal;
import org.ejbca.core.protocol.rest.EnrollPkcs10CertificateRequest;
import org.ejbca.core.protocol.ssh.SshRequestMessage;
import org.ejbca.core.protocol.ws.objects.UserDataVOWS;
import org.ejbca.core.protocol.ws.objects.UserMatch;
import org.ejbca.cvc.exception.ConstructionException;
import org.ejbca.cvc.exception.ParseException;
import org.ejbca.ui.web.protocol.CertificateRenewalException;
import org.ejbca.util.query.IllegalQueryException;

import com.keyfactor.CesecoreException;
import com.keyfactor.util.certificate.CertificateWrapper;
import com.keyfactor.util.keys.token.CryptoTokenOfflineException;

import java.io.IOException;
import java.math.BigInteger;
import java.security.InvalidKeyException;
import java.security.NoSuchAlgorithmException;
import java.security.NoSuchProviderException;
import java.security.SignatureException;
import java.security.cert.Certificate;
import java.security.cert.CertificateEncodingException;
import java.security.cert.CertificateException;
import java.security.cert.CertificateExpiredException;
import java.security.cert.CertificateNotYetValidException;
import java.security.cert.X509Certificate;
import java.security.spec.InvalidKeySpecException;
import java.util.Collection;
import java.util.Date;
import java.util.HashSet;
import java.util.LinkedHashMap;
import java.util.List;
import java.util.Map;
import java.util.Set;

/**
 * API of available methods on the CA that can be invoked by the RA.
 *
 * <p>Implementation restrictions:</p>
 *
 * <ul>
 * <li> Keep in mind that there is latency, so batch things and don't for things twice unless it is expected to have change.</li>
 * <li> Method names must be unique and signature is not allowed change after a release</li>
 * <li> Any used object in this class must be Java Serializable</li>
 * <li> Any used object in this class should be possible to use with an older or newer version of the peer</li>
 * <li> Checked Exceptions are forwarded in full the implementation is responsible for not leaking sensitive information in
 *   nested causedBy exceptions.</li>
 * <li> Query both local and remote, when applicable. Usually, local should be queried first for best performance.</li>
 * <li> Avoid having WS or REST-specific operations here (sometimes this is hard to avoid)</li>
 * <li> Try to put complex business logic into "business logic EJBs" such as CaSession etc. rather than here.</li>
 * <li> Remember to put @since attributes on new methods.</li>
 * </ul>
 *
 * <p>See the "RA Master API conventions" page in Confluence for more detailed information.
 *
 */
public interface RaMasterApi {

    /**
     * @return true if the implementation if the interface is available and usable.
     * @since Initial RA Master API version (EJBCA 6.6.0)
     */
    boolean isBackendAvailable();

    /**
     * Get the current (lowest) back-end API version.
     *
     * Note that this will not lead to a request over network since peers (if any) will report their API version when
     * connecting and this will return the cached and current number.
     *
     * @return the current (lowest) back-end API version
     * @since RA Master API version 1 (EJBCA 6.8.0)
     */
    int getApiVersion();

    /**
     * The AuthenticationToken is preliminary authorized to a resource if it is either
     * 1. authorized by the local system
     * 2. authorized by the remote system(s)
     *
     * The local authorization system is always checked first and authorization is cached separately for local and remote system.
     * Since actual authorization check is performed during API call, a local override can never harm the remote system.
     *
     * @param authenticationToken The authentication token of the administrator
     * @param resources String identifier(s) of the resource(s) in question
     * @return true if the authenticationToken is authorized to all the resources
     * @since RA Master API version 1 (EJBCA 6.8.0)
     */
    boolean isAuthorizedNoLogging(AuthenticationToken authenticationToken, String...resources);

    /**
     * Verify authorization to the given resources without requiring an active local CA
     *
     * @param authenticationToken The authentication token of the administrator
     * @param resources String identifier(s) of the resource(s) in question
     * @return true if the authenticationToken is authorized to all the resources
     * @since RA Master API version 16 (EJBCA 8.1.0)
     */
    boolean isAuthorizedNoLoggingWithoutNeedingActiveLocalCA(AuthenticationToken authenticationToken, String...resources);
    
    /**
     * @return the access rules and corresponding authorization system update number for the specified AuthenticationToken.
     * @since RA Master API version 1 (EJBCA 6.8.0)
     */
    RaAuthorizationResult getAuthorization(AuthenticationToken authenticationToken) throws AuthenticationFailedException;

    /**
     * Returns an AccessSet containing the access rules that are allowed for the given authentication token.
     * Note that AccessSets do not support deny rules.
     * @since Initial RA Master API version (EJBCA 6.6.0)
     * @deprecated RA Master API version 1 (EJBCA 6.8.0). Use {@link #getAuthorization(AuthenticationToken)} instead.
     */
    @Deprecated
    AccessSet getUserAccessSet(AuthenticationToken authenticationToken) throws AuthenticationFailedException;

    /**
     * Gets multiple access sets at once. Returns them in the same order as in the parameter.
     * Note that AccessSets do not support deny rules.
     * @since Initial RA Master API version (EJBCA 6.6.0)
     * @deprecated RA Master API version 1 (EJBCA 6.8.0). Use {@link #getAuthorization(AuthenticationToken)} instead.
     */
    @Deprecated
    List<AccessSet> getUserAccessSets(List<AuthenticationToken> authenticationTokens);

    /**
     * @return a list with information about non-external CAs that the caller is authorized to see.
     * @since Initial RA Master API version (EJBCA 6.6.0)
     */
    List<CAInfo> getAuthorizedCas(AuthenticationToken authenticationToken);

    /**
     * Retrieves a list of all custom style archives
     * @param authenticationToken of the requesting administrator
     * @return List of all style archives or null if no styles were found
     * @throws AuthorizationDeniedException if requesting administrator is unauthorized to style archives
     * @since Added between Master RA API version 1 and 2 (EJBCA 6.10.0), lacks an exact API version
     */
    LinkedHashMap<Integer, RaStyleInfo> getAllCustomRaStyles(AuthenticationToken authenticationToken) throws AuthorizationDeniedException;

    /**
     * Returns a list of all style archives associated to roles which the requesting administrator is member of.
     * @param authenticationToken of the requesting administrator
     * @param hashCodeOfCurrentList will be compared with RaStyleInfos. If equal, null is returned to avoid heavy network traffic. Set 0 to ignore.
     * @return list of associated style archives. Empty list if administrator is not a member of any role or if role has no custom styles applied. Null if
     * hashCodeOfCurrentList matched, hence doesn't require an update
     * @since Added between Master RA API version 1 and 2 (EJBCA 6.10.0), lacks an exact API version
     */
    List<RaStyleInfo> getAvailableCustomRaStyles(AuthenticationToken authenticationToken, int hashCodeOfCurrentList);

    /**
     * @return a list with roles that the caller is authorized to see.
     * @since Master RA API version 1 (EJBCA 6.8.0)
     */
    List<Role> getAuthorizedRoles(AuthenticationToken authenticationToken);
    
    /**
     * @return a list with roles that the caller is a member of.
     * @since Master RA API version 15 (EJBCA 7.11.0)
     */
    List<Role> getRolesAuthenticationTokenIsMemberOf(AuthenticationToken authenticationToken);

    /**
     * @return the Role with the given ID, or null if it does not exist
     * @throws AuthorizationDeniedException if missing view access.
     * @since Master RA API version 1 (EJBCA 6.8.0)
     */
    Role getRole(AuthenticationToken authenticationToken, int roleId) throws AuthorizationDeniedException;

    /**
     * @param roleId Only include namespaces from peers where this role is present. Set to 0 to include all.
     * @return a list of role namespaces the caller is authorized to see. Never returns null.
     * @since Master RA API version 1 (EJBCA 6.8.0)
     */
    List<String> getAuthorizedRoleNamespaces(AuthenticationToken authenticationToken, int roleId);

    /**
     * @return a list of token types and their match keys, which the caller is authorized to. Only user-configurable token types are returned.
     * @since Master RA API version 1 (EJBCA 6.8.0)
     */
    Map<String,RaRoleMemberTokenTypeInfo> getAvailableRoleMemberTokenTypes(AuthenticationToken authenticationToken);


    /**
     * Adds or updates a role in the database. If the role has an ID, it will be updated, but only on the system where it exists.
     * Otherwise, this method will try to create it on any of the configured systems.
     * @param authenticationToken Admin
     * @param role Role to persist. The roleId controls whether it should be added or updated.
     * @return The role object if the role was added/updated, otherwise null.
     * @throws AuthorizationDeniedException if unauthorized to update this role, or not authorized on any system to add it.
     * @throws RoleExistsException if a role with the given name already exists (can happen when adding or renaming)
     * @since Master RA API version 1 (EJBCA 6.8.0)
     */
    Role saveRole(AuthenticationToken authenticationToken, Role role) throws AuthorizationDeniedException, RoleExistsException;

    /**
     * Deletes a role.
     * @param authenticationToken Administrator
     * @param roleId ID of role to delete.
     * @return true if the role was found and was deleted, and false if it didn't exist.
     * @throws AuthorizationDeniedException If unauthorized, or if trying to delete a role that the requesting admin belongs to itself.
     * @since Master RA API version 1 (EJBCA 6.8.0)
     */
    boolean deleteRole(AuthenticationToken authenticationToken, int roleId) throws AuthorizationDeniedException;

    /**
     * @return the Role Member with the given ID, or null if it does not exist
     * @throws AuthorizationDeniedException if missing view access.
     * @since Master RA API version 1 (EJBCA 6.8.0)
     */
    RoleMember getRoleMember(AuthenticationToken authenticationToken, int roleMemberId) throws AuthorizationDeniedException;

    /**
     * Adds or updates a role member in the database. If the role member has an ID, it will be updated, but only on the system where it exists.
     * Otherwise, this method will try to create it on any of the configured systems.
     * @param authenticationToken Admin
     * @param roleMember RoleMember to persist. The roleMemberId controls whether it should be added or updated.
     * @return The role member object if the role member was added/updated, otherwise null.
     * @throws AuthorizationDeniedException if unauthorized to update this role member, or not authorized on any system to add it.
     * @since Master RA API version 1 (EJBCA 6.8.0)
     */
    RoleMember saveRoleMember(AuthenticationToken authenticationToken, RoleMember roleMember) throws AuthorizationDeniedException;

    /**
     * Removes a role member from a role.
     * @param authenticationToken Administrator
     * @param roleId ID of role (used as a safety check to prevent ID collisions).
     * @param roleMemberId ID of role member to delete.
     * @return true if the role member was found and was deleted, and false if it didn't exist.
     * @throws AuthorizationDeniedException If not authorized to edit the given role
     * @since Master RA API version 1 (EJBCA 6.8.0)
     */
    boolean deleteRoleMember(AuthenticationToken authenticationToken, int roleId, int roleMemberId) throws AuthorizationDeniedException;

    /**
     * @return the approval request with the given id, or null if it doesn't exist or if authorization was denied
     * @since Initial RA Master API version (EJBCA 6.6.0)
     */
    RaApprovalRequestInfo getApprovalRequest(AuthenticationToken authenticationToken, int id);

    /**
     * Finds an approval by a hash of the request data.
     *
     * @param approvalId Calculated hash of the request (this somewhat confusing name is re-used from the ApprovalRequest class)
     * @since Initial RA Master API version (EJBCA 6.6.0)
     */
    RaApprovalRequestInfo getApprovalRequestByRequestHash(AuthenticationToken authenticationToken, int approvalId);

    /**
     * Modifies an approval request and sets the current admin as a blacklisted admin.
     * @return The new approval request (which may have a new id)
     * @since Initial RA Master API version (EJBCA 6.6.0)
     */
    RaApprovalRequestInfo editApprovalRequest(AuthenticationToken authenticationToken, RaApprovalEditRequest edit) throws AuthorizationDeniedException;

    /**
     * Extends the validity of an approval request for the given amount of time. The status is set to Waiting for Approval if it was expired.
     * @param authenticationToken Admin
     * @param id Id of approval request
     * @param extendForMillis Milliseconds to extend the validity for
     * @throws IllegalStateException if the request is in approval or rejected state already.
     * @throws AuthorizationDeniedException If the admin does not have approval access to this request, e.g. due to missing access to CAs or missing approval access.
     * @since Added between the Initial RA Master API version and version 1 (EJBCA 6.7.0), lacks an exact API version
     */
    void extendApprovalRequest(AuthenticationToken authenticationToken, int id, long extendForMillis) throws AuthorizationDeniedException;

    /** Approves, rejects or saves (not yet implemented) a step of an approval request. The action is determined by the "action" value in the given RaApprovalResponseRequest.
     * @return true if the approval request exists on this node, false if not.
     * @throws SelfApprovalException if trying to approve one's own action.
     * @throws AdminAlreadyApprovedRequestException if this approval request has been approved or rejected already.
     * @throws ApprovalRequestExecutionException if execution of the approval request (e.g. adding an end entity) failed.
     * @throws ApprovalRequestExpiredException if the approval request is older than the configured expiry time
     * @throws AuthenticationFailedException if the authentication token couldn't be validated
     * @throws ApprovalException is thrown for other errors, such as the approval being in the wrong state, etc.
     * @throws EndEntityExistsException  is thrown when the approval request can not be completed due to username conflict with an existing end entity
     * @since Initial RA Master API version (EJBCA 6.6.0)
     */
    boolean addRequestResponse(AuthenticationToken authenticationToken, RaApprovalResponseRequest requestResponse)
            throws AuthorizationDeniedException, ApprovalException, ApprovalRequestExpiredException, ApprovalRequestExecutionException,
            AdminAlreadyApprovedRequestException, SelfApprovalException, AuthenticationFailedException, EndEntityExistsException;

    /**
     * Searches for approval requests.
     * @param authenticationToken administrator (affects the search results)
     * @param raRequestsSearchRequest specifies which requests to include (e.g. requests that can be approved by the given administrator)
     * @return list of approval requests from the specified search criteria
     * @since Initial RA Master API version (EJBCA 6.6.0)
     */
    RaRequestsSearchResponse searchForApprovalRequests(AuthenticationToken authenticationToken, RaRequestsSearchRequest raRequestsSearchRequest);

    /**
     * Searches for a certificate. If present locally, then the data (revocation status etc.) from the local database will be returned
     * @return CertificateDataWrapper if it exists and the caller is authorized to see the data or null otherwise
     * @since Initial RA Master API version (EJBCA 6.6.0)
     */
    CertificateDataWrapper searchForCertificate(AuthenticationToken authenticationToken, String fingerprint);

    /**
     * Searches for a certificate. If present locally, then the data (revocation status etc.) from the local database will be returned.
     * Returns a certificate and its Ca chain
     * @return CertificateDataWrapper if it exists and the caller is authorized to see the data or null otherwise
     * @since RA Master API version 10 (EJBCA 7.4.2)
     */
    List<CertificateWrapper> searchForCertificateChain(AuthenticationToken authenticationToken, String fingerprint);

    /**
     * Searches for a certificate chain. Allows cross certificate chain to be specified based on root subjectDn SHA1 hash.
     * If no matching cross chain with said root DN is found or the public key does not match the current CA key, then
     * CA default certificate chain is returned.   
     * 
     * @return CertificateDataWrapper if it exists and the caller is authorized to see the data or null otherwise
     * @since RA Master API version 15 (EJBCA 7.11.0)
     */
    List<CertificateWrapper> searchForCertificateChainWithPreferredRoot(AuthenticationToken authenticationToken, String fingerprint, String rootSubjectDnHash);

    /**
     * Searches for a certificate. If present locally, then the data (revocation status etc.) from the local database will be returned
     * @return CertificateDataWrapper if it exists and the caller is authorized to see the data or null otherwise
     * @since Added between Master RA API version 1 and 2 (EJBCA 6.9.0), lacks an exact API version
     */
    CertificateDataWrapper searchForCertificateByIssuerAndSerial(AuthenticationToken authenticationToken, String issuerDN, String serNo);

    /**
     * Searches for certificates. Data (e.g. revocation status) of remote certificates take precedence over local ones.
     * @return list of certificates from the specified search criteria
     * @since Initial RA Master API version (EJBCA 6.6.0)
     */
    RaCertificateSearchResponse searchForCertificates(AuthenticationToken authenticationToken, RaCertificateSearchRequest raCertificateSearchRequest);
    
    /**
     * Searches for certificates V2. Data (e.g. revocation status) of remote certificates take precedence over local ones.
     * @return list of certificates from the specified search criteria and order plus pagination summary.
     * @since Added between Master RA API version 12 and 13 (EJBCA 7.8.0), lacks an exact API version
     */
    RaCertificateSearchResponseV2 searchForCertificatesV2(AuthenticationToken authenticationToken, RaCertificateSearchRequestV2 raCertificateSearchRequest);

    /**
     * Searches for end entities. Remote end entities take precedence over local ones.
     * @return list of end entities from the specified search criteria
     * @since Initial RA Master API version (EJBCA 6.6.0)
     */
    RaEndEntitySearchResponse searchForEndEntities(AuthenticationToken authenticationToken, RaEndEntitySearchRequest raEndEntitySearchRequest);

    /**
     * Searches for end entities and sorts them. Remote end entities take precedence over local ones.
     * @return list of end entities from the specified search criteria and sorted accordingly
     * @since Initial RA Master API version (EJBCA 7.10.0)
     */
    RaEndEntitySearchResponseV2 searchForEndEntitiesV2(AuthenticationToken authenticationToken, RaEndEntitySearchRequestV2 raEndEntitySearchRequestV2);

    /**
     * Searches for roles that the given authentication token has access to.
     * @param authenticationToken administrator (affects the search results)
     * @param raRoleSearchRequest Object specifying the search criteria.
     * @return Object containing list of roles and search status.
     * @since Master RA API version 1 (EJBCA 6.8.0)
     */
    RaRoleSearchResponse searchForRoles(AuthenticationToken authenticationToken, RaRoleSearchRequest raRoleSearchRequest);

    /**
     * Searches for role members in all roles that the given authentication token has access to.
     * @param authenticationToken administrator (affects the search results)
     * @param raRoleMemberSearchRequest Object specifying the search criteria.
     * @return Object containing list of role members and search status.
     * @since Master RA API version 1 (EJBCA 6.8.0)
     */
    RaRoleMemberSearchResponse searchForRoleMembers(AuthenticationToken authenticationToken, RaRoleMemberSearchRequest raRoleMemberSearchRequest);


    /**
     * @return map of authorized certificate profile Ids and each mapped name
     * @since Initial RA Master API version (EJBCA 6.6.0)
     */
    Map<Integer, String> getAuthorizedCertificateProfileIdsToNameMap(AuthenticationToken authenticationToken);

    /**
     * @return map of authorized entity profile Ids and each mapped name
     * @since Initial RA Master API version (EJBCA 6.6.0)
     */
    Map<Integer, String> getAuthorizedEndEntityProfileIdsToNameMap(AuthenticationToken authenticationToken);

    /**
     * @return map of authorized end entity profiles for the provided authentication token
     * @since Initial RA Master API version (EJBCA 6.6.0)
     */
    IdNameHashMap<EndEntityProfile> getAuthorizedEndEntityProfiles(AuthenticationToken authenticationToken, String endEntityAccessRule);

    /**
     * @return map of authorized and enabled CAInfos for the provided authentication token
     * @since Initial RA Master API version (EJBCA 6.6.0)
     */
    IdNameHashMap<CAInfo> getAuthorizedCAInfos(AuthenticationToken authenticationToken);

    /**
     * @param authenticationToken administrator
     * @param listRequest Object specifying the search criteria.
     * @return map of authorized and enabled CAInfos for the provided authentication token
     * @since RA Master API version 18 (EJBCA 8.3.0)
     */
    IdNameHashMap<CAInfo> getRequestedAuthorizedCAInfos(AuthenticationToken authenticationToken, RaCaListRequest listRequest);

    /**
     * @return map of authorized certificate profiles for the provided authentication token
     * @since RA Master API version 11 (EJBCA 7.5.0)
     */
    public IdNameHashMap<CertificateProfile> getAllAuthorizedCertificateProfiles(AuthenticationToken authenticationToken);

    /**
     * @return map of authorized certificate profiles of End Entity type for the provided authentication token
     * @since Initial RA Master API version (EJBCA 6.6.0)
     */
    IdNameHashMap<CertificateProfile> getAuthorizedCertificateProfiles(AuthenticationToken authenticationToken);

    /**
     * @return CertificateProfile with the specified Id or null if it can not be found
     * @since Master RA API version 1 (EJBCA 6.8.0)
     */
    CertificateProfile getCertificateProfile(int id);
    
    /**
     * @param ProfileName Name of the certificate profile
     * @return Certificate profile info for profile with specified name
     */
    RaCertificateProfileResponseV2 getCertificateProfileInfo(AuthenticationToken authenticationToken, String profileName);

    /**
     * Adds (end entity) user.
     * @param authenticationToken authentication token
     * @param endEntity end entity data as EndEntityInformation object
     * @param isClearPwd true if the password will be stored in clear form in the db, otherwise it is hashed.
     * @throws AuthorizationDeniedException if administrator isn't authorized to add user
     * @throws EjbcaException if an EJBCA exception with an error code has occurred during the process
     * @throws WaitingForApprovalException if approval is required to finalize the adding of the end entity. The request ID will be included as a field in this exception.
     * @return true if used has been added, false otherwise
     * @since Initial RA Master API version (EJBCA 6.6.0)
     */
    boolean addUser(AuthenticationToken authenticationToken, EndEntityInformation endEntity, boolean isClearPwd) throws AuthorizationDeniedException,
    EjbcaException, WaitingForApprovalException;

    /**
     * addUserFromWS is called from EjbcaWS if profile specifies merge data from
     * profile to user we merge them before calling addUser
     *
     * @param authenticationToken the administrator performing the action
     * @param userData a UserDataVOWS object from WS
     * @param isClearPwd true if the password will be stored in clear form in the db, otherwise it is hashed.
     *
     * @return true if used has been added, false otherwise
     *
     * @throws AuthorizationDeniedException if administrator isn't authorized to add user
     * @throws EndEntityProfileValidationException if data doesn't fulfill requirements of end entity profile
     * @throws EndEntityExistsException  if user already exists or some other database error occur during commit
     * @throws WaitingForApprovalException if approval is required and the action have been added in the approval queue. The request ID will be included as a field in this exception.
     * @throws CADoesntExistsException if the caId of the user does not exist
     * @throws CustomFieldException if the end entity was not validated by a locally defined field validator
     * @throws CertificateSerialNumberException if SubjectDN serial number already exists.
     * @throws ApprovalException if an approval already exists for this request.
     * @throws IllegalNameException if the Subject DN failed constraints
     * @throws EjbcaException if userData couldn't be converted to an EndEntityInformation
     * @since RA Master API version 4 (EJBCA 6.14.0)
     */
    boolean addUserFromWS(AuthenticationToken authenticationToken, UserDataVOWS userData, boolean isClearPwd)
            throws AuthorizationDeniedException, EndEntityProfileValidationException, EndEntityExistsException, WaitingForApprovalException,
            CADoesntExistsException, CustomFieldException, IllegalNameException, ApprovalException, CertificateSerialNumberException, EjbcaException;

    /**
     * Revoke certificate and then delete a user (end entity).
     * @param authenticationToken the administrator performing the action
     * @param username the username of the end entity user to be deleted
     * @param reason One of RevokedCertInfo.REVOCATION_REASON_....
     * @throws AuthorizationDeniedException if administrator is not authorized to delete user
     * @throws ApprovalException if an approval already exists for this request.
     * @throws NoSuchEndEntityException if the end entity was not found.
     * @throws WaitingForApprovalException if approval is required to finalize the deletion of the end entity.
     * @throws CouldNotRemoveEndEntityException if the user could not be deleted.
     */
    void revokeAndDeleteUser(final AuthenticationToken authenticationToken, final String username, final int reason)
        throws AuthorizationDeniedException, NoSuchEndEntityException, WaitingForApprovalException, CouldNotRemoveEndEntityException, ApprovalException;

    /**
     * Deletes (end entity) user. Does not propagate the exceptions but logs them, i.e. if end entity does not exist the method still succeeds.
     * @param authenticationToken authentication token
     * @param username the username of the end entity user to be deleted
     * @throws AuthorizationDeniedException if administrator is not authorized to delete user
     * @since Initial RA Master API version (EJBCA 6.6.0)
     */
    void deleteUser(final AuthenticationToken authenticationToken, final String username) throws AuthorizationDeniedException;

    /**
     * Performs a finishUser operation after a key recovery operation. The end entity must be in NEW or KEYRECOVERY status
     * and the admin must have access to the CA of the end entity and key recovery access to the end entity profile.
     *
     * In detail this means:
     * Decrements the issue counter for an end entity, and sets the status to GENERATED when it reaches zero.
     * Usually this counter only goes from 1 to 0, so usually this method calls means "set end entity status to GENERATED".
     * When the status is set to GENERATED the password is also cleared.
     *
     * @param authenticationToken authentication token
     * @param username username of end entity
     * @param password password of end entity
     * @throws AuthorizationDeniedException if not authorized to perform key recovery for the given end entity
     * @throws EjbcaException if the user was not found or had the wrong status
     * @since Added between Master RA API version 1 and 2 (EJBCA 6.9.0), lacks an exact API version
     */
    void finishUserAfterLocalKeyRecovery(AuthenticationToken authenticationToken, String username, String password) throws AuthorizationDeniedException, EjbcaException;

    /**
     * <p>Generates keystore for the specified end entity. Used for server side generated key pairs. The keystore can be one of
     * the following types:
     * <ul>
     *     <li>PKCS12</li>
     *     <li>BCFKS</li>
     *     <li>JKS</li>
     * </ul>
     *
     * @param authenticationToken authentication token
     * @param endEntityInformation holds end entity information (including user's password)
     * @return generated keystore
     * @throws AuthorizationDeniedException if not authorized
     * @throws EjbcaException if an EJBCA exception with an error code has occurred during the process
     * @since Initial RA Master API version (EJBCA 6.6.0)
     */
    byte[] generateKeyStore(AuthenticationToken authenticationToken, EndEntityInformation endEntityInformation)
            throws AuthorizationDeniedException, EjbcaException;
    
    /**
     * <p>Generates keystore for the specified end entity. Only for use in the RA Web when view end entity access rule should not be checked. 
     * Used for server side generated key pairs. The keystore can be one of the following types:
     * <ul>
     *     <li>PKCS12</li>
     *     <li>BCFKS</li>
     *     <li>JKS</li>
     * </ul>
     *
     * @param authenticationToken authentication token
     * @param endEntityInformation holds end entity information (including user's password)
     * @return generated keystore
     * @throws AuthorizationDeniedException if not authorized
     * @throws EjbcaException if an EJBCA exception with an error code has occurred during the process
     * @since RA Master API version 13 (EJBCA 7.9.0)
     */
    byte[] generateKeyStoreWithoutViewEndEntityAccessRule(AuthenticationToken authenticationToken, EndEntityInformation endEntityInformation)
            throws AuthorizationDeniedException, EjbcaException;

    /**
     * Finds and returns key exchange certificate for the specified CA if exists in database else generates
     * for the specified CA with the specified certificate profile.
     * @param authenticationToken authentication token
     * @param caId certificate authority id
     * @param cpId certificate profile id
     * @return generated key exchange certificate
     * @throws AuthorizationDeniedException if not authorized
     * @throws InvalidAlgorithmException if the signing algorithm in the certificate profile (or the CA Token if not found) was invalid
     * @throws CryptoTokenOfflineException if crypto token is offline
     * @throws CertificateCreateException if an error occurred when trying to create a certificate
     * @throws CertificateExtensionException if extensions configured with bad properties
     * @throws CAOfflineException if the CA wasn't active
     * @throws IllegalValidityException if validity period is invalid
     * @throws SignatureException if the CA's certificate's and request's certificate's and signature algorithms differ
     * @throws IllegalKeyException if the using public key is not allowed to be used by specified certProfile
     * @throws OperatorCreationException if CA's private key contained an unknown algorithm or provider
     * @throws IllegalNameException if the Subject DN failed constraints
     * @throws CertificateEncodingException if the certificate couldn't be encoded
     * @throws CertificateNotYetValidException 
     * @throws CertificateExpiredException 
     */
    Certificate getKeyExchangeCertificate(AuthenticationToken authenticationToken, int caId, int cpId)
        throws AuthorizationDeniedException, InvalidAlgorithmException, CryptoTokenOfflineException,
        CertificateCreateException, CertificateExtensionException, CAOfflineException, IllegalValidityException,
        SignatureException, IllegalKeyException, OperatorCreationException, IllegalNameException, CertificateEncodingException;

    /**
     * Generates certificate from CSR for the specified end entity. Used for client side generated key pairs.
     * @param authenticationToken authentication token
     * @param endEntity end entity information. CertificateRequest (CSR) must be set under extendedInformation of the endEntityInformation.
     * @return certificate binary data. If the certificate request is invalid, then this can in certain cases be null.
     * @throws AuthorizationDeniedException if not authorized
     * @throws EjbcaException if an EJBCA exception with an error code has occurred during the process
     * @since Initial RA Master API version (EJBCA 6.6.0)
     */
    byte[] createCertificate(AuthenticationToken authenticationToken, EndEntityInformation endEntity)
            throws AuthorizationDeniedException, EjbcaException;

    /**
     * Adds (end entity) user and generates certificate from CSR for this end entity. Used for client side generated key pairs.
     * @param authenticationToken authentication token
     * @param endEntity end entity information. CertificateRequest (CSR) must be set under extendedInformation of the endEntityInformation.
     * @param isClearPwd should password be stored in clear way(true) or hashed (false)
     * @return certificate binary data. If the certificate request is invalid, then this can in certain cases be null.
     * @throws AuthorizationDeniedException if not authorized
     * @throws EjbcaException if an EJBCA exception with an error code has occurred during the process
     * @since Initial RA Master API version (EJBCA 6.6.0)
     */
    byte[] addUserAndCreateCertificate(AuthenticationToken authenticationToken, EndEntityInformation endEntity, boolean isClearPwd)
            throws AuthorizationDeniedException, EjbcaException, WaitingForApprovalException;
    /**
     * Adds (end entity) user and generates keystore for this end entity. Used to enroll certificate from RA. It can be of PKCS12 or JKS type.
     * Keystore can be loaded with:
     *
     * KeyStore ks = KeyStore.getInstance(endEntityInformation.getTokenType() == EndEntityConstants.TOKEN_SOFT_P12 ? "PKCS12" : "JKS");
     * ks.load(new ByteArrayInputStream(keystoreAsByteArray), endEntityInformation.getPassword().toCharArray());
     * @param authenticationToken authentication token
     * @param endEntity end entity data as EndEntityInformation object
     * @param isClearPwd should password be stored in clear way(true) or hashed (false)
     * @throws AuthorizationDeniedException if not authorized
     * @throws EjbcaException if an EJBCA exception with an error code has occurred during the process
     * @throws WaitingForApprovalException if approval is required to finalize the adding of the end entity. The request ID will be included as a field in this exception.
     * @return generated keystore. If the provided data is invalid, then this can in certain cases be null.
     * @since Initial RA Master API version (EJBCA 6.14.0)
     */
    byte[] addUserAndGenerateKeyStore(AuthenticationToken authenticationToken, EndEntityInformation endEntity, boolean isClearPwd) throws AuthorizationDeniedException, EjbcaException, WaitingForApprovalException;

    /**
     * Generates a certificate. This variant is used from the Web Service interface.
     * @param authenticationToken authentication token.
     * @param userData end entity information, encoded as a UserDataVOWS (web service value object). Must have been enriched by the WS setUserDataVOWS/enrichUserDataWithRawSubjectDn methods.
     * @param requestData see {@link org.ejbca.core.protocol.ws.EjbcaWS#certificateRequest IEjbcaWS.certificateRequest()}
     * @param requestType see {@link org.ejbca.core.protocol.ws.EjbcaWS#certificateRequest IEjbcaWS.certificateRequest()}
     * @param hardTokenSN see {@link org.ejbca.core.protocol.ws.EjbcaWS#certificateRequest IEjbcaWS.certificateRequest()}
     * @param responseType see {@link org.ejbca.core.protocol.ws.EjbcaWS#certificateRequest IEjbcaWS.certificateRequest()}
     * @return certificate binary data. If the certificate request is invalid, then this can in certain cases be null.
     * @throws AuthorizationDeniedException if not authorized to create a certificate with the given CA or the profiles
     * @throws EjbcaException if an EJBCA exception with an error code has occurred during the process, for example non-existent CA
     * @throws EndEntityProfileValidationException if the certificate does not match the profiles.
     * @see org.ejbca.core.protocol.ws.EjbcaWS#certificateRequest
     * @since RA Master API version 1 (EJBCA 6.8.0)
     */
    byte[] createCertificateWS(final AuthenticationToken authenticationToken, final UserDataVOWS userData, final String requestData, final int requestType,
            final String hardTokenSN, final String responseType) throws AuthorizationDeniedException, EjbcaException,
            EndEntityProfileValidationException;
    
    /**
     * Calls CertiifcateRequestSession.softTokenRequest
     * Edits or adds a user and generates a keystore for that user in a single transaction, including key recovery if that is active. Used from EjbcaWS.
     * 
     * @param admin is the requesting administrator
     * @param userdata contains information about the user that is about to get a keystore
     * @param keyspec name of ECDSA key or length of RSA and DSA keys  
     * @param keyalg AlgorithmConstants.KEYALGORITHM_*
     * @param createJKS true to create a JKS, false to create a PKCS12
     * @return an encoded keystore of the type specified 
     * @throws EndEntityProfileValidationException if the certificate does not match the profiles.
     * @throws AuthorizationDeniedException if not authorized to create a certificate with the given CA or the profiles
     * @throws CADoesntExistsException If the CA requested for certificate generation does not exist
     * @throws EjbcaException if an EJBCA exception with an error code has occurred during the process, for example non-existent CA
     */
    byte[] softTokenRequest(AuthenticationToken authenticationToken, UserDataVOWS userdata, String keyspec, String keyalg, boolean createJKS)
            throws AuthorizationDeniedException, CADoesntExistsException, EndEntityProfileValidationException, EjbcaException;

    /**
     * Enrolls a new end entity and creates an SSH certificate according to the profiles defined for that end entity
     *
     * @param authenticationToken an authentication token
     * @param userDataVOWS a {@link UserDataVOWS} object describing the end entity to be created
     * @param sshRequestMessage a {@link SshRequestMessage} container with the request details
     *
     * @return an SSH encoded certificate
     *
     * @throws AuthorizationDeniedException if not authorized to create a certificate with the given CA or the profiles
     * @throws EndEntityProfileValidationException if the certificate does not match the profiles.
     * @throws EjbcaException if an EJBCA exception with an error code has occurred during the process, for example non-existent CA
     * @throws ApprovalException if the request requires approval
     * @since RA Master API version 9 (EJBCA 7.4.1)
     */
    byte[] enrollAndIssueSshCertificateWs(AuthenticationToken authenticationToken, UserDataVOWS userDataVOWS, SshRequestMessage sshRequestMessage)
            throws AuthorizationDeniedException, ApprovalException, EjbcaException, EndEntityProfileValidationException;

    /**
     * Enrolls a new end entity or updates it and creates an SSH certificate according to the profiles defined for that end entity
     *
     * @param authenticationToken an authentication token
     * @param EndEntityInformation a object describing the end entity to be created
     * @param sshRequestMessage a {@link SshRequestMessage} container with the request details
     *
     * @return an SSH encoded certificate
     *
     * @throws AuthorizationDeniedException if not authorized to create a certificate with the given CA or the profiles
     * @throws EndEntityProfileValidationException if the certificate does not match the profiles.
     * @throws EjbcaException if an EJBCA exception with an error code has occurred during the process, for example non-existent CA
     * @throws ApprovalException if the request requires approval
     * @since RA Master API version 15 (EJBCA 7.11.0)
     */
    byte[] enrollAndIssueSshCertificate(AuthenticationToken authenticationToken, EndEntityInformation endEntityInformation,
            SshRequestMessage sshRequestMessage) throws AuthorizationDeniedException, EjbcaException, EndEntityProfileValidationException;

    /**
     * Generates a certificate. This variant is used from the REST Service interface.
     * @param authenticationToken authentication token.
     * @param enrollCertificateRequest input data object for enrolling a certificate
     * @throws CertificateProfileDoesNotExistException if no profile was found
     * @throws CADoesntExistsException if the CA doesn't exist
     * @throws AuthorizationDeniedException if not authorized
     * @throws EndEntityProfileNotFoundException if EEP not found
     * @throws EjbcaException if an EJBCA exception with an error code has occurred during the process
     * @throws EndEntityProfileValidationException if End Entity doesn't match profile
     * @since RA Master API version 4 (EJBCA 6.14.0)
     */
    byte[] createCertificateRest(AuthenticationToken authenticationToken, EnrollPkcs10CertificateRequest enrollCertificateRequest)
            throws CertificateProfileDoesNotExistException, CADoesntExistsException, AuthorizationDeniedException, EndEntityProfileNotFoundException,
            EjbcaException, EndEntityProfileValidationException;


    /**
     * Finds end entity by its username.
     * @param authenticationToken authentication token
     * @param username username of the end entity
     * @return end entity as EndEntityInformation
     * @since Initial RA Master API version (EJBCA 6.6.0)
     */
    EndEntityInformation searchUser(AuthenticationToken authenticationToken, String username);
    
    /**
     * Finds end entity by its username for the explicit purpose of creating a certificate for an existing end entity via the Ra Web.
     * @param authenticationToken authentication token
     * @param username username of the end entity
     * @return end entity as EndEntityInformation
     * @since RA Master API version 13 (EJBCA 7.9.0)
     */
    EndEntityInformation searchUserWithoutViewEndEntityAccessRule(AuthenticationToken authenticationToken, String username);

    /**
     * Checks whether the status of an end entity allows enrollment.
     * This method takes into account whether renewal before expiration is allowed.
     *
     * @param authenticationToken Authentication token
     * @param username Username of end entity
     * @return true if the end entity is in a state that allows enrollment. false if not, or if not authorized.
     * @since RA Master API version 14 (EJBCA 7.10.0)
     */
    boolean canEndEntityEnroll(AuthenticationToken authenticationToken, String username);

    /**
     * Gets the certificate chain for the most recently created certificate for the end entity with the given user name.
     * @param authenticationToken Authentication token.
     * @param username User name of end entity.
     * @return Certificate chain, with the leaf certificate first. If the users does not exist, it returns an empty list.
     * @throws AuthorizationDeniedException If not authorized to the end entity of the user
     * @throws EjbcaException On internal errors, such as badly encoded certificate.
     * @since RA Master API version 1 (EJBCA 6.8.0)
     */
    List<CertificateWrapper> getLastCertChain(AuthenticationToken authenticationToken, String username)
            throws AuthorizationDeniedException, EjbcaException;

    /**
     * Request status change of a certificate (revoke or reactivate).
     * Requires authorization to CA, EEP for the certificate and '/ra_functionality/revoke_end_entity'.
     *
     * @param authenticationToken of the requesting administrator or client
     * @param fingerprint of the certificate
     * @param newStatus CertificateConstants.CERT_REVOKED (40) or CertificateConstants.CERT_ACTIVE (20)
     * @param newRevocationReason One of RevokedCertInfo.REVOCATION_REASON_...
     * @return true if the operation was successful, false if the certificate could not be revoked for example since it did not exist
     * @throws ApprovalException if there was a problem creating the approval request
     * @throws WaitingForApprovalException if the request has been sent for approval. The request ID will be included as a field in this exception.
     * @since Initial RA Master API version (EJBCA 6.6.0)
     */
    boolean changeCertificateStatus(AuthenticationToken authenticationToken, String fingerprint, int newStatus, int newRevocationReason)
            throws ApprovalException, WaitingForApprovalException;

    /**
     * @see EndEntityManagementSessionLocal#revokeCert(AuthenticationToken, BigInteger, Date, Date, String, int, boolean)
     * @throws CADoesntExistsException in addition to the above throws if the CA (from issuer DN) is not handled by this instance, fail-fast
     * @since RA Master API version 3 (EJBCA 6.12.0)
     */
     void revokeCert(AuthenticationToken authenticationToken, BigInteger certSerNo, Date revocationDate, String issuerDn, int reason, boolean checkDate)
            throws AuthorizationDeniedException, NoSuchEndEntityException, ApprovalException, WaitingForApprovalException,
            RevokeBackDateNotAllowedForProfileException, AlreadyRevokedException, CADoesntExistsException;

    /**
     * Request status change of a certificate (revoke or reactivate).
     * Requires authorization to CA, EEP for the certificate and '/ra_functionality/revoke_end_entity'.
     * Difference with normal RevokeCertCommand is that
     * this one here allows to include reason, certificateProfileId and revocation date as input parameters wrapped into CertRevocationDto dto class
     *
     * @param authenticationToken of the requesting administrator or client
     * @param certRevocationDto wrapper objects for input parameters for the revoke
     *
     * @throws AuthorizationDeniedException if not authorized
     * @throws NoSuchEndEntityException if certificate to revoke can not be found
     * @throws ApprovalException if revocation has been requested and is waiting for approval.
     * @throws WaitingForApprovalException The request ID will be included as a field in this exception.
     * @throws RevokeBackDateNotAllowedForProfileException if certificate profile is not allowing revocation back date.
     * @throws AlreadyRevokedException if a revocation request for an already revoked object is requested
     * @throws CADoesntExistsException in addition to the above throws if the CA (from issuer DN) is not handled by this instance, fail-fast
     * @throws CertificateProfileDoesNotExistException if no profile was found with certRevocationDto.certificateProfileId input parameter.
     * @since Added between Master RA API version 3 and 4 (EJBCA 6.13.0), lacks an exact API version
     */
    void revokeCertWithMetadata(AuthenticationToken authenticationToken, CertRevocationDto certRevocationDto)
            throws AuthorizationDeniedException, NoSuchEndEntityException, ApprovalException, WaitingForApprovalException,
            RevokeBackDateNotAllowedForProfileException, AlreadyRevokedException, CADoesntExistsException, IllegalArgumentException,
            CertificateProfileDoesNotExistException;

    /**
     * Revokes all of a user's certificates. A revocation must succeed at least on one instance, otherwise the operation fails with an exception.
     *
     * @see EndEntityManagementSessionLocal#revokeUser(AuthenticationToken, String, int, boolean)
     * @since RA Master API version 4 (EJBCA 6.14.0)
     */
    void revokeUser(AuthenticationToken authenticationToken, String username, int reason, boolean deleteUser) throws AuthorizationDeniedException, CADoesntExistsException,
            WaitingForApprovalException, NoSuchEndEntityException, CouldNotRemoveEndEntityException, EjbcaException;

    /**
     * @see CertificateStoreSession#getStatus(String, BigInteger)
     * @throws CADoesntExistsException in addition to the above throws if the CA (from issuer DN) is not handled by this instance, fail-fast
     * @throws AuthorizationDeniedException in addition to the above throws if caller is not authorized to revoke certificates from the CA (from issuer DN)
     * @since RA Master API version 3 (EJBCA 6.12.0)
     */
    CertificateStatus getCertificateStatus(AuthenticationToken authenticationToken, String issuerDn, BigInteger serNo) throws CADoesntExistsException, AuthorizationDeniedException;

    /**
     * Marks End entity for key recovery, sets a new enrollment code (used to enroll a new certificate) and marks KeyRecoveryData for recovery.
     *
     * @param authenticationToken of the requesting administrator
     * @param username of end entity holding the certificate to recover
     * @param newPassword selected new password for key recovery. May be null (e.g. in a call from EjbcaWS)
     * @param cert Certificate to be recovered
     * @return true if key recovery was successful. False should not be returned unless unexpected error occurs. Other cases such as required approval
     * should throw exception instead
     * @throws AuthorizationDeniedException if administrator isn't authorized to operations carried out during key recovery preparations
     * @throws ApprovalException if key recovery is already awaiting approval
     * @throws CADoesntExistsException if CA which enrolled the certificate no longer exists
     * @throws WaitingForApprovalException if operation required approval (expected to be thrown with approvals enabled). The request ID will be included as a field in this exception.
     * @throws NoSuchEndEntityException if End Entity bound to certificate isn't found.
     * @throws EndEntityProfileValidationException if End Entity doesn't match profile
     * @since Added between Master RA API version 1 and 2 (EJBCA 6.9.0), lacks an exact API version
     */
    boolean markForRecovery(AuthenticationToken authenticationToken, String username, String newPassword, CertificateWrapper cert, boolean localKeyGeneration) throws AuthorizationDeniedException, ApprovalException,
                            CADoesntExistsException, WaitingForApprovalException, NoSuchEndEntityException, EndEntityProfileValidationException;

    /**
     * Edit End Entity information. Can only be used with API version 2 and later.
     *
     * @param authenticationToken the administrator performing the action
     * @param endEntityInformation an EndEntityInformation object with the new information
     * @param isClearPwd true if the password will be stored in clear form in the  db, otherwise it is hashed.
     * @param newUsername the new username to be changed to.
     * @throws AuthorizationDeniedException administrator not authorized to edit user
     * @throws EndEntityProfileValidationException data doesn't fulfill EEP requirements
     * @throws ApprovalException if an approval already is waiting for specified action
     * @throws WaitingForApprovalException if the action has been added in the approval queue. The request ID will be included as a field in this exception.
     * @throws CADoesntExistsException if the user's CA doesn't exist
     * @throws IllegalNameException if the Subject DN failed constraints
     * @throws CertificateSerialNumberException if SubjectDN serial number already exists
     * @throws NoSuchEndEntityException if the EE was not found
     * @throws CustomFieldException if the EE was not validated by a locally defined field validator
     * @since RA Master API version 2 (EJBCA 6.11.0)
     */
    boolean editUser(AuthenticationToken authenticationToken, EndEntityInformation endEntityInformation, boolean isClearPwd, String newUsername)
            throws AuthorizationDeniedException, EndEntityProfileValidationException,
            WaitingForApprovalException, CADoesntExistsException, ApprovalException,
            CertificateSerialNumberException, IllegalNameException, NoSuchEndEntityException, CustomFieldException;

    /**
     * Edit End Entity information (version for EjbcaWS, that takes a UserDataVOWS)
     *
     * @param authenticationToken the administrator performing the action
     * @param userDataVOWS an UserDataVOWS object with the new information
     * @throws AuthorizationDeniedException administrator not authorized to edit user
     * @throws EndEntityProfileValidationException data doesn't fulfill EEP requirements
     * @throws ApprovalException if an approval already is waiting for specified action
     * @throws WaitingForApprovalException if the action has been added in the approval queue. The request ID will be included as a field in this exception.
     * @throws CADoesntExistsException if the user's CA doesn't exist
     * @throws IllegalNameException if the Subject DN failed constraints
     * @throws CertificateSerialNumberException if SubjectDN serial number already exists
     * @throws NoSuchEndEntityException if the EE was not found
     * @throws CustomFieldException if the EE was not validated by a locally defined field validator
     * @throws EjbcaException if userDataVOWS couldn't be converted to an EndEntityInformation
     * @since RA Master API version 4 (EJBCA 6.14.0)
     */
    boolean editUserWs(AuthenticationToken authenticationToken, UserDataVOWS userDataVOWS)
            throws AuthorizationDeniedException, EndEntityProfileValidationException,
            WaitingForApprovalException, CADoesntExistsException, ApprovalException,
            CertificateSerialNumberException, IllegalNameException, NoSuchEndEntityException, CustomFieldException, EjbcaException;

    /**
     * Key recovery method to be called from web services. This method handles some special cases differently from the regular key recovery method.
     *
     * @param authenticationToken of the requesting administrator
     * @param username of end entity holding the certificate to recover
     * @param certSNinHex of the certificate to recover
     * @param issuerDN which issued the certificate
     * @throws AuthorizationDeniedException if administrator isn't authorized to operations carried out during key recovery preparations
     * @throws EjbcaException wrapped exceptions caught in EjbcaWS
     * @throws WaitingForApprovalException if operation required approval (expected to be thrown with approvals enabled). The request ID will be included as a field in this exception.
     * @throws ApprovalException if an approval is already pending to recover this certificate
     * @throws CADoesntExistsException if CA which enrolled the certificate no longer exists
     * @since Added between Master RA API version 1 and 2 (EJBCA 6.9.0), lacks an exact API version
     */
    void keyRecoverWS(AuthenticationToken authenticationToken, String username, String certSNinHex, String issuerDN) throws AuthorizationDeniedException, EjbcaException,
                        WaitingForApprovalException, ApprovalException, CADoesntExistsException;

    /**
     * Atomic Key recovery and PKCS12 / JKS enrollment method to be called from web services.
     * @param authenticationToken of the requesting administrator
     * @param username of end entity holding the certificate to recover
     * @param certSNinHex of the certificate to recover
     * @param issuerDN issuer of the certificate
     * @param password new
     * @param hardTokenSN see {@link org.ejbca.core.protocol.ws.EjbcaWS#certificateRequest IEjbcaWS.certificateRequest()}
     * @return KeyStore generated, post recovery
     * @throws AuthorizationDeniedException if administrator isn't authorized to operations carried out during key recovery and enrollment
     * @throws WaitingForApprovalException if operation requires approval (expected to be thrown with approvals enabled). The request ID will be included as a field in this exception.
     * @throws EjbcaException exception with errorCode if check fails
     * @throws CADoesntExistsException if CA which issued the certificate no longer exists
     * @throws ApprovalException if an approval is already pending to recover this certificate
     * @since RA Master API version 3 (EJBCA 6.12.0)
     */
    byte[] keyRecoverEnrollWS(AuthenticationToken authenticationToken, String username, String certSNinHex, String issuerDN, String password,
            String hardTokenSN) throws AuthorizationDeniedException, ApprovalException, CADoesntExistsException, EjbcaException, WaitingForApprovalException;

    /**
     * Checks if key recovery is possible for the given parameters. Requesting administrator has be authorized to perform key recovery
     * and authorized to perform key recovery on the End Entity Profile which the End Entity belongs to.
     * KeyRecoverData has to be present in the database for the given certificate,
     *
     * @param authenticationToken of the requesting administrator
     * @param cert Certificate to be recovered
     * @param username which the certificate is bound to
     * @return true if key recovery is possible given the parameters
     * @since Added between Master RA API version 1 and 2 (EJBCA 6.9.0), lacks an exact API version
     */
    boolean keyRecoveryPossible(AuthenticationToken authenticationToken, Certificate cert, String username);

    /**
     * Gets approval profile for specified action.
     * @param authenticationToken auth. token to be checked if it has access to the specified caInfo and certificateProfile
     * @param action a ApprovalRequestType constant
     * @param caId id of specified CA
     * @param certificateProfileId id of specified certificate profile
     * @return approval profile if it is required for specified caInfo and certificateProfile, null if it is not
     * @throws AuthorizationDeniedException if authentication token is not authorized to specified CA or certificate profile
     * @since Initial RA Master API version (EJBCA 6.6.0)
     */
    ApprovalProfile getApprovalProfileForAction(final AuthenticationToken authenticationToken, final ApprovalRequestType action, final int caId, final int certificateProfileId) throws AuthorizationDeniedException;

    /**
     * Creates an approval request.
     *  
     * @param authenticationToken the authentication token.
     * @param approvalType the type of approval request ({@link ApprovalDataVO#getApprovalType()}).
     * @param approvalProfileId the ID.
     * @param endEntityProfileId the end entity profile ID.
     * @param acmeAccountId the ID (key identifier) of the ACME account. 
     * @return the ID of the approval request created or null.
     * @throws AuthorizationDeniedException if the authorization has been denied.
     * @throws ApprovalException if the approval request could not be created because it already exists.
     */
    Integer createApprovalRequest(AuthenticationToken authenticationToken, int approvalType, final int approvalProfileId, int endEntityProfileId, String acmeAccountId) throws AuthorizationDeniedException, ApprovalException;
    
    /**
     * Performs all "deep" checks of user data (EndEntityInformation) intended to be added. Checks like uniqueness of SubjectDN or username should be part of this test.
     * @param admin auth. token
     * @param endEntity user data as EndEntityInformation object
     * @throws AuthorizationDeniedException if authentication token is not authorized to perform checks on user data
     * @throws EjbcaException exception with errorCode if check fails
     * @since Initial RA Master API version (EJBCA 6.6.0)
     */
    void checkSubjectDn(AuthenticationToken admin, EndEntityInformation endEntity) throws AuthorizationDeniedException, EjbcaException;

    /**
     * @see EndEntityAuthenticationSessionLocal#authenticateUser(AuthenticationToken, String, String)
     * @since RA Master API version 1 (EJBCA 6.8.0)
     */
    void checkUserStatus(AuthenticationToken authenticationToken, String username, String password) throws NoSuchEndEntityException, AuthStatusException, AuthLoginException;


    /**
     * Dispatch SCEP message over RaMasterApi.
     *
     * @param authenticationToken the origin of the request
     * @param operation desired SCEP operation to perform
     * @param message to dispatch
     * @param scepConfigurationAlias name of alias containing SCEP configuration
     * @return byte array containing dispatch response from CA. Content depends on operation
     * @throws CertificateEncodingException if an error occurs while attempting to encode a certificate.
     * @throws NoSuchAliasException if the alias doesn't exist
     * @throws CADoesntExistsException if the CA doesn't exist
     * @throws NoSuchEndEntityException if an end entity is thought to exist but does not
     * @throws CustomCertificateSerialNumberException if we use custom certificate serial numbers, but are not using a unique issuerDN/certSerialNo index in the database
     * @throws CryptoTokenOfflineException if we use a CA Token that isn't available
     * @throws IllegalKeyException if malformed key
     * @throws SignRequestException if malformed certificate request.
     * @throws SignRequestSignatureException if invalid signature on certificate request.
     * @throws AuthStatusException if wrong status of user object.
     * @throws AuthLoginException if wrong credentials of user object.
     * @throws IllegalNameException if invalid request name for a certificate.
     * @throws CertificateCreateException if a serious error happens creating a certificate.
     * @throws CertificateRevokeException if an error revoking a certificate
     * @throws CertificateSerialNumberException if we create a certificate that already exists.
     * @throws IllegalValidityException if an invalid request validity period for a certificate.
     * @throws CAOfflineException if we use a CA that is offline
     * @throws InvalidAlgorithmException if an invalid request certificate signature algorithm for a certificate.
     * @throws SignatureException if generic Signature exception.
     * @throws CertificateException if a variety of certificate problems.
     * @throws AuthorizationDeniedException if not authorized
     * @throws CertificateExtensionException if advanced certificate extensions when it is configured with bad properties.
     * @throws CertificateRenewalException if an error occurs during Certificate Renewal.
     * @since RA Master API version 3 (EJBCA 6.12.0)
     */
    byte[] scepDispatch(AuthenticationToken authenticationToken, String operation, String message, String scepConfigurationAlias) throws CertificateEncodingException,
    NoSuchAliasException, CADoesntExistsException, NoSuchEndEntityException, CustomCertificateSerialNumberException, CryptoTokenOfflineException, IllegalKeyException, SignRequestException,
    SignRequestSignatureException, AuthStatusException, AuthLoginException, IllegalNameException, CertificateCreateException, CertificateRevokeException, CertificateSerialNumberException,
    IllegalValidityException, CAOfflineException, InvalidAlgorithmException, SignatureException, CertificateException, AuthorizationDeniedException,
    CertificateExtensionException, CertificateRenewalException;
    
    /**
     * Verifies and decrypts the SCEP PKCS10 message CSR with the CAs cryptoToken.
     * 
     * @param authenticationToken the origin of the request
     * @param alias name of alias containing SCEP configuration
     * @param message to parse
     * @return the DER encoded CSR or null.
     * @throws CertificateCreateException if the message could not be parsed or verified.
     * @since RA Master API version 11 (EJBCA 7.5.0)  
     */
    byte[] verifyScepPkcs10RequestMessage(final AuthenticationToken authenticationToken, final String alias, final byte[] message) throws CertificateCreateException;
    
    /**
     * Dispatch CMP request over RaMasterApi.
     *
     * Basic ASN.1 validation is performed at a proxy to increase the protection of a CA slightly.
     *
     * @param authenticationToken the origin of the request
     * @param pkiMessageBytes the ASN.1 encoded CMP message request bytes
     * @param cmpConfigurationAlias the requested CA configuration that should handle the request.
     * @return the CMP response ASN.1 (success or error) message as a byte array or null if no processing could take place
     * @see CmpMessageDispatcherSessionLocal#dispatchRequest(AuthenticationToken, byte[], String)
     * @since RA Master API version 1 (EJBCA 6.8.0)
     */
    byte[] cmpDispatch(AuthenticationToken authenticationToken, byte[] pkiMessageBytes, String cmpConfigurationAlias) throws NoSuchAliasException;

    /**
     * @deprecated Since EJBCA 7.5.0, 7.4.3, 7.4.1.1 (see EJBCAINTER-240)
     * @see #estDispatchAuthenticated
     * @since RA Master API version 2 (EJBCA 6.11.0)
     */
    @Deprecated
    byte[] estDispatch(String operation, String alias, X509Certificate tlscert, String username, String password, byte[] requestBody)
            throws NoSuchAliasException, CADoesntExistsException, CertificateCreateException, CertificateRenewalException, AuthenticationFailedException;

    /**
     * Dispatch EST request over RaMasterApi.
     *
     * Basic ASN.1 validation is performed at a proxy to increase the protection of a CA slightly.
     *
     * @param authenticationToken the origin of the request
     * @param operation the EST operation to perform
     * @param alias the requested CA configuration that should handle the request.
     * @param tlscert The client TLS certificate used to request this operation if any
     * @param username The authentication username if any
     * @param password The authentication password if any
     * @param requestBody The HTTP request body. Usually a PKCS#10
     * @return the HTTP response body
     *
     * @throws AuthorizationDeniedException if we don't have access to the CA in the EST alias
     * @throws NoSuchAliasException if the alias doesn't exist
     * @throws CADoesntExistsException if the CA specified in a request for CA certs doesn't exist
     * @throws CertificateCreateException if an error was encountered when trying to enroll
     * @throws CertificateRenewalException if an error was encountered when trying to re-enroll
     * @throws AuthenticationFailedException if request was sent in without an authenticating certificate, or the username/password combo was
     *           invalid (depending on authentication method).
     *
     * @see org.ejbca.core.protocol.est.EstOperationsSessionRemote
     * @since Added in EJBCA 7.5.0, 7.4.3, 7.4.1.1. Those have different API versions, so this method is not tied to any specific version.
     */
    byte[] estDispatchAuthenticated(AuthenticationToken authenticationToken, String operation, String alias, X509Certificate tlscert, String username,
            String password, byte[] requestBody) throws AuthorizationDeniedException, NoSuchAliasException, CADoesntExistsException, CertificateCreateException,
            CertificateRenewalException, AuthenticationFailedException;

    /**
     * Retrieves information about users
     *
     * Authorization requirements:<pre>
     * - /administrator
     * - /ra_functionality/view_end_entity
     * - /endentityprofilesrules/&lt;end entity profile of matching users&gt;/view_end_entity
     * - /ca/&lt;ca of usermatch&gt; - when matching on CA
     * </pre>
     *
     * @param authenticationToken the administrator performing the action
     * @param usermatch the unique user pattern to search for
     * @return a list of {@link org.ejbca.core.protocol.ws.client.gen.UserDataVOWS} objects (Max 100) containing the information about the user or null if there are no matches.
     * @throws AuthorizationDeniedException if client is not authorized to request.
     * @throws IllegalQueryException if query isn't valid
     * @throws EjbcaException if an EJBCA exception with an error code has occurred during the process
     * @throws EndEntityProfileNotFoundException if EEP not found
     * @since RA Master API version 4 (EJBCA 6.14.0)
     */
    List<UserDataVOWS> findUserWS(AuthenticationToken authenticationToken, UserMatch usermatch, int maxNumberOfRows)
            throws AuthorizationDeniedException, IllegalQueryException, EjbcaException, EndEntityProfileNotFoundException;

    /**
     * Returns the length of a publisher queue (aggregated over all separate instances, if found).
     *
     * @param name the name of the queue.
     * @return the length or -4 if the publisher does not exist
     * @throws AuthorizationDeniedException if client is not authorized to request.
     * @throws PublisherDoesntExistsException if no publisher exists with the given name.
     * @since RA Master API version 4 (EJBCA 6.14.0)
     */
    int getPublisherQueueLength(AuthenticationToken authenticationToken, String name) throws AuthorizationDeniedException, PublisherDoesntExistsException;

    /**
     * Retrieves the certificate chain for the signer. The returned certificate chain MUST have the
     * RootCA certificate in the last position.
     * @param authenticationToken the administrator performing the action
     * @param caId  is the issuer DN hashCode
     * @return Collection of Certificate, the certificate chain, never null.
     * @throws AuthorizationDeniedException if client isn't authorized to request
     * @since RA Master API version 4 (EJBCA 6.14.0)
     */
    Collection<CertificateWrapper> getCertificateChain(final AuthenticationToken authenticationToken, int caId) throws AuthorizationDeniedException, CADoesntExistsException;

    /**
     * Retrieved the CA's public key as an SSH Public Key
     *
     * @param caName the name of the CA
     * @return the CA's public key encoded in SSH format
     * @throws SshKeyException if the CA is not an SSH CA
     * @throws CADoesntExistsException if the CA doesn't exist
     */
    byte[] getSshCaPublicKey(final String caName) throws SshKeyException, CADoesntExistsException;

    /**
     * Finds count of certificates  expiring within a specified time and that have
     * status "active" or "notifiedaboutexpiration".
     * @param days the number of days before the certificates will expire
     * @return return count of query results.
     * @since RA Master API version 4 (EJBCA 6.14.0)
     */
    int getCountOfCertificatesByExpirationTime(final AuthenticationToken authenticationToken, long days) throws AuthorizationDeniedException;

    /**
     * Writes a custom audit log into the database.
     *
     * @see org.ejbca.core.ejb.ca.caadmin.CAAdminSession#customLog
     * @since RA Master API version 4 (EJBCA 6.14.0)
     */
    void customLog(AuthenticationToken authenticationToken, String type, String caName, String username, String certificateSn, String msg, EventType event)
                throws AuthorizationDeniedException, CADoesntExistsException;

    /**
     * Retrieves a collection of certificates as byte array generated for a user.
     *
     * @see org.ejbca.core.ejb.ra.EndEntityAccessSession#findCertificatesByUsername(AuthenticationToken, String, boolean, long)
     * @since RA Master API version 4 (EJBCA 6.14.0)
     */
    Collection<CertificateWrapper> getCertificatesByUsername(AuthenticationToken authenticationToken, String username, boolean onlyValid, long now) throws AuthorizationDeniedException, CertificateEncodingException;

    /**
     * Fetches available certificate profiles in an end entity profile.
     *
     * @see org.ejbca.core.ejb.ra.raadmin.EndEntityProfileSessionLocal#getAvailableCertificateProfiles(AuthenticationToken, int)
     * @since RA Master API version 4 (EJBCA 6.14.0)
     */
    Map<String,Integer> getAvailableCertificateProfiles(AuthenticationToken authenticationToken, int entityProfileId) throws AuthorizationDeniedException, EndEntityProfileNotFoundException;

    /**
     * Fetches the IDs and names of available CAs in an end entity profile.
     *
     * @see org.ejbca.core.ejb.ra.raadmin.EndEntityProfileSession#getAvailableCasInProfile(AuthenticationToken admin, int entityProfileId)
     * @since RA Master API version 4 (EJBCA 6.14.0)
     */
    Map<String,Integer> getAvailableCasInProfile(AuthenticationToken authenticationToken, int entityProfileId) throws AuthorizationDeniedException, EndEntityProfileNotFoundException;

    /**
     * Fetches an issued certificate.
     *
     * @see org.ejbca.core.ejb.ra.EndEntityAccessSessionLocal#getCertificate(AuthenticationToken, String, String)
     * @since RA Master API version 4 (EJBCA 6.14.0)
     */
    CertificateWrapper getCertificate(AuthenticationToken authenticationToken, String certSNinHex, String issuerDN) throws AuthorizationDeniedException, CADoesntExistsException, EjbcaException;

    /**
     * Fetches a list of up to <code>maxNumberOfResults</code> certificates which expires within
     * the next <code>days</code> days, ignoring the first <code>offset</code> certificates.
     * <p>
     * <b>Note:</b> the whole certificate chain is returned.
     * <p>
     * Authorization requirements:<pre>
     * - /administrator
     * - /ra_functionality/view_end_entity
     * - /endentityprofilesrules/&lt;end entity profile&gt;/view_end_entity
     * - /ca/&lt;ca of user&gt;
     * </pre>
     *
     * @param authenticationToken an authentication token used for access control
     * @param days the maximum number of days before the certificates expire
     * @param maxNumberOfResults the maximum number of returned certificates
     * @return a collection of certificate wrappers, never null
     * @throws AuthorizationDeniedException if the calling user is not authorized to fetch one of the certificates
     * @since RA Master API version 4 (EJBCA 6.14.0)
     */
    Collection<CertificateWrapper> getCertificatesByExpirationTime(AuthenticationToken authenticationToken, long days, int maxNumberOfResults,
            int offset) throws AuthorizationDeniedException;


    /**
     * Fetches a list of certificates that will expire within the given number of days and of the given type.
     *
     * @param authenticationToken the administrator performing the action.
     * @param days Expire time in days.
     * @param certificateType The type of the certificates. Use 0=Unknown  1=EndEntity  2=SUBCA  8=ROOTCA  16=HardToken.
     * @param maxNumberOfResults the maximum number of returned certificates.
     * @return A collection of certificate wrappers, never null.
     * @throws AuthorizationDeniedException if the calling administrator isn't authorized to fetch one of the certificates (not used).
     * @throws EjbcaException if at least one of the certificates is unreadable
     * @since RA Master API version 4 (EJBCA 6.14.0)
     */
    Collection<CertificateWrapper> getCertificatesByExpirationTimeAndType(AuthenticationToken authenticationToken, long days, int certificateType, int maxNumberOfResults) throws AuthorizationDeniedException, EjbcaException;

    /**
     * Fetches a list of certificates that will expire within the given number of days and issued by the given issuer.
     *
     * @param authenticationToken the administrator performing the action.
     * @param days Expire time in days.
     * @param issuerDN The issuerDN of the certificates.
     * @param maxNumberOfResults the maximum number of returned certificates.
     * @return A collection of certificate wrappers, never null.
     * @throws AuthorizationDeniedException if the calling administrator isn't authorized to fetch one of the certificates (not used).
     * @throws EjbcaException if at least one of the certificates is unreadable.
     * @since RA Master API version 4 (EJBCA 6.14.0)
     */
    Collection<CertificateWrapper> getCertificatesByExpirationTimeAndIssuer(AuthenticationToken authenticationToken, long days, String issuerDN, int maxNumberOfResults) throws AuthorizationDeniedException, EjbcaException;

    /**
     * Fetches the current certificate chain for a CA.
     *
     * @see org.cesecore.certificates.ca.CaSession#getCaChain(AuthenticationToken, String)
     * @since RA Master API version 4 (EJBCA 6.14.0)
     */
    Collection<CertificateWrapper> getLastCaChain(AuthenticationToken authenticationToken, String caName) throws AuthorizationDeniedException, CADoesntExistsException;

    /**
     * Processes a certificate request for the user with the given name.
     *
     * @see org.ejbca.core.ejb.ca.sign.SignSession#createCertificateWS
     * @since RA Master API version 4 (EJBCA 6.14.0)
     */
    byte[] processCertificateRequest(AuthenticationToken authenticationToken, String username, String password, String req, int reqType, String hardTokenSN, String responseType)
        throws AuthorizationDeniedException, EjbcaException, CesecoreException, CertificateExtensionException,
               InvalidKeyException, SignatureException, InvalidKeySpecException, NoSuchAlgorithmException, NoSuchProviderException, CertificateException,
               IOException, ParseException, ConstructionException, NoSuchFieldException;

    /**
     * Fetches the latest CRL issued by the given CA. This method is used by the Web Service.
     *
     * Authorization requirements:<pre>
     * - /ca/&lt;caid&gt;
     * </pre>
     *
     * @param authenticationToken the administrator performing the action.
     * @param caName the name in EJBCA of the CA that issued the desired CRL.
     * @param deltaCRL false to fetch a full CRL, true to fetch a deltaCRL (if issued).
     * @return the latest CRL issued for the CA as a DER encoded byte array.
     * @throws AuthorizationDeniedException if client isn't authorized to request.
     * @throws CADoesntExistsException if a referenced CA does not exist.
     * @since RA Master API version 4 (EJBCA 6.14.0)
     */
    byte[] getLatestCrl(AuthenticationToken authenticationToken, String caName, boolean deltaCRL) throws AuthorizationDeniedException, CADoesntExistsException;

    /**
     * Fetches the latest CRL issued by the given CA. This method is used by the Web Service.
     *
     * Authorization requirements:<pre>
     * - /ca/&lt;caid&gt;
     * </pre>
     *
     * @param authenticationToken the administrator performing the action.
     * @param request the name in EJBCA of the CA that issued the desired CRL.
     * @return the latest CRL issued for the CA as a DER encoded byte array.
     * @throws AuthorizationDeniedException if client isn't authorized to request.
     * @throws CADoesntExistsException if a referenced CA does not exist.
     * @since RA Master API version 7 (EJBCA 7.1.0)
     */
    byte[] getLatestCrlByRequest(AuthenticationToken authenticationToken, RaCrlSearchRequest request) throws AuthorizationDeniedException, CADoesntExistsException;

    /**
     * Fetches the latest CRL by issuerDn. This method is used by the REST API.
     *
     * Authorization requirements:<pre>
     * - /ca/&lt;caid&gt;
     * </pre>
     *
     * @param authenticationToken the administrator performing the action.
     * @param issuerDn the subjectDn in EJBCA of the CA that issued the desired CRL.
     * @param deltaCRL false to fetch a full CRL, true to fetch a deltaCRL (if issued).
     * @return the latest CRL issued for the CA as a DER encoded byte array.
     * @throws AuthorizationDeniedException if client isn't authorized to request.
     * @throws EjbcaException any EjbcaException.
     * @throws CADoesntExistsException if a referenced CA does not exist.
     * @since RA Master API version 4 (EJBCA 6.14.0)
     */
    byte[] getLatestCrlByIssuerDn(AuthenticationToken authenticationToken, String issuerDn, boolean deltaCRL) throws AuthorizationDeniedException, EjbcaException, CADoesntExistsException;

    /**
    * Fetches the remaining number of approvals for the given approval request.
    *
    * @param authenticationToken the administrator performing the action.
    * @param requestId the ID of an approval request.
    * @return the remaining number of approvals for this request (with 0 meaning that the request has passed or -1 if the request has been denied) or null if the request was proxied to another instance and the request has failed.
    * @throws AuthorizationDeniedException if client isn't authorized to request.
    * @throws ApprovalException if a request of the given ID didn't exist.
    * @throws ApprovalRequestExpiredException if approval request was expired before having a definite status.
    * @since RA Master API version 4 (EJBCA 6.14.0)
    *
    */
   Integer getRemainingNumberOfApprovals(AuthenticationToken authenticationToken, int requestId) throws AuthorizationDeniedException, ApprovalException, ApprovalRequestExpiredException;

   /**
    * Looks up if a requested action has been approved.
    *
    * Authorization requirements: a valid client certificate.
    *
    * @see org.ejbca.core.ejb.approval.ApprovalSession#isApproved(int)
    * @since RA Master API version 4 (EJBCA 6.14.0)
    */
   Integer isApproved(AuthenticationToken authenticationToken, int approvalId) throws AuthorizationDeniedException, ApprovalException, ApprovalRequestExpiredException;

   /**
    * Checks if a user is authorized to a given resource.
    *
    * Authorization requirements: a valid client certificate.
    *
    * @see org.cesecore.authorization.AuthorizationSession#isAuthorized(AuthenticationToken, String...)
    * @since RA Master API version 4 (EJBCA 6.14.0)
    */
   boolean isAuthorized(AuthenticationToken authenticationToken, String... resource);

   /**
    * Republishes a selected certificate.
    *
    * Authorization requirements:<pre>
    * - /administrator
    * - /ra_functionality/view_end_entity
    * - /endentityprofilesrules/&lt;end entity profile&gt;/view_end_entity
    * - /ca/&lt;ca of user&gt;
    * </pre>
    *
    * @param authenticationToken the administrator performing the action.
    * @param serialNumberInHex of the certificate to republish
    * @param issuerDN of the certificate to republish
    * @throws AuthorizationDeniedException if the administrator isn't authorized to republish.
    * @throws CADoesntExistsException if a referenced CA does not exist.
    * @throws PublisherException if something went wrong during publication.
    * @throws EjbcaException any EjbcaException.
    * @since RA Master API version 4 (EJBCA 6.14.0)
    */
   void republishCertificate(AuthenticationToken authenticationToken, String serialNumberInHex, String issuerDN)
           throws AuthorizationDeniedException, CADoesntExistsException, PublisherException, EjbcaException;

   /**
    * Creates a server-generated keystore for an existing user.
    *
    * @see org.ejbca.core.ejb.ra.KeyStoreCreateSession#generateOrKeyRecoverTokenAsByteArray
    * @since RA Master API version 4 (EJBCA 6.14.0)
    */
   byte[] generateOrKeyRecoverToken(AuthenticationToken authenticationToken, String username, String password, String hardTokenSN, String keySpecification, String keyAlgorithm)
           throws AuthorizationDeniedException, CADoesntExistsException, EjbcaException;

   /**
    * Fetches the end entity profile by ID in XML format.
    *
    * @param profileId the end entity profile ID.
    * @return the XML formatted end entity profile as byte array.
    * @since RA Master API version 4 (EJBCA 6.14.0)
    */
    byte[] getEndEntityProfileAsXml(AuthenticationToken authenticationToken, int profileId)
            throws AuthorizationDeniedException, EndEntityProfileNotFoundException;

    /**
     * Fetches the end entity profile for REST API.
     *
     * @param profileName the end entity profile name.
     * @return  end entity profile as rest response object.
     * @since RA Master API version 4 (EJBCA 7.10.0)
     */
    public RaEndEntityProfileResponse getEndEntityProfile(AuthenticationToken authenticationToken, final String profileName) throws EndEntityProfileNotFoundException, AuthorizationDeniedException;

    /**
     * Fetches the certificate profile by ID in XML format.
     *
     * @param profileId the certificate profile ID.
     * @return the XML formatted end certificate profile as byte array.
     * @since RA Master API version 4 (EJBCA 6.14.0)
     */
     byte[] getCertificateProfileAsXml(AuthenticationToken authenticationToken, int profileId)
             throws AuthorizationDeniedException, CertificateProfileDoesNotExistException;

   /**
    * Generates a CV certificate for a user.
    *
    * @see org.ejbca.core.ejb.ca.sign.SignSession#createCardVerifiableCertificateWS
    * @since RA Master API version 4 (EJBCA 6.14.0)
    */
   @SuppressWarnings("deprecation")
   Collection<CertificateWrapper> processCardVerifiableCertificateRequest(AuthenticationToken authenticationToken, String username, String password, String cvcReq)
           throws AuthorizationDeniedException, UserDoesntFullfillEndEntityProfile,
           EjbcaException, WaitingForApprovalException, CertificateExpiredException, CesecoreException;

    /**
    * Retrieves a set of all CAA identities for a CA, based on the CAA validators enabled. An empty set
    * of CAA identities are returned if no CAA validators are enabled.
    * @throws CADoesntExistsException if there is no CA with the given id
    * @throws AuthorizationDeniedException if authorisation was denied to the CA with the given id
    * @since RA Master API version 4 (EJBCA 6.14.0)
    * @return a set of CAA identities, never null
    */
    HashSet<String> getCaaIdentities(AuthenticationToken authenticationToken, int caId) throws AuthorizationDeniedException, CADoesntExistsException;

    /**
     * Get AcmeAccount by accountId.
     * @param accountId account id
     * @return the sought AcmeAccount or null if not found
     */
    AcmeAccount getAcmeAccountById(String accountId);

    /**
     * Get AcmeAccount by publicKeyStorageId.
     * @param publicKeyStorageId related public key storage id
     * @return the sought AcmeAccount or null if not found
     */
    AcmeAccount getAcmeAccountByPublicKeyStorageId(final String publicKeyStorageId);

    /**
     * Parses the EAB request.
     * 
     * @param authenticationToken the authentication token.
     * @param requestUrl the ACME newAccount URL.
     * @param requestJwk the base64 encoded account key in JWK form.
     * @param eabRequestJsonString the EAB request as JSON string.
     * @return the external account identifier.
     * @throws AcmeProblemException if the message could not be verified (technically, well-formed or by content).
     */
    String parseAcmeEabMessage(AuthenticationToken authenticationToken, String alias, String requestUrl, String requestJwk,
            String eabRequestJsonString) throws AcmeProblemException;

    /**
     * Create or update the AcmeAccount.
     * @param acmeAccount account to persist
     * @return the persisted version of the AcmeAccount.
     */
   String persistAcmeAccount(final AcmeAccount acmeAccount);

   /**
    * Get AcmeOrder by orderId.
    * @param orderId order id
    * @return the sought AcmeOrder or null if not found
    */
   AcmeOrder getAcmeOrderById(String orderId);

   /**
    * Get AcmeOrders by accountId.
    * @param accountId a related account id
    * @return the collection of sought AcmeOrders or null if not found
    */
   Set<AcmeOrder> getAcmeOrdersByAccountId(final String accountId);

   /**
    * Get AcmeOrders by fingerprint field.
    * @param fingerprint a related acme order's fingerprint field
    * @return the collection of sought AcmeOrders or empty Set if not found
    */
   Set<AcmeOrder> getFinalizedAcmeOrdersByFingerprint(final String fingerprint);

   /**
    * Create or update the AcmeOrder.
    * @param acmeOrder an order to persist
    * @return id of the persisted AcmeOrder.
    */
  String persistAcmeOrder(final AcmeOrder acmeOrder);

  /**
   * Create or update the AcmeOrders.
   * @param acmeOrders a list of orders to persist
   * @return list of ids of the persisted AcmeOrders.
   */
 List<String> persistAcmeOrders(final List<AcmeOrder> acmeOrders);

  /**
   * remove the AcmeOrder.
   * @param orderId order Id to be removed
   */
  void removeAcmeOrder(String orderId);

  /**
   * remove the provided list of AcmeOrders.
   * @param orderIds  order ids to be removed
   */
  void removeAcmeOrders(List<String> orderIds);

    /**
     * Get AcmeAuthorization by authorizationId.
     * @param authorizationId  authorization Id
     * @return the sought AcmeAuthorization or null if not found
     */
  AcmeAuthorization getAcmeAuthorizationById (final String authorizationId);

    /**
     * Get AcmeAuthorizations by orderId.
     * @param orderId a related order Id
     * @return the list of sought AcmeAuthorizations or null if not found
     */
  List<AcmeAuthorization> getAcmeAuthorizationsByOrderId (final String orderId);

    /**
     * Get AcmeAuthorizations by accountId.
     * @param accountId a related account id
     * @return the list of sought AcmeAuthorizations or null if not found
     */
  List<AcmeAuthorization> getAcmeAuthorizationsByAccountId (String accountId);

    /**
     * Get not expired AcmeAuthorizations by accountId and identifiers.
     * @param accountId a related account id
     * @param identifiers the list of ACME identifiers
     * @return the list of sought AcmeAuthorizations or null if not found
     */
     List<AcmeAuthorization> getAcmePreAuthorizationsByAccountIdAndIdentifiers(String accountId, List<AcmeIdentifier> identifiers);

    /**
     * Create or update the AcmeAuthorization.
     * @param acmeAuthorization an authorization to persist
     * @return id of the persisted AcmeAuthorization.
     */
    String persistAcmeAuthorization(final AcmeAuthorization acmeAuthorization);

    /**
     * Create or update the AcmeAuthorizations.
     * @param acmeAuthorizations a list of authorizations to persist
     */
    void persistAcmeAuthorizationList(final List<AcmeAuthorization> acmeAuthorizations);


    /**
     * Get AcmeChallenge by challengeId.
     * @param challengeId a challenge id
     * @return the sought AcmeChallenge or null if not found
     */
    AcmeChallenge getAcmeChallengeById (final String challengeId);

    /**
     * Get AcmeChallenges by authorizationId.
     * @param authorizationId an id of related authorization
     * @return the sought AcmeChallenge list or null if not found
     */
    List<AcmeChallenge> getAcmeChallengesByAuthorizationId(String authorizationId);

    /**
     * Create or update the AcmeChallenge.
     * @param acmeChallenge a challenge to persist
     * @return id of the persisted AcmeChallenge.
     */
    String persistAcmeChallenge(final AcmeChallenge acmeChallenge);

    /**
     * Create or update the AcmeChallenges.
     * @param acmeChallenges challenges list to persist
     */
    void persistAcmeChallengeList(final List<AcmeChallenge> acmeChallenges);

    /**
     * Gets the global configuration for the concrete type <T extends ConfigurationBase>.
     *
     * @see GlobalConfiguration
     * @see GlobalCesecoreConfiguration
     * @see GlobalAcmeConfiguration
     * @see GlobalOcspConfiguration
     * @see GlobalUpgradeConfiguration
     * @see OAuthConfiguration
     *
     * @param type the concrete global configuration object class.
     * @return the global configuration or null.
     */
    <T extends ConfigurationBase> T getGlobalConfiguration(Class<T> type);


    /**
     * Gets the global configuration for the concrete type <T extends ConfigurationBase> trying local db first.
     *
     * @param type type the concrete global configuration object class.
     * @return the global configuration or null.
     */
    <T extends ConfigurationBase> T getGlobalConfigurationLocalFirst(Class<T> type);


    /**
     * Dispatch SCEP message over RaMasterApi, returning enough information to update status in Intune
     *
     * @param authenticationToken the origin of the request
     * @param operation desired SCEP operation to perform
     * @param message to dispatch
     * @param scepConfigurationAlias name of alias containing SCEP configuration
     * @return byte array containing dispatch response from CA. Content depends on operation
     * @throws CertificateEncodingException if an error occurs while attempting to encode a certificate.
     * @throws NoSuchAliasException if the alias doesn't exist
     * @throws CADoesntExistsException if the CA doesn't exist
     * @throws NoSuchEndEntityException if an end entity is thought to exist but does not
     * @throws CustomCertificateSerialNumberException if we use custom certificate serial numbers, but are not using a unique issuerDN/certSerialNo index in the database
     * @throws CryptoTokenOfflineException if we use a CA Token that isn't available
     * @throws IllegalKeyException if malformed key
     * @throws SignRequestException if malformed certificate request.
     * @throws SignRequestSignatureException if invalid signature on certificate request.
     * @throws AuthStatusException if wrong status of user object.
     * @throws AuthLoginException if wrong credentials of user object.
     * @throws IllegalNameException if invalid request name for a certificate.
     * @throws CertificateCreateException if a serious error happens creating a certificate.
     * @throws CertificateRevokeException if an error revoking a certificate
     * @throws CertificateSerialNumberException if we create a certificate that already exists.
     * @throws IllegalValidityException if an invalid request validity period for a certificate.
     * @throws CAOfflineException if we use a CA that is offline
     * @throws InvalidAlgorithmException if an invalid request certificate signature algorithm for a certificate.
     * @throws SignatureException if generic Signature exception.
     * @throws CertificateException if a variety of certificate problems.
     * @throws AuthorizationDeniedException if not authorized
     * @throws CertificateExtensionException if advanced certificate extensions when it is configured with bad properties.
     * @throws CertificateRenewalException if an error occurs during Certificate Renewal.
     * @since RA Master API version 12 (EJBCA 7.5.1)
     */
    ScepResponseInfo scepDispatchIntune(AuthenticationToken authenticationToken, String operation, String message, String scepConfigurationAlias) throws CertificateEncodingException,
    NoSuchAliasException, CADoesntExistsException, NoSuchEndEntityException, CustomCertificateSerialNumberException, CryptoTokenOfflineException, IllegalKeyException, SignRequestException,
    SignRequestSignatureException, AuthStatusException, AuthLoginException, IllegalNameException, CertificateCreateException, CertificateRevokeException, CertificateSerialNumberException,
    IllegalValidityException, CAOfflineException, InvalidAlgorithmException, SignatureException, CertificateException, AuthorizationDeniedException,
    CertificateExtensionException, CertificateRenewalException;
    
    /**
     * Enrolls or re-enroll credential of an ITS-S as per as per section 6.2.3.2.1 in ETSI 102 941 v2.1.1.
     * 
     * @param authenticationToken
     * @param ecaCertificateId - certiifcateId of ECA, not CA name
     * @param requestBody - enrollment request serialized as byte array from figure 14
     * @param operationCode - placeholder to indicate operation (EC enroll or validation)
     * @return - signed and encrypted response from figure 15
     * @throws AuthorizationDeniedException
     * @throws EjbcaException 
     */
    byte[] doEtsiOperation(AuthenticationToken authenticationToken, String ecaCertificateId, 
                                                byte[] requestBody, int operationCode) throws AuthorizationDeniedException, EjbcaException;

    /**
     * Returns information related to user certificate: EE profile name, CA name, Certificte Profile name and username.
     * Used for self renewal
     * @param serno current certificate serial number
     * @param issuerDn issuer DN
     * @return certificate data related to certificate renew
     */
    RaCertificateDataOnRenew getCertificateDataForRenew(BigInteger serno, String issuerDn);

    /**
     * Returns renewed certificate as byte array
     * @param renewCertificateData information required for certificate self renewal
     * @return renewed certificate
     */
    byte[] selfRenewCertificate(RaSelfRenewCertificateData renewCertificateData) throws AuthorizationDeniedException, EjbcaException, NoSuchEndEntityException, WaitingForApprovalException, CertificateSerialNumberException, EndEntityProfileValidationException, IllegalNameException, CADoesntExistsException;

<<<<<<< HEAD
    /**
     * Return the username of a certificate data object matching the given issuer DN and serial
     * number (there may be only one).
     *
     * @param issuerDn The DN of the issuing CA
     * @param serialNumber the serial number of the sought certificate.
     * @return the matching username
     * @since RA Master API version 18 (EJBCA 8.3.0)
     */
    String findUsernameByIssuerDnAndSerialNumber(String issuerDn, String serialNumber);
=======
    byte[] generateOrKeyRecoverTokenV2(AuthenticationToken authenticationToken, GenerateOrKeyRecoverTokenRequest request)
            throws AuthorizationDeniedException, CADoesntExistsException, EjbcaException;
>>>>>>> 901d4dba
}<|MERGE_RESOLUTION|>--- conflicted
+++ resolved
@@ -1738,7 +1738,6 @@
      */
     byte[] selfRenewCertificate(RaSelfRenewCertificateData renewCertificateData) throws AuthorizationDeniedException, EjbcaException, NoSuchEndEntityException, WaitingForApprovalException, CertificateSerialNumberException, EndEntityProfileValidationException, IllegalNameException, CADoesntExistsException;
 
-<<<<<<< HEAD
     /**
      * Return the username of a certificate data object matching the given issuer DN and serial
      * number (there may be only one).
@@ -1749,8 +1748,7 @@
      * @since RA Master API version 18 (EJBCA 8.3.0)
      */
     String findUsernameByIssuerDnAndSerialNumber(String issuerDn, String serialNumber);
-=======
+
     byte[] generateOrKeyRecoverTokenV2(AuthenticationToken authenticationToken, GenerateOrKeyRecoverTokenRequest request)
             throws AuthorizationDeniedException, CADoesntExistsException, EjbcaException;
->>>>>>> 901d4dba
 }