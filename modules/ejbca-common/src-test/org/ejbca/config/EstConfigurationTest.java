/*************************************************************************
 *                                                                       *
 *  EJBCA Community: The OpenSource Certificate Authority                *
 *                                                                       *
 *  This software is free software; you can redistribute it and/or       *
 *  modify it under the terms of the GNU Lesser General Public           *
 *  License as published by the Free Software Foundation; either         *
 *  version 2.1 of the License, or any later version.                    *
 *                                                                       *
 *  See terms of license at gnu.org.                                     *
 *                                                                       *
 *************************************************************************/
package org.ejbca.config;

import static org.junit.Assert.assertEquals;

import java.util.Map;

import org.cesecore.util.CryptoProviderTools;
import org.junit.BeforeClass;
import org.junit.Test;

<<<<<<< HEAD
import com.keyfactor.util.string.StringConfigurationCache;
=======
import static org.junit.Assert.assertEquals;
import static org.junit.Assert.assertTrue;
>>>>>>> b7710598

/**
 * A unit test for static configuration and log value filtering.
 */
public class EstConfigurationTest {

    @BeforeClass
    public static void beforeClass() throws Exception {
        CryptoProviderTools.installBCProviderIfNotAvailable();
    }
    
    @Test
    public void testGetSetAndFiltering() {

        // Well known encryption password, default will result in the same string every time, 
        // if a specific value is set it will be more modern encryption with a salt giving different values every time
        StringConfigurationCache.INSTANCE.setEncryptionKey("qhrnf.f8743;12%#75".toCharArray());

        EstConfiguration config = new EstConfiguration();
        config.addAlias("alias1");
        config.addAlias("alias2");
        config.addAlias("alias4");
        config.setAllowChangeSubjectName("alias1", true);
        config.setAllowChangeSubjectName("alias3", true); // alias does not exist, value not set
        config.setPassword("alias2", "foo123");
        config.setRANameGenPostfix("alias2", "name1");
        config.setVendorMode("alias4", true);
        config.setVendorCaIds("alias4", "1:2:4");
        assertEquals(true, config.getAllowChangeSubjectName("alias1"));
        assertEquals(false, config.getAllowChangeSubjectName("alias2")); // default value
        assertEquals(false, config.getAllowChangeSubjectName("alias3")); // default value when alias does not exist
        assertEquals("foo123", config.getPassword("alias2"));
        assertEquals("", config.getPassword("alias1"));
        assertTrue(config.getVendorMode("alias4"));
        assertEquals("1:2:4", config.getVendorCaIds("alias4"));
        assertEquals("", config.getVendorCaIds("alias1"));
        
        EstConfiguration config2 = new EstConfiguration(config);
        config2.setPassword("alias2", "bar123");
        config2.setRANameGenPostfix("alias2", "name2");
        assertEquals("name2", config2.getRANameGenPostfix("alias2"));
        assertEquals("bar123", config2.getPassword("alias2"));
        Map<Object,Object> diff = config.diff(config2);
        // Default encryption password gives the same value all the time
        assertEquals("{changed:alias2.reqpassword=4794b442dc3e3d400ba2ed53b1893d19, changed:alias2.ra.namegenerationpostfix=name2}", diff.toString());
        config.filterDiffMapForLogging(diff);
        assertEquals("{changed:alias2.reqpassword=hidden, changed:alias2.ra.namegenerationpostfix=name2}", diff.toString());
        
    }
}<|MERGE_RESOLUTION|>--- conflicted
+++ resolved
@@ -13,6 +13,7 @@
 package org.ejbca.config;
 
 import static org.junit.Assert.assertEquals;
+import static org.junit.Assert.assertTrue;
 
 import java.util.Map;
 
@@ -20,12 +21,9 @@
 import org.junit.BeforeClass;
 import org.junit.Test;
 
-<<<<<<< HEAD
 import com.keyfactor.util.string.StringConfigurationCache;
-=======
-import static org.junit.Assert.assertEquals;
-import static org.junit.Assert.assertTrue;
->>>>>>> b7710598
+
+
 
 /**
  * A unit test for static configuration and log value filtering.
