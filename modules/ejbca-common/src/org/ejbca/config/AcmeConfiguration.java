/*************************************************************************
 *                                                                       *
 *  EJBCA - Proprietary Modules: Enterprise Certificate Authority        *
 *                                                                       *
 *  Copyright (c), PrimeKey Solutions AB. All rights reserved.           *
 *  The use of the Proprietary Modules are subject to specific           *
 *  commercial license terms.                                            *
 *                                                                       *
 *************************************************************************/
package org.ejbca.config;

import java.io.Serializable;
import java.util.ArrayList;
import java.util.LinkedHashMap;
import java.util.List;
import java.util.Objects;

import org.apache.log4j.Logger;
import org.cesecore.accounts.AccountBindingException;
import org.cesecore.certificates.endentity.EndEntityConstants;
import org.cesecore.internal.InternalResources;
import org.cesecore.internal.UpgradeableDataHashMap;
import org.ejbca.core.model.ra.UsernameGeneratorParams;
import org.ejbca.core.protocol.acme.eab.AcmeExternalAccountBinding;
import org.ejbca.core.protocol.acme.eab.AcmeExternalAccountBindingFactory;
import org.ejbca.core.protocol.dnssec.DnsSecDefaults;

/**
 * Configuration used by specifying the configurationId as part of the request URL path.
 */
public class AcmeConfiguration extends UpgradeableDataHashMap implements Serializable {

    /** Class logger. */
    private static final Logger log = Logger.getLogger(AcmeConfiguration.class);
    
    private static final long serialVersionUID = 1L;
    
    protected static final InternalResources intres = InternalResources.getInstance();
    
    protected static final float LATEST_VERSION = 6;
    
    private String configurationId = null;
    private List<String> caaIdentities = new ArrayList<>();

    private static final String KEY_RA_NAMEGENERATIONSCHEME = "ra.namegenerationscheme";
    private static final String KEY_RA_NAMEGENERATIONPARAMS = "ra.namegenerationparameters";
    private static final String KEY_RA_NAMEGENERATIONPREFIX = "ra.namegenerationprefix";
    private static final String KEY_RA_NAMEGENERATIONPOSTFIX= "ra.namegenerationpostfix";
    private static final String KEY_REQUIRE_EXTERNAL_ACCOUNT_BINDING = "requireExternalAccountBinding";
    private static final String KEY_EXTERNAL_ACCOUNT_BINDING = "externalAccountBinding";
    private static final String KEY_PRE_AUTHORIZATION_ALLOWED = "preAuthorizationAllowed";
    private static final String KEY_END_ENTITY_PROFILE_ID = "endEntityProfileId";
    private static final String KEY_VALIDATION_HTTP_CALLBACK_URL_TEMPLATE = "valiationHttpCallbackUrlTemplate";
    private static final String KEY_TERMS_OF_SERVICE_URL = "termsOfServiceUrl";
    private static final String KEY_TERMS_OF_SERVICE_CHANGE_URL = "termsOfServiceChangeUrl";
    private static final String KEY_WEB_SITE_URL = "webSiteUrl";
    private static final String KEY_ORDER_VALIDITY = "orderValidity";
    private static final String KEY_PRE_AUTHORIZATION_VALIDITY = "preAuthorizationValidity";
    private static final String KEY_WILDCARD_CERTIFICATE_ISSUANCE_ALLOWED = "wildcardCertificateIssuanceAllowed";
    private static final String KEY_WILDCARD_WITH_HTTP_01_CHALLENGE_ALLOWED = "wildcardWithHttp01ChallengeAllowed";
    private static final String KEY_DNS_RESOLVER = "dnsResolver";
    private static final String KEY_DNSSEC_TRUST_ANCHOR = "dnssecTrustAnchor";
    private static final String KEY_DNS_PORT = "dnsPort";
    private static final String KEY_USE_DNSSEC_VALIDATION = "useDnssecValidation";
    private static final String KEY_TERMS_OF_SERVICE_REQUIRE_NEW_APPROVAL = "termsOfServiceRequireNewApproval";
    private static final String KEY_AGREE_TO_NEW_TERMS_OF_SERVICE_ALLOWED = "agreeToNewTermsOfServiceAllowed";
    private static final String DNS_RESOLVER_DEFAULT = "8.8.8.8";
    private static final int DNS_SERVER_PORT_DEFAULT = 53;
    private static final String KEY_RETRY_AFTER = "retryAfter";
    private static final String APPROVAL_FOR_NEW_ACCOUNT_ID = "approvalForNewAccountId";
    private static final String APPROVAL_FOR_KEY_CHANGE_ID = "approvalForKeyChangeId";

    private static final String DEFAULT_RA_USERNAME_GENERATION_SCHEME = UsernameGeneratorParams.RANDOM;
    private static final String DEFAULT_RA_USERNAME_GENERATION_PARAMS = "CN";
    private static final String DEFAULT_RA_USERNAME_GENERATION_PREFIX = "";
    private static final String DEFAULT_RA_USERNAME_GENERATION_POSTFIX = "";
    private static final int DEFAULT_END_ENTITY_PROFILE_ID = EndEntityConstants.NO_END_ENTITY_PROFILE;
    private static final boolean DEFAULT_REQUIRE_EXTERNAL_ACCOUNT_BINDING = false;
    private static final boolean DEFAULT_PRE_AUTHORIZATION_ALLOWED = false;
    private static final boolean DEFAULT_REQUIRE_NEW_APPROVAL = true;
    private static final boolean DEFAULT_AGREE_TO_TERMS_OF_SERVICE_CHANGED = true;
    private static final boolean DEFAULT_WILDCARD_CERTIFICATE_ISSUANCE_ALLOWED = false;
    private static final boolean DEFAULT_KEY_WILDCARD_WITH_HTTP_01_CHALLENGE_ALLOWED = true;
    
    private static final String DEFAULT_TERMS_OF_SERVICE_URL = "https://example.com/acme/terms";
    private static final String DEFAULT_TERMS_OF_SERVICE_CHANGE_URL = "https://example.com/acme/termsChanged";
    private static final String DEFAULT_WEBSITE_URL = "https://www.example.com/";
    private static final long DEFAULT_ORDER_VALIDITY = 3600000L;
    
    private static final boolean DEFAULT_USE_DNSSEC_VALIDATION = true;
    
    public static final int DEFAULT_APPROVAL_FOR_NEW_ACCOUNT_ID = -1;
    public static final int DEFAULT_APPROVAL_FOR_KEY_CHANGE_ID = -1;

    public AcmeConfiguration() {}

    public AcmeConfiguration(final Object upgradeableDataHashMapData) {
        super.loadData(upgradeableDataHashMapData);
    }

    @Override
    public float getLatestVersion() {
        return LATEST_VERSION;
    }

    @Override
    public void upgrade() {
        if (Float.compare(getLatestVersion(), getVersion()) > 0) {
            // New version of the class, upgrade.
            log.info(intres.getLocalizedMessage("acmeconfiguration.upgrade", getVersion()));
<<<<<<< HEAD
            // v6. Added approvals for account management.
            if (data.get(APPROVAL_FOR_NEW_ACCOUNT_ID) == null) {
                setApprovalForNewAccountId(DEFAULT_APPROVAL_FOR_NEW_ACCOUNT_ID);
            }
            if (data.get(APPROVAL_FOR_KEY_CHANGE_ID) == null) {
                setApprovalForKeyChangeId(DEFAULT_APPROVAL_FOR_KEY_CHANGE_ID);
=======
            // v6. Added name generation scheme.
            if (data.get(KEY_RA_NAMEGENERATIONSCHEME) == null) {
                setRANameGenScheme(DEFAULT_RA_USERNAME_GENERATION_SCHEME);
            }
            if (data.get(KEY_RA_NAMEGENERATIONPARAMS) == null) {
                setRANameGenScheme(DEFAULT_RA_USERNAME_GENERATION_PARAMS);
            }
            if (data.get(KEY_RA_NAMEGENERATIONPREFIX) == null) {
                setRANameGenScheme(DEFAULT_RA_USERNAME_GENERATION_PREFIX);
            }
            if (data.get(KEY_RA_NAMEGENERATIONPOSTFIX) == null) {
                setRANameGenScheme(DEFAULT_RA_USERNAME_GENERATION_POSTFIX);
>>>>>>> e50ea95a
            }
            // v5. Added configurable order validity.
            if (data.get(KEY_ORDER_VALIDITY) == null) {
                setOrderValidity(DEFAULT_ORDER_VALIDITY);
            }
            // v4. Added wildcard certificate issuance with http-01 challenge allowed.
            if (data.get(KEY_WILDCARD_WITH_HTTP_01_CHALLENGE_ALLOWED) == null) {
                setWildcardWithHttp01ChallengeAllowed(DEFAULT_KEY_WILDCARD_WITH_HTTP_01_CHALLENGE_ALLOWED);
            }
            // v3. Change of ToS URL is set to ToS URL and MUST be changed by the user if feature is used (but 
            // it's a required field on GUI).
            if (data.get(KEY_TERMS_OF_SERVICE_CHANGE_URL) == null) {
                setTermsOfServiceChangeUrl(getTermsOfServiceUrl());
            }
            if (data.get(KEY_AGREE_TO_NEW_TERMS_OF_SERVICE_ALLOWED) == null) {
                setAgreeToNewTermsOfServiceAllowed(DEFAULT_AGREE_TO_TERMS_OF_SERVICE_CHANGED);
            }
            // v2. ACME external account binding implementation.
            try {
                if (getExternalAccountBinding() == null) {
                    setExternalAccountBinding(AcmeExternalAccountBindingFactory.INSTANCE.getDefaultImplementation());
                }
            } catch (AccountBindingException e) {
                log.error("Could not upgrade ACME configuration with default ACME EAB implementation: " + e.getMessage());
            }
            data.put(VERSION, LATEST_VERSION);
        }
    }

    /** @return the configuration ID as used in the request URL path */
    public String getConfigurationId() { return configurationId; }
    public void setConfigurationId(final String configurationId) { this.configurationId = configurationId; }

    /**
     * Getter for RA Name Generation Scheme for given alias
     * @param alias the EST alias to get the name generation scheme for
     * @return name generation scheme, one of UsernameGeneratorParams.DN, UsernameGeneratorParams.RANDOM, UsernameGeneratorParams.FIXED, UUsernameGeneratorParams.SERNAME
     */
    public String getRANameGenScheme() {
        // Set default to RANDOM for aliases created before RA name generation was added.
        String value = (String) data.get(KEY_RA_NAMEGENERATIONSCHEME);
        if (value == null) {
            value = UsernameGeneratorParams.RANDOM;
        }
        return value;
    }

    /**
     * Setter for RA Name Generation Scheme
     * @param alias the EST alias to set the name generation scheme for
     * @param scheme one of UsernameGeneratorParams.DN, UsernameGeneratorParams.RANDOM, UsernameGeneratorParams.FIXED, UUsernameGeneratorParams.SERNAME
     */
    public void setRANameGenScheme(String scheme) {
        data.put(KEY_RA_NAMEGENERATIONSCHEME, scheme);
    }
    
    /**
     * Getter for RA Name Generation Params for given alias
     * @param alias the EST alias to get the name generation DN parameters for
     * @return RA name generation scheme DN parameters, Can be CN, UID, SN etc, or CN;UID;SN
     */
    public String getRANameGenParams() {
        return (String) data.get(KEY_RA_NAMEGENERATIONPARAMS);
    }

    /**
     * Setter for RA Name Generation Parameters
     * @param alias the EST alias to set the name generation DN parameters for
     * @param params RA name generation scheme DN parameters, Can be CN, UID, SN etc, or CN;UID;SN
     */    
    public void setRANameGenParams(String params) {
        data.put(KEY_RA_NAMEGENERATIONPARAMS, params);
    }

    /**
     * Getter for RA Name Generation Prefix for given alias
     * @param alias the EST alias to get the name generation prefix for
     *
     */
    public String getRANameGenPrefix() {
        //Set default to empty String for aliases created before RA name generation was added.
        String value = (String) data.get(KEY_RA_NAMEGENERATIONPREFIX);
        if (value == null) {
            value = "";
        }
        return value;
    }

    /**
     * Setter for RA Name Generation Prefix
     * @param alias the EST alias to set the name generation prefix for
     * @param prefix RA name prefix
     *
     */ 
    public void setRANameGenPrefix(String prefix) {
        data.put(KEY_RA_NAMEGENERATIONPREFIX, prefix);
    }
    
    /**
     * Getter for RA Name Generation Postfix
     * @param alias the EST alias to set the name generation postfix for
     *
     */     
    public String getRANameGenPostfix() {
        // Set default to empty String for aliases created before RA name generation was added.
        String value = (String) data.get(KEY_RA_NAMEGENERATIONPOSTFIX);
        if (value == null) {
            value = "";
        }
        return value;
    }

     /**
     * Setter for RA Name Generation Postfix
     * @param alias the EST alias to set the name generation postfix for
     * @param postfix RA name postfix
     *
     */    
    public void setRANameGenPostfix(String postfix) {
        data.put(KEY_RA_NAMEGENERATIONPOSTFIX, postfix);
    }
    
    /**
     * External Account Binding
     * https://tools.ietf.org/html/rfc8555#section-7.3.4
     *
     * NOTE: Don't expose this as client configuration yet. The current implementation has the code for validation
     *       using a dummy HMAC, but will strip this info anyway from the actual account.
     *
     * @return true if an the server should enforce external account bindings.
     */
    public boolean isRequireExternalAccountBinding() {
        return Boolean.valueOf((String)super.data.get(KEY_REQUIRE_EXTERNAL_ACCOUNT_BINDING));
    }
    public void setRequireExternalAccountBinding(final boolean requireExternalAccountBinding) {
        super.data.put(KEY_REQUIRE_EXTERNAL_ACCOUNT_BINDING, String.valueOf(requireExternalAccountBinding));
    }

    @SuppressWarnings("unchecked")
    public AcmeExternalAccountBinding getExternalAccountBinding() throws AccountBindingException {
        if (data.get(KEY_EXTERNAL_ACCOUNT_BINDING) instanceof LinkedHashMap) {
            final LinkedHashMap<Object,Object> eabData = (LinkedHashMap<Object,Object>) data.get(KEY_EXTERNAL_ACCOUNT_BINDING);
            final AcmeExternalAccountBinding eab = AcmeExternalAccountBindingFactory.INSTANCE.getArcheType((String) eabData.get("typeIdentifier"));
            eab.setDataMap(eabData);
            return eab;
        }
        return null;
    }

    public void setExternalAccountBinding(final AcmeExternalAccountBinding eab) {
        if (eab != null) {
            data.put(KEY_EXTERNAL_ACCOUNT_BINDING, eab.clone().getDataMap());
        }
    }

    /**
     * Pre-Authorization
     * https://tools.ietf.org/html/rfc8555#section-7.4.1
     * 
     * "If a CA wishes to allow pre-authorization within ACME, it can offer a "new authorization" resource in its
     * directory by adding the field "newAuthz" with a URL for the new authorization resource."
     */
    public boolean isPreAuthorizationAllowed() {
        return Boolean.valueOf((String)super.data.get(KEY_PRE_AUTHORIZATION_ALLOWED));
    }
    public void setPreAuthorizationAllowed(final boolean preAuthorizationAllowed) {
        super.data.put(KEY_PRE_AUTHORIZATION_ALLOWED, String.valueOf(preAuthorizationAllowed));
    }

    /** @return the End Entity Profile ID whos default Certificate Profile and CA will be used for issuing */
    public int getEndEntityProfileId() {
        final Integer endEntityProfileId = (Integer) super.data.get(KEY_END_ENTITY_PROFILE_ID);
        return endEntityProfileId==null ? EndEntityConstants.NO_END_ENTITY_PROFILE : endEntityProfileId.intValue();
    }
    public void setEndEntityProfileId(final int endEntityProfileId) {
        super.data.put(KEY_END_ENTITY_PROFILE_ID, Integer.valueOf(endEntityProfileId));
    }

    /** @return the pattern we will use for "http-01" challenge validation. Defaults to example from RFC draft 06. */
    public String getValidationHttpCallBackUrlTemplate() {
        final String urlTemplate = (String) super.data.get(KEY_VALIDATION_HTTP_CALLBACK_URL_TEMPLATE);
        return urlTemplate==null ? "http://{identifer}/.well-known/acme-challenge/{token}" : urlTemplate;
    }
    public void setValidationHttpCallBackUrlTemplate(final String urlTemplate) {
        super.data.put(KEY_VALIDATION_HTTP_CALLBACK_URL_TEMPLATE, urlTemplate);
    }

    /** @return an URL of where the current Terms Of Services can be located. */
    public String getTermsOfServiceUrl() {
        return (String) super.data.get(KEY_TERMS_OF_SERVICE_URL);
    }
    
    public void setTermsOfServiceUrl(final String termsOfServiceUrl) {
        super.data.put(KEY_TERMS_OF_SERVICE_URL, termsOfServiceUrl);
    }
    
    /** @return a URL pointing to a location where advice how to agree to a new terms Of services version can be found. */
    public String getTermsOfServiceChangeUrl() {
        return (String) super.data.get(KEY_TERMS_OF_SERVICE_CHANGE_URL);
    }
    
    public void setTermsOfServiceChangeUrl(final String url) {
        super.data.put(KEY_TERMS_OF_SERVICE_CHANGE_URL, url);
    }
    
    /** @return the web site URL presented in the directory meta data */
    public String getWebSiteUrl() {
        return (String) super.data.get(KEY_WEB_SITE_URL);
    }
    public void setWebSiteUrl(final String webSiteUrl) {
        super.data.put(KEY_WEB_SITE_URL, webSiteUrl);
    }

    public List<String> getCaaIdentities() {
        return caaIdentities;
    }

    public void setCaaIdentities(final List<String> caaIdentities) {
        this.caaIdentities = caaIdentities;
    }

    /** @return how long a new order will be valid for in milliseconds */
    public long getOrderValidity() {
        final Long orderValidity = (Long) data.get(KEY_ORDER_VALIDITY);
        return Objects.isNull(orderValidity) ? DEFAULT_ORDER_VALIDITY : orderValidity;
    }
    public void setOrderValidity(final long orderValidity) {
        super.data.put(KEY_ORDER_VALIDITY, orderValidity);
    }

    /** @return how long a new pre-authorizations will be valid for in milliseconds */
    public long getPreAuthorizationValidity() {
        final Long preAuthorizationValidity = (Long) super.data.get(KEY_PRE_AUTHORIZATION_VALIDITY);
        return preAuthorizationValidity==null ? 24*3600000L : preAuthorizationValidity.intValue();
    }
    public void setPreAuthorizationValidity(final int preAuthorizationValidity) {
        super.data.put(KEY_PRE_AUTHORIZATION_VALIDITY, Long.valueOf(preAuthorizationValidity));
    }

    /** @return the number of required challenges that needs to be fulfilled in order to grant authorization for an identifier */
    public int getValidChallengesPerAuthorization() {
        return 1;
    }

    public boolean isWildcardCertificateIssuanceAllowed() {
        return Boolean.valueOf((String) super.data.get(KEY_WILDCARD_CERTIFICATE_ISSUANCE_ALLOWED));
    }

    public void setWildcardCertificateIssuanceAllowed(final boolean wildcardCertificateIssuanceAllowed) {
        super.data.put(KEY_WILDCARD_CERTIFICATE_ISSUANCE_ALLOWED, String.valueOf(wildcardCertificateIssuanceAllowed));
    }
    
    public boolean isWildcardWithHttp01ChallengeAllowed() {
        return Boolean.valueOf((String) super.data.get(KEY_WILDCARD_WITH_HTTP_01_CHALLENGE_ALLOWED));
    }

    public void setWildcardWithHttp01ChallengeAllowed(final boolean allowed) {
        super.data.put(KEY_WILDCARD_WITH_HTTP_01_CHALLENGE_ALLOWED, String.valueOf(allowed));
    }

    public String getDnssecTrustAnchor() {
        return (String) super.data.get(KEY_DNSSEC_TRUST_ANCHOR);
    }

    public void setDnssecTrustAnchor(String dnssecTrustAnchor) {
        super.data.put(KEY_DNSSEC_TRUST_ANCHOR, String.valueOf(dnssecTrustAnchor));
    }

    public String getDnsResolver() {
        return (String) super.data.get(KEY_DNS_RESOLVER);
    }

    public void setDnsResolver(String dnsResolver) {
        super.data.put(KEY_DNS_RESOLVER, String.valueOf(dnsResolver));
    }
    
    public int getDnsPort() {
        final Integer dnsPort = (Integer) super.data.get(KEY_DNS_PORT);
        return dnsPort != null ? dnsPort : DNS_SERVER_PORT_DEFAULT;
    }
    
    public void setDnsPort(final int dnsPort) {
        super.data.put(KEY_DNS_PORT, dnsPort);
    }
    
    public int getRetryAfter() {
        final Integer retryAfter = (Integer)data.get(KEY_RETRY_AFTER);
        return Objects.isNull(retryAfter) ? 0 : retryAfter.intValue();
    }
    
    public void setRetryAfter(final int retryAfter) {
        data.put(KEY_RETRY_AFTER, retryAfter);
    }
    
    public boolean isTermsOfServiceRequireNewApproval() {
        return Boolean.valueOf((String) super.data.get(KEY_TERMS_OF_SERVICE_REQUIRE_NEW_APPROVAL));
    }
    
    public void setTermsOfServiceRequireNewApproval(boolean termsOfServiceRequireNewApproval) {
        super.data.put(KEY_TERMS_OF_SERVICE_REQUIRE_NEW_APPROVAL, String.valueOf(termsOfServiceRequireNewApproval));
    }
    
    public boolean isAgreeToNewTermsOfServiceAllowed() {
        return Boolean.valueOf((String) super.data.get(KEY_AGREE_TO_NEW_TERMS_OF_SERVICE_ALLOWED));
    }
    
    public void setAgreeToNewTermsOfServiceAllowed(boolean allowed) {
        super.data.put(KEY_AGREE_TO_NEW_TERMS_OF_SERVICE_ALLOWED, String.valueOf(allowed));
    }
    
    public boolean isUseDnsSecValidation() {
        return Boolean.valueOf((String) super.data.get(KEY_USE_DNSSEC_VALIDATION));
    }
    
    public void setUseDnsSecValidation(final boolean useDnsSecValidation) {
        super.data.put(KEY_USE_DNSSEC_VALIDATION, String.valueOf(useDnsSecValidation));
    }

    public int getApprovalForNewAccountId() {
        final Integer value = (Integer) data.get(APPROVAL_FOR_NEW_ACCOUNT_ID);
        return Objects.isNull(value) ? DEFAULT_APPROVAL_FOR_NEW_ACCOUNT_ID : value;
    }

    public void setApprovalForNewAccountId(int approvalForNewAccountId) {
        data.put(APPROVAL_FOR_NEW_ACCOUNT_ID, approvalForNewAccountId);
    }

    public int getApprovalForKeyChangeId() {
        final Integer value = (Integer) data.get(APPROVAL_FOR_KEY_CHANGE_ID);
        return Objects.isNull(value) ? DEFAULT_APPROVAL_FOR_KEY_CHANGE_ID : value;
    }

    public void setApprovalForKeyChangeId(int approvalForKeyChangeId) {
        data.put(APPROVAL_FOR_KEY_CHANGE_ID, approvalForKeyChangeId);
    }
    
    public boolean isApprovalForNewAccountRequired() {
        return DEFAULT_APPROVAL_FOR_NEW_ACCOUNT_ID != getApprovalForNewAccountId(); 
    }
    
    public boolean isApprovalForKeyChangeRequired() {
        return DEFAULT_APPROVAL_FOR_KEY_CHANGE_ID != getApprovalForKeyChangeId();
    }
    
    /** Initializes a new acme configuration with default values. */
    public void initialize(String alias) {
        alias += ".";
        setRANameGenScheme(DEFAULT_RA_USERNAME_GENERATION_SCHEME);
        setRANameGenParams(DEFAULT_RA_USERNAME_GENERATION_PARAMS);
        setRANameGenPrefix(DEFAULT_RA_USERNAME_GENERATION_PREFIX);
        setRANameGenPostfix(DEFAULT_RA_USERNAME_GENERATION_POSTFIX);
        setEndEntityProfileId(DEFAULT_END_ENTITY_PROFILE_ID);
        setRequireExternalAccountBinding(DEFAULT_REQUIRE_EXTERNAL_ACCOUNT_BINDING);
        try {
            setExternalAccountBinding(AcmeExternalAccountBindingFactory.INSTANCE.getDefaultImplementation());
        } catch (AccountBindingException e) {
            // NOOP
        }
        setPreAuthorizationAllowed(DEFAULT_PRE_AUTHORIZATION_ALLOWED);
        setTermsOfServiceUrl(DEFAULT_TERMS_OF_SERVICE_URL);
        setTermsOfServiceChangeUrl(DEFAULT_TERMS_OF_SERVICE_CHANGE_URL);
        setTermsOfServiceRequireNewApproval(DEFAULT_REQUIRE_NEW_APPROVAL);
        setAgreeToNewTermsOfServiceAllowed(DEFAULT_AGREE_TO_TERMS_OF_SERVICE_CHANGED);
        setWildcardCertificateIssuanceAllowed(DEFAULT_WILDCARD_CERTIFICATE_ISSUANCE_ALLOWED);
        setWildcardWithHttp01ChallengeAllowed(DEFAULT_KEY_WILDCARD_WITH_HTTP_01_CHALLENGE_ALLOWED);
        setWebSiteUrl(DEFAULT_WEBSITE_URL);
        setOrderValidity(DEFAULT_ORDER_VALIDITY);
        setDnsResolver(DNS_RESOLVER_DEFAULT);
        setDnssecTrustAnchor(DnsSecDefaults.IANA_ROOT_ANCHORS_DEFAULT);
        setDnsPort(DNS_SERVER_PORT_DEFAULT);
        setUseDnsSecValidation(DEFAULT_USE_DNSSEC_VALIDATION);
        setApprovalForNewAccountId(DEFAULT_APPROVAL_FOR_NEW_ACCOUNT_ID);
        setApprovalForKeyChangeId(DEFAULT_APPROVAL_FOR_KEY_CHANGE_ID);
    }
}<|MERGE_RESOLUTION|>--- conflicted
+++ resolved
@@ -108,15 +108,14 @@
         if (Float.compare(getLatestVersion(), getVersion()) > 0) {
             // New version of the class, upgrade.
             log.info(intres.getLocalizedMessage("acmeconfiguration.upgrade", getVersion()));
-<<<<<<< HEAD
+
             // v6. Added approvals for account management.
             if (data.get(APPROVAL_FOR_NEW_ACCOUNT_ID) == null) {
                 setApprovalForNewAccountId(DEFAULT_APPROVAL_FOR_NEW_ACCOUNT_ID);
             }
             if (data.get(APPROVAL_FOR_KEY_CHANGE_ID) == null) {
                 setApprovalForKeyChangeId(DEFAULT_APPROVAL_FOR_KEY_CHANGE_ID);
-=======
-            // v6. Added name generation scheme.
+            }
             if (data.get(KEY_RA_NAMEGENERATIONSCHEME) == null) {
                 setRANameGenScheme(DEFAULT_RA_USERNAME_GENERATION_SCHEME);
             }
@@ -128,7 +127,6 @@
             }
             if (data.get(KEY_RA_NAMEGENERATIONPOSTFIX) == null) {
                 setRANameGenScheme(DEFAULT_RA_USERNAME_GENERATION_POSTFIX);
->>>>>>> e50ea95a
             }
             // v5. Added configurable order validity.
             if (data.get(KEY_ORDER_VALIDITY) == null) {
