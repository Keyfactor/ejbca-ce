/*************************************************************************
 *                                                                       *
 *  EJBCA Community: The OpenSource Certificate Authority                *
 *                                                                       *
 *  This software is free software; you can redistribute it and/or       *
 *  modify it under the terms of the GNU Lesser General Public           *
 *  License as published by the Free Software Foundation; either         *
 *  version 2.1 of the License, or any later version.                    *
 *                                                                       *
 *  See terms of license at gnu.org.                                     *
 *                                                                       *
 *************************************************************************/
package org.ejbca.ui.web.admin.configuration;

import org.apache.commons.codec.binary.Hex;
import org.apache.commons.io.FileUtils;
import org.apache.commons.lang.StringUtils;
import org.apache.log4j.Logger;
import org.apache.myfaces.custom.fileupload.UploadedFile;
<<<<<<< HEAD
import org.cesecore.authentication.oauth.OAuthKeyInfo;
import org.cesecore.authentication.tokens.OAuth2AuthenticationToken;
=======
>>>>>>> 1bfd656d
import org.cesecore.authorization.AuthorizationDeniedException;
import org.cesecore.authorization.AuthorizationSessionLocal;
import org.cesecore.authorization.control.StandardRules;
import org.cesecore.certificates.ca.CaSessionLocal;
import org.cesecore.certificates.certificate.certextensions.AvailableCustomCertificateExtensionsConfiguration;
import org.cesecore.certificates.certificate.certextensions.CertificateExtension;
import org.cesecore.certificates.certificateprofile.CertificateProfile;
import org.cesecore.certificates.certificateprofile.CertificateProfileSessionLocal;
import org.cesecore.certificates.certificatetransparency.CTLogInfo;
import org.cesecore.certificates.certificatetransparency.CertificateTransparencyFactory;
import org.cesecore.certificates.certificatetransparency.GoogleCtPolicy;
import org.cesecore.config.AvailableExtendedKeyUsagesConfiguration;
import org.cesecore.config.GlobalCesecoreConfiguration;
import org.cesecore.config.InvalidConfigurationException;
import org.cesecore.config.RaStyleInfo;
import org.cesecore.config.RaStyleInfo.RaCssInfo;
import org.cesecore.keys.token.CryptoTokenInfo;
import org.cesecore.keys.token.CryptoTokenManagementSessionLocal;
import org.cesecore.keys.token.CryptoTokenOfflineException;
import org.cesecore.roles.AccessRulesHelper;
import org.cesecore.roles.Role;
import org.cesecore.roles.management.RoleDataSessionLocal;
import org.cesecore.util.FileTools;
import org.cesecore.util.SecureZipUnpacker;
import org.cesecore.util.StreamSizeLimitExceededException;
import org.ejbca.config.AvailableProtocolsConfiguration;
import org.ejbca.config.AvailableProtocolsConfiguration.AvailableProtocols;
import org.ejbca.config.GlobalConfiguration;
import org.ejbca.config.GlobalCustomCssConfiguration;
import org.ejbca.core.ejb.ocsp.OcspResponseCleanupSessionLocal;
import org.ejbca.core.model.authorization.AccessRulesConstants;
import org.ejbca.core.model.ra.raadmin.AdminPreference;
import org.ejbca.core.model.util.EjbLocalHelper;
import org.ejbca.statedump.ejb.StatedumpImportOptions;
import org.ejbca.statedump.ejb.StatedumpImportResult;
import org.ejbca.statedump.ejb.StatedumpObjectKey;
import org.ejbca.statedump.ejb.StatedumpResolution;
import org.ejbca.statedump.ejb.StatedumpSessionLocal;
import org.ejbca.ui.web.admin.BaseManagedBean;
import org.ejbca.ui.web.configuration.WebLanguage;
import org.ejbca.ui.web.configuration.exception.CacheClearException;

import com.nimbusds.jwt.SignedJWT;

import javax.faces.application.FacesMessage;
import javax.faces.bean.ManagedBean;
import javax.faces.bean.SessionScoped;
import javax.faces.context.FacesContext;
import javax.faces.event.ComponentSystemEvent;
import javax.faces.model.ListDataModel;
import javax.faces.model.SelectItem;
import javax.servlet.http.HttpServletRequest;
import java.io.ByteArrayInputStream;
import java.io.File;
import java.io.FileOutputStream;
import java.io.IOException;
import java.io.Serializable;
import java.nio.file.Files;
import java.nio.file.Path;
import java.security.MessageDigest;
import java.text.ParseException;
import java.util.ArrayList;
import java.util.Collection;
import java.util.Collections;
import java.util.Comparator;
import java.util.LinkedHashMap;
import java.util.List;
import java.util.Map;
import java.util.Map.Entry;
import java.util.Properties;
import java.util.Set;
import java.util.concurrent.TimeUnit;
import java.util.function.Function;
import java.util.stream.Collectors;
import java.util.zip.ZipEntry;
import java.util.zip.ZipInputStream;

/**
 * Backing bean for the various system configuration pages.
 *
<<<<<<< HEAD
=======
 * @version $Id$
>>>>>>> 1bfd656d
 */
@ManagedBean
@SessionScoped
public class SystemConfigMBean extends BaseManagedBean implements Serializable {

    private static final long serialVersionUID = -6653610614851741905L;
    private static final Logger log = Logger.getLogger(SystemConfigMBean.class);

    public class GuiInfo {
        private String title;
        private String headBanner;
        private String footBanner;
        private boolean enableEndEntityProfileLimitations;
        private boolean enableKeyRecovery;
        private boolean localKeyRecovery;
        private int localKeyRecoveryCryptoTokenId;
        private String localKeyRecoveryKeyAlias;
        private boolean enableIcaoCANameChange;
        private boolean issueHardwareToken;
        private boolean useAutoEnrollment;
        private int autoEnrollmentCA;
        private boolean autoEnrollUseSSLConnection;
        private String autoEnrollAdServer;
        private int autoEnrollAdServerPort;
        private String autoEnrollConnectionDN;
        private String autoEnrollUserBaseDN;
        private String autoEnrollConnectionPassword;
        private Set<String> nodesInCluster;
        private boolean enableCommandLine;
        private boolean enableCommandLineDefaultUser;
        private boolean enableExternalScripts;
<<<<<<< HEAD
        private List<OAuthKeyInfo> oauthKeys;
        private String defaultOauthKeyIdentifier;
=======
>>>>>>> 1bfd656d
        private List<CTLogInfo> ctLogs;
        private boolean publicWebCertChainOrderRootFirst;
        private boolean enableSessionTimeout;
        private int sessionTimeoutTime;
        private int vaStatusTimeConstraint;

        // Settings for the cleanup job for removing old OCSP responses created by the presigners.
        private boolean ocspCleanupUse;
        private String ocspCleanupSchedule;
        private String ocspCleanupScheduleUnit;

        //Admin Preferences
        private int preferedLanguage;
        private int secondaryLanguage;
        private String theme;
        private int entriesPerPage;

        //Database preferences
        private int maximumQueryCount;
        private long maximumQueryTimeout;

        private GuiInfo(GlobalConfiguration globalConfig, GlobalCesecoreConfiguration globalCesecoreConfiguration, AdminPreference adminPreference) {
            if(globalConfig == null) {
                globalConfig = getEjbcaWebBean().getGlobalConfiguration();
            }

            try {
                this.title = globalConfig.getEjbcaTitle();
                this.headBanner = globalConfig.getHeadBanner();
                this.footBanner = globalConfig.getFootBanner();
                this.enableEndEntityProfileLimitations = globalConfig.getEnableEndEntityProfileLimitations();
                this.enableKeyRecovery = globalConfig.getEnableKeyRecovery();
                this.localKeyRecovery = globalConfig.getLocalKeyRecovery();
                this.localKeyRecoveryCryptoTokenId = globalConfig.getLocalKeyRecoveryCryptoTokenId() != null ? globalConfig.getLocalKeyRecoveryCryptoTokenId() : 0;
                this.localKeyRecoveryKeyAlias = globalConfig.getLocalKeyRecoveryKeyAlias();
                this.useAutoEnrollment = globalConfig.getAutoEnrollUse();
                this.autoEnrollmentCA = globalConfig.getAutoEnrollCA();
                this.autoEnrollUseSSLConnection = globalConfig.getAutoEnrollSSLConnection();
                this.autoEnrollAdServer = globalConfig.getAutoEnrollADServer();
                this.autoEnrollAdServerPort = globalConfig.getAutoEnrollADPort();
                this.autoEnrollConnectionDN = globalConfig.getAutoEnrollConnectionDN();
                this.autoEnrollUserBaseDN = globalConfig.getAutoEnrollBaseDNUser();
                this.autoEnrollConnectionPassword = globalConfig.getAutoEnrollConnectionPwd();
                this.nodesInCluster = globalConfig.getNodesInCluster();
                this.enableCommandLine = globalConfig.getEnableCommandLineInterface();
                this.enableCommandLineDefaultUser = globalConfig.getEnableCommandLineInterfaceDefaultUser();
                this.enableExternalScripts = globalConfig.getEnableExternalScripts();
                this.publicWebCertChainOrderRootFirst = globalConfig.getPublicWebCertChainOrderRootFirst();
                this.enableSessionTimeout = globalConfig.getUseSessionTimeout();
                this.sessionTimeoutTime = globalConfig.getSessionTimeoutTime();
                this.vaStatusTimeConstraint = globalConfig.getVaStatusTimeConstraint();
                this.setEnableIcaoCANameChange(globalConfig.getEnableIcaoCANameChange());
                this.ctLogs = new ArrayList<>(globalConfig.getCTLogs().values());
                this.ocspCleanupUse = globalConfig.getOcspCleanupUse();
                this.ocspCleanupSchedule = globalConfig.getOcspCleanupSchedule();
                this.ocspCleanupScheduleUnit = globalConfig.getOcspCleanupScheduleUnit();
                
                if (globalConfig.getDefaultOauthKey() != null) {
                    this.defaultOauthKeyIdentifier = globalConfig.getDefaultOauthKey().getKeyIdentifier();
                }

                // Admin Preferences
                if(adminPreference == null) {
                    adminPreference = getEjbcaWebBean().getAdminPreference();
                }
                this.preferedLanguage = adminPreference.getPreferedLanguage();
                this.secondaryLanguage = adminPreference.getSecondaryLanguage();
                this.theme = adminPreference.getTheme();
                this.entriesPerPage = adminPreference.getEntriesPerPage();

                this.maximumQueryCount = globalCesecoreConfiguration.getMaximumQueryCount();
                this.maximumQueryTimeout= globalCesecoreConfiguration.getMaximumQueryTimeout();
            } catch (RuntimeException e) {
                log.error(e.getMessage(), e);
            }
        }

        public String getTitle() { return this.title; }
        public void setTitle(String title) { this.title=title; }
        public String getHeadBanner() { return this.headBanner; }
        public void setHeadBanner(String banner) { this.headBanner=banner; }
        public String getFootBanner() { return this.footBanner; }
        public void setFootBanner(String banner) { this.footBanner=banner; }
        public boolean getEnableEndEntityProfileLimitations() { return this.enableEndEntityProfileLimitations; }
        public void setEnableEndEntityProfileLimitations(boolean enableLimitations) { this.enableEndEntityProfileLimitations=enableLimitations; }
        public boolean getEnableKeyRecovery() { return this.enableKeyRecovery; }
        public void setEnableKeyRecovery(boolean enableKeyRecovery) { this.enableKeyRecovery=enableKeyRecovery; }
        public boolean getLocalKeyRecovery() { return this.localKeyRecovery; }
        public void setLocalKeyRecovery(boolean localKeyRecovery) { this.localKeyRecovery=localKeyRecovery; }
        public int getLocalKeyRecoveryCryptoTokenId() { return this.localKeyRecoveryCryptoTokenId; }
        public void setLocalKeyRecoveryCryptoTokenId(int localKeyRecoveryCryptoTokenId) { this.localKeyRecoveryCryptoTokenId=localKeyRecoveryCryptoTokenId; }
        public String getLocalKeyRecoveryKeyAlias() { return this.localKeyRecoveryKeyAlias; }
        public void setLocalKeyRecoveryKeyAlias(String localKeyRecoveryKeyAlias) { this.localKeyRecoveryKeyAlias=localKeyRecoveryKeyAlias; }
        public boolean getIssueHardwareToken() { return this.issueHardwareToken; }
        public void setIssueHardwareToken(boolean issueHWtoken) { this.issueHardwareToken=issueHWtoken; }
        public boolean getUseAutoEnrollment() { return this.useAutoEnrollment; }
        public void setUseAutoEnrollment(boolean useAutoEnrollment) { this.useAutoEnrollment=useAutoEnrollment; }
        public int getAutoEnrollmentCA() { return this.autoEnrollmentCA; }
        public void setAutoEnrollmentCA(int caid) {this.autoEnrollmentCA=caid; }
        public boolean getAutoEnrollUseSSLConnection() { return autoEnrollUseSSLConnection; }
        public void setAutoEnrollUseSSLConnection(boolean useSSLConnection) { this.autoEnrollUseSSLConnection=useSSLConnection; }
        public String getAutoEnrollAdServer() { return this.autoEnrollAdServer; }
        public void setAutoEnrollAdServer(String server) { this.autoEnrollAdServer=server; }
        public int getAutoEnrollAdServerPort() { return this.autoEnrollAdServerPort; }
        public void setAutoEnrollAdServerPort(int port) { this.autoEnrollAdServerPort=port; }
        public String getAutoEnrollConnectionDN() { return this.autoEnrollConnectionDN; }
        public void setAutoEnrollConnectionDN(String dn) { this.autoEnrollConnectionDN=dn; }
        public String getAutoEnrollUserBaseDN() { return this.autoEnrollUserBaseDN; }
        public void setAutoEnrollUserBaseDN(String dn) { this.autoEnrollUserBaseDN=dn; }
        public String getAutoEnrollConnectionPassword() { return this.autoEnrollConnectionPassword; }
        public void setAutoEnrollConnectionPassword(String password) { this.autoEnrollConnectionPassword=password; }
        public Set<String> getNodesInCluster() { return this.nodesInCluster; }
        public void setNodesInCluster(Set<String> nodes) { this.nodesInCluster=nodes; }
        public boolean getEnableCommandLine() { return this.enableCommandLine; }
        public void setEnableCommandLine(boolean enableCommandLine) { this.enableCommandLine=enableCommandLine; }
        public boolean getEnableCommandLineDefaultUser() { return this.enableCommandLineDefaultUser; }
        public void setEnableCommandLineDefaultUser(boolean enableCommandLineDefaultUser) { this.enableCommandLineDefaultUser=enableCommandLineDefaultUser; }
        public boolean getEnableExternalScripts() { return this.enableExternalScripts; }
        public void setEnableExternalScripts(boolean enableExternalScripts) { this.enableExternalScripts=enableExternalScripts; }
<<<<<<< HEAD
        public List<OAuthKeyInfo> getOauthKeys() { return this.oauthKeys; }
        public void setOauthKeys(List<OAuthKeyInfo> oauthKeys) { this.oauthKeys = oauthKeys; }
        public String getDefaultOauthKeyIdentifier() { return this.defaultOauthKeyIdentifier; }
        public void setDefaultOauthKeyIdentifier(String defaultOauthKeyIdentifier) { this.defaultOauthKeyIdentifier = defaultOauthKeyIdentifier; }
        public List<CTLogInfo> getCtLogs() { return this.ctLogs; }
        public void setCtLogs(List<CTLogInfo> ctlogs) { this.ctLogs = ctlogs; }
=======
        public List<CTLogInfo> getCtLogs() {return this.ctLogs; }
        public void setCtLogs(List<CTLogInfo> ctlogs) { this.ctLogs=ctlogs; }
>>>>>>> 1bfd656d
        public boolean getPublicWebCertChainOrderRootFirst() { return this.publicWebCertChainOrderRootFirst; }
        public void setPublicWebCertChainOrderRootFirst(boolean publicWebCertChainOrderRootFirst) { this.publicWebCertChainOrderRootFirst=publicWebCertChainOrderRootFirst; }
        public boolean isEnableSessionTimeout() { return enableSessionTimeout; }
        public void setEnableSessionTimeout(boolean enableSessionTimeout) { this.enableSessionTimeout = enableSessionTimeout;}
        public int getSessionTimeoutTime() {return sessionTimeoutTime;}
        public void setSessionTimeoutTime(int sessionTimeoutTime) {this.sessionTimeoutTime = sessionTimeoutTime;}
        public int getVaStatusTimeConstraint() { return vaStatusTimeConstraint; }
        public void setVaStatusTimeConstraint(final int vaStatusTimeConstraint) { this.vaStatusTimeConstraint = vaStatusTimeConstraint; }

        public boolean getEnableIcaoCANameChange() {return enableIcaoCANameChange;}
        public void setEnableIcaoCANameChange(boolean enableIcaoCANameChange) {this.enableIcaoCANameChange = enableIcaoCANameChange;}

        // OCSP Options: Cleanup Job
        public boolean getOcspCleanupUse() { return ocspCleanupUse; }
        public void setOcspCleanupUse(final boolean value) { this.ocspCleanupUse = value; }

        public String getOcspCleanupSchedule() { return ocspCleanupSchedule; }
        public void setOcspCleanupSchedule(final String value) {this.ocspCleanupSchedule = value;}

        public String getOcspCleanupScheduleUnit() { return ocspCleanupScheduleUnit; }
        public void setOcspCleanupScheduleUnit(final String value) {this.ocspCleanupScheduleUnit = value;}

        // Admin Preferences
        public int getPreferedLanguage() { return this.preferedLanguage; }
        public void setPreferedLanguage(int preferedLanguage) { this.preferedLanguage=preferedLanguage; }
        public int getSecondaryLanguage() { return this.secondaryLanguage; }
        public void setSecondaryLanguage(int secondaryLanguage) { this.secondaryLanguage=secondaryLanguage; }
        public String getTheme() { return this.theme; }
        public void setTheme(String theme) { this.theme=theme; }
        public int getEntriesPerPage() { return this.entriesPerPage; }
        public void setEntriesPerPage(int entriesPerPage) { this.entriesPerPage=entriesPerPage; }

        public int getMaximumQueryCount() { return maximumQueryCount; }
        public void setMaximumQueryCount(int maximumQueryCount) { this.maximumQueryCount = maximumQueryCount; }
        public long getMaximumQueryTimeout() { return maximumQueryTimeout; }
        public void setMaximumQueryTimeout(final long maximumQueryTimeout) { this.maximumQueryTimeout = maximumQueryTimeout; }
    }

    public class EKUInfo {
        private String oid;
        private String name;
        private EKUInfo(String oid, String name) {
            this.oid = oid;
            this.name = name;
        }
        public String getOid() { return this.oid; }
        public void  setOid(String oid) { this.oid=oid; }
        public String getName() { return this.name; }
        public void setName(String name) { this.name=name; }
    }

    public class CustomCertExtensionInfo {
        private int id;
        private String oid;
        private String displayName;
        private boolean critical;
        private boolean required;
        private String encoding;

        public CustomCertExtensionInfo(CertificateExtension extension) {
            this.id = extension.getId();
            this.oid = extension.getOID();
            this.displayName = getEjbcaWebBean().getText(extension.getDisplayName());
            this.critical = extension.isCriticalFlag();
            this.required = extension.isRequiredFlag();
            Properties props = extension.getProperties();
            this.encoding = props.getProperty("encoding", "");
        }
        public int getId() { return this.id; }
        public void setId(int id) { this.id=id; }
        public String getOid() { return this.oid; }
        public void setOid(String oid) { this.oid=oid; }
        public String getDisplayName() { return this.displayName; }
        public void setDisplayName(String displayName) { this.displayName=displayName; }
        public boolean isCritical() { return this.critical; }
        public boolean isRequired() { return this.required; }
        public String getEncoding() { return this.encoding; }
    }

    private String selectedTab = null;
    private GlobalConfiguration globalConfig = null;
    private GlobalCesecoreConfiguration globalCesecoreConfiguration = null;
    private AdminPreference adminPreference = null;
    private GuiInfo currentConfig = null;
    private ValidatorSettings validatorSettings;
    private List<SelectItem> availableCryptoTokens;
    private List<SelectItem> availableKeyAliases;
    private ListDataModel<String> nodesInCluster = null;
    private String currentNode = null;
    private boolean excludeActiveCryptoTokensFromClearCaches = true;
    private boolean customCertificateExtensionViewMode = false;
    private UploadedFile statedumpFile = null;
    private String statedumpDir = null;
    private boolean statedumpLockdownAfterImport = false;
    private SystemConfigurationCtLogManager ctLogManager;
    private GoogleCtPolicy googleCtPolicy;

    private final CaSessionLocal caSession = getEjbcaWebBean().getEjb().getCaSession();
    private final CertificateProfileSessionLocal certificateProfileSession = getEjbcaWebBean().getEjb().getCertificateProfileSession();
    private final CryptoTokenManagementSessionLocal cryptoTokenManagementSession = getEjbcaWebBean().getEjb().getCryptoTokenManagementSession();
    private final AuthorizationSessionLocal authorizationSession = getEjbcaWebBean().getEjb().getAuthorizationSession();
    /** Session bean for importing statedump. Will be null if statedump isn't available */
    private final StatedumpSessionLocal statedumpSession = new EjbLocalHelper().getStatedumpSession();
    private final RoleDataSessionLocal roleSession = getEjbcaWebBean().getEjb().getRoleDataSession();
    private final OcspResponseCleanupSessionLocal ocspCleanupSession = getEjbcaWebBean().getEjb().getOcspResponseCleanupSession();

    public void authorizeViewCt(ComponentSystemEvent event) throws Exception {
        if (!FacesContext.getCurrentInstance().isPostback()) {
            final HttpServletRequest request = (HttpServletRequest)FacesContext.getCurrentInstance().getExternalContext().getRequest();
            getEjbcaWebBean().initialize(request, AccessRulesConstants.ROLE_ADMINISTRATOR, StandardRules.SYSTEMCONFIGURATION_VIEW.resource());
        } else if (!getEjbcaWebBean().isAuthorizedNoLogSilent(AccessRulesConstants.ROLE_ADMINISTRATOR, StandardRules.SYSTEMCONFIGURATION_VIEW.resource())) {
            throw new AuthorizationDeniedException("You are not authorized to view this page.");
        }
    }

    public void authorizeViewCertExtension(ComponentSystemEvent event) throws Exception {
        if (!FacesContext.getCurrentInstance().isPostback()) {
            final HttpServletRequest request = (HttpServletRequest)FacesContext.getCurrentInstance().getExternalContext().getRequest();
            getEjbcaWebBean().initialize(request, AccessRulesConstants.ROLE_ADMINISTRATOR, StandardRules.CUSTOMCERTEXTENSIONCONFIGURATION_VIEW.resource());
        } else if (!getEjbcaWebBean().isAuthorizedNoLogSilent(AccessRulesConstants.ROLE_ADMINISTRATOR, StandardRules.CUSTOMCERTEXTENSIONCONFIGURATION_VIEW.resource())) {
            throw new AuthorizationDeniedException("You are not authorized to view this page.");
        }
    }

    public SystemConfigMBean() throws AuthorizationDeniedException {
        super(AccessRulesConstants.ROLE_ADMINISTRATOR);
        if (!authorizationSession.isAuthorized(getAdmin(), StandardRules.SYSTEMCONFIGURATION_VIEW.resource()) &&
                !authorizationSession.isAuthorized(getAdmin(), StandardRules.EKUCONFIGURATION_VIEW.resource()) &&
                !authorizationSession.isAuthorized(getAdmin(), StandardRules.CUSTOMCERTEXTENSIONCONFIGURATION_VIEW.resource())) {
            throw new AuthorizationDeniedException("Administrator was not authorized to any configuration.");
        }
    }
    
    /**
<<<<<<< HEAD
     * Get an object which can be used to manage the OAuth Key configuration. This will create a new OAuth Key manager for
     * the OAuth Keys in the current configuration if no OAuth Key manager has been created, or the old OAuth Key manager
     * was flushed.
     * @return the OAuth Key manager for this bean
     */
    public SystemConfigurationOAuthKeyManager getOauthKeyManager() {
        if (oauthKeyManager == null) {
            this.currentConfig = null;
            this.globalConfig = null;
            getEjbcaWebBean().reloadGlobalConfiguration();
            oauthKeyManager = new SystemConfigurationOAuthKeyManager(getCurrentConfig().getOauthKeys(),
                new SystemConfigurationOAuthKeyManager.SystemConfigurationHelper() {
                    @Override
                    public void saveOauthKeys(final List<OAuthKeyInfo> oauthKeys) {
                        getCurrentConfig().setOauthKeys(oauthKeys);
                        saveCurrentConfig();
                    }
                    
                    @Override
                    public void saveDefaultOauthKey(OAuthKeyInfo defaultKey) {
                        if (defaultKey != null) {
                            getCurrentConfig().setDefaultOauthKeyIdentifier(defaultKey.getKeyIdentifier());
                            saveCurrentConfig();
                        }
                    }

                    @Override
                    public void addInfoMessage(final String languageKey) {
                        SystemConfigMBean.this.addInfoMessage(languageKey);
                    }

                    @Override
                    public void addErrorMessage(final String languageKey, final Object... params) {
                        SystemConfigMBean.this.addErrorMessage(languageKey, params);
                    }

                    @Override
                    public void addErrorMessage(final String languageKey) {
                        SystemConfigMBean.this.addErrorMessage(languageKey);
                    }
                });
        }
        oauthKeyManager.setAdminToken(getAdmin());
        return oauthKeyManager;
    }
    
    /**
     * Verify that the current administrator can safely configure a new default oauth provider without getting locked out
     * @param keyId is the key id for the provider to configure
     * @return true if safe to configure
     */
    private boolean defaultOAuthKeySafeToChange(String keyId) {
        if (getAdmin() instanceof OAuth2AuthenticationToken) {
            OAuth2AuthenticationToken currentAdminToken = (OAuth2AuthenticationToken) getAdmin();
            try {
                SignedJWT signedJwt = SignedJWT.parse(currentAdminToken.getEncodedToken());
                String adminTokenkeyId = signedJwt.getHeader().getKeyID();
                if (adminTokenkeyId == null && !keyId.equals(globalConfig.getDefaultOauthKey().getKeyIdentifier())) {
                    return false;
                }
            } catch (ParseException e) {
                log.info("Failed to parse OAuth2 JWT: " + e.getMessage(), e);
            }    
        }
        return true;
    }

    /**
=======
>>>>>>> 1bfd656d
     * Get an object which can be used to manage the CT log configuration. This will create a new CT log manager for
     * the CT logs in the current configuration if no CT log manager has been created, or the old CT log manager
     * was flushed.
     * @return the CT log manager for this bean
     */
    public SystemConfigurationCtLogManager getCtLogManager() {
        if (ctLogManager == null) {
            ctLogManager = new SystemConfigurationCtLogManager(getCurrentConfig().getCtLogs(),
                new SystemConfigurationCtLogManager.SystemConfigurationHelper() {
                    @Override
                    public void saveCtLogs(final List<CTLogInfo> ctLogs) {
                        getCurrentConfig().setCtLogs(ctLogs);
                        saveCurrentConfig();
                    }

                    @Override
                    public void addInfoMessage(final String languageKey) {
                        SystemConfigMBean.this.addInfoMessage(languageKey);
                    }

                    @Override
                    public void addErrorMessage(final String languageKey, final Object... params) {
                        SystemConfigMBean.this.addErrorMessage(languageKey, params);
                    }

                    @Override
                    public void addErrorMessage(final String languageKey) {
                        SystemConfigMBean.this.addErrorMessage(languageKey);
                    }

                    @Override
                    public List<String> getCertificateProfileNamesByCtLog(final CTLogInfo ctLog) {
                        final List<String> usedByProfiles = new ArrayList<>();
                        final Map<Integer, String> idToName = certificateProfileSession.getCertificateProfileIdToNameMap();
                        for (Entry<Integer, CertificateProfile> entry : certificateProfileSession.getAllCertificateProfiles().entrySet()) {
                            final int certificateProfileId = entry.getKey();
                            final CertificateProfile certificateProfile = entry.getValue();
                            if (certificateProfile.getEnabledCtLabels().contains(ctLog.getLabel())) {
                                usedByProfiles.add(idToName.get(certificateProfileId));
                            }
                        }
                        return usedByProfiles;
                    }
                });
        }
        return ctLogManager;
    }

    public GoogleCtPolicy getGoogleCtPolicy() {
        if (googleCtPolicy == null) {
            googleCtPolicy = getGlobalConfiguration().getGoogleCtPolicy();
        }
        return googleCtPolicy;
    }

    public GlobalCesecoreConfiguration getGlobalCesecoreConfiguration() {
        if (globalCesecoreConfiguration == null) {
            globalCesecoreConfiguration = (GlobalCesecoreConfiguration) getEjbcaWebBean().getEjb().getGlobalConfigurationSession()
                    .getCachedConfiguration(GlobalCesecoreConfiguration.CESECORE_CONFIGURATION_ID);
        }
        return globalCesecoreConfiguration;
    }

    public GlobalConfiguration getGlobalConfiguration() {
        if(globalConfig == null) {
            globalConfig = getEjbcaWebBean().getGlobalConfiguration();
        }
        return globalConfig;
    }

    public AdminPreference getAdminPreference() throws Exception {
        if(adminPreference == null) {
            adminPreference = getEjbcaWebBean().getDefaultAdminPreference();
        }
        return adminPreference;
    }

    /** @return cached or populate a new system configuration GUI representation for view or edit */
    public GuiInfo getCurrentConfig() {
        if(this.currentConfig == null) {
            try {
                this.currentConfig = new GuiInfo(getGlobalConfiguration(), getGlobalCesecoreConfiguration(), getAdminPreference());
            } catch (Exception e) {
                String msg = "Cannot read Administrator Preferences.";
                log.info(msg + e.getLocalizedMessage());
                super.addNonTranslatedErrorMessage(msg);
            }
        }
        return this.currentConfig;
    }

    /** @return current settings for the Validators tab */
    public ValidatorSettings getValidatorSettings() {
        if (validatorSettings == null) {
            validatorSettings = new ValidatorSettings(new ValidatorSettings.ValidatorSettingsHelper() {
                @Override
                public GlobalConfiguration getGlobalConfiguration() {
                    return SystemConfigMBean.this.getGlobalConfiguration();
                }

                @Override
                public void addErrorMessage(final String languageKey, final Object... params) {
                    SystemConfigMBean.this.addErrorMessage(languageKey, params);
                }

                @Override
                public void addInfoMessage(final String languageKey) {
                    SystemConfigMBean.this.addInfoMessage(languageKey);
                }

                @Override
                public void persistConfiguration(final GlobalConfiguration globalConfiguration) throws AuthorizationDeniedException {
                    getEjbcaWebBean().saveGlobalConfiguration(globalConfiguration);
                }
            });
        }
        return validatorSettings;
    }

    public String getSelectedTab() {
        final String tabHttpParam = ((HttpServletRequest) FacesContext.getCurrentInstance().getExternalContext().getRequest()).getParameter("tab");
        // First, check if the user has requested a valid tab
        List<String> availableTabs = getAvailableTabs();
        if (tabHttpParam != null && availableTabs.contains(tabHttpParam)) {
            // The requested tab is an existing tab. Flush caches so we reload the page content
            flushCache();
            selectedTab = tabHttpParam;
        }
        if (selectedTab == null) {
            // If no tab was requested, we use the first available tab as default
            selectedTab = availableTabs.get(0);
        }
        return selectedTab;
    }

    public String getCurrentNode() {
        return this.currentNode;
    }
    public void setCurrentNode(String node) {
        this.currentNode = node;
    }

    public boolean getExcludeActiveCryptoTokensFromClearCaches() {
        return this.excludeActiveCryptoTokensFromClearCaches;
    }
    public void setExcludeActiveCryptoTokensFromClearCaches(boolean exclude) {
        this.excludeActiveCryptoTokensFromClearCaches = exclude;
    }
    public void clearAllCaches() {
        boolean execludeActiveCryptoTokens = getExcludeActiveCryptoTokensFromClearCaches();
        try {
            getEjbcaWebBean().clearClusterCache(execludeActiveCryptoTokens);
        } catch (CacheClearException e) {
            String msg = "Cannot clear caches: " + e.getLocalizedMessage();
            log.info(msg);
            super.addNonTranslatedErrorMessage(msg);
        }
    }
    
    public OAuthKeyInfo getOauthKeyByIdentifier(String oauthKeyIdentifier) {
        for (OAuthKeyInfo key : getOauthKeyManager().getAllOauthKeys()) {
            if (key.getKeyIdentifier().equals(oauthKeyIdentifier)) {
                return key;
            }
        }
        return null;
    }

    public String getStatedumpDir() {
        return statedumpDir;
    }

    public void setStatedumpDir(final String statedumpDir) {
        this.statedumpDir = statedumpDir;
    }

    public UploadedFile getStatedumpFile() {
        return statedumpFile;
    }

    public void setStatedumpFile(final UploadedFile statedumpFile) {
        this.statedumpFile = statedumpFile;
    }

    public boolean getStatedumpLockdownAfterImport() {
        return statedumpLockdownAfterImport;
    }

    public void setStatedumpLockdownAfterImport(final boolean statedumpLockdownAfterImport) {
        this.statedumpLockdownAfterImport = statedumpLockdownAfterImport;
    }

    /** Returns true if EJBCA was built with Statedump (from EJBCA 6.5.0 or later) and it hasn't been locked down in the user interface. */
    public boolean isStatedumpAvailable() {
        return statedumpSession != null && !getGlobalConfiguration().getStatedumpLockedDown();
    }

    public List<SelectItem> getStatedumpAvailableTemplates() {
        final List<SelectItem> templates = new ArrayList<>();
        try {
            for (Map.Entry<String,String> entry : statedumpSession.getAvailableTemplates(getAdmin()).entrySet()) {
                final String description = getEjbcaWebBean().getText(entry.getValue());
                templates.add(new SelectItem(entry.getKey(), description));
            }
        } catch (AuthorizationDeniedException e) {
            log.debug("Authorization was denied to list statedump templates");
        }
        sortSelectItemsByLabel(templates);
        templates.add(0, new SelectItem("", getEjbcaWebBean().getText("NONE")));
        return templates;
    }

    public boolean isStatedumpTemplatesVisible() {
        try {
            final String basedir = statedumpSession.getTemplatesBasedir(getAdmin());
            return basedir != null && !basedir.isEmpty() && new File(basedir).isDirectory();
        } catch (AuthorizationDeniedException e) {
            return false;
        }
    }

    private void importStatedump(final File path, final boolean lockdown) throws IOException, AuthorizationDeniedException {
        final StatedumpImportOptions options = new StatedumpImportOptions();
        options.setLocation(path);
        // Since we currently don't give the user any option to upload an overrides file, we look for an overrides file in the .zip file
        options.setOverridesFile(new File(path, "overrides.properties"));
        options.setMergeCryptoTokens(true);

        StatedumpImportResult result = statedumpSession.performDryRun(getAdmin(), options);
        for (final StatedumpObjectKey key : result.getConflicts()) {
            log.info("Will overwrite "+key);
            options.addConflictResolution(key, StatedumpResolution.OVERWRITE);
        }
        for (final StatedumpObjectKey key : result.getPasswordsNeeded()) {
            log.info("Will use dummy 'foo123' password for "+key+", please disable or change it!");
            options.addPassword(key, "foo123");
        }

        log.info("Performing statedump import");
        result = statedumpSession.performImport(getAdmin(), options);
        log.info("Statedump was successfully imported.");

        // Lock down after import
        if (lockdown) {
            log.info("Locking down Statedump in the CA web.");
            lockDownStatedump();
        } else {
            log.debug("Not locking down Statedump.");
        }

        // Done, add result messages
        for (String msg : result.getNotices()) {
            super.addNonTranslatedInfoMessage(msg);
        }
    }

    private void importStatedump(byte[] zip, boolean lockdown) throws IOException, AuthorizationDeniedException {
        // Check that it's a ZIP file
        if (!FileTools.isZipFile(zip)) {
            throw new IOException("File is not a valid zip file.");
        }

        // Create temporary directory
        final Path tempdirPath = Files.createTempDirectory("ejbca_statedump_gui");
        final File tempdir = tempdirPath.toFile();
        log.info("Importing " + zip.length + " byte statedump zip file, using temporary directory " + tempdir);

        // Unpack the zip file
        try (final ZipInputStream zipStream = new ZipInputStream(new ByteArrayInputStream(zip))) {
            boolean empty = true;
            long limit = 100_000_000; // Maximum total uncompressed size is 100 MB
            while (true) {
                final ZipEntry entry = zipStream.getNextEntry();
                if (entry == null) { break; }
                if (entry.isDirectory()) {
                    zipStream.closeEntry();
                    continue;
                }

                final String name = entry.getName().replaceFirst("^.*/([^/]+)$", "$1");
                if (name.matches("([a-z0-9_-]+\\.xml|replacements.properties)")) {
                    if (log.isDebugEnabled()) {
                        log.debug("Extracting zip file entry " + name + " into temporary directory");
                    }

                    if (entry.getSize() == 0) {
                        log.debug("Ignoring empty file");
                        zipStream.closeEntry();
                        continue;
                    }

                    // Create file exclusively (don't overwrite, and don't write to special devices or operating system special files)
                    final Path filepath = Files.createFile(new File(tempdir, name).toPath());
                    try (final FileOutputStream fos = new FileOutputStream(filepath.toFile())) {
                        try {
                            limit -= FileTools.streamCopyWithLimit(zipStream, fos, limit);
                        } catch (StreamSizeLimitExceededException ssle) {
                            throw new IOException("Zip file is larger than 100 MB. Aborting.");
                        }
                    }
                    zipStream.closeEntry();
                    empty = false;
                } else if (log.isDebugEnabled()) {
                    log.debug("Ignoring zip file entry " + name);
                }
            }

            if (empty) {
                throw new IOException("Zip file didn't contain any statedump xml files.");
            }

            // Import statedump
            importStatedump(tempdir, lockdown);

        } finally {
            // Clean up
            log.debug("Removing temporary directory for statedump XML files");
            FileUtils.deleteDirectory(tempdir);
        }
    }

    private void lockDownStatedump() throws AuthorizationDeniedException {
        getGlobalConfiguration(); // sets globalConfig
        globalConfig.setStatedumpLockedDown(true);
        getEjbcaWebBean().saveGlobalConfiguration(globalConfig);
        if (log.isDebugEnabled()) {
            final boolean state = getEjbcaWebBean().getGlobalConfiguration().getStatedumpLockedDown();
            log.debug("Statedump lockdown state changed to "+state);
        }
    }

    public void importStatedump() {
        final boolean importFromDir = (statedumpDir != null && !statedumpDir.isEmpty());

        if (!importFromDir && statedumpFile == null) {
            if (statedumpLockdownAfterImport) {
                try {
                    lockDownStatedump();
                } catch (AuthorizationDeniedException e) {
                    final String msg = "Authorization denied: "+e.getLocalizedMessage();
                    log.info(msg);
                    super.addNonTranslatedErrorMessage(msg);
                }
            } else {
                FacesContext.getCurrentInstance().addMessage(null, new FacesMessage(FacesMessage.SEVERITY_ERROR, "Please select a statedump to import.", null));
            }
            return;
        }

        if (importFromDir && statedumpFile != null) {
            FacesContext.getCurrentInstance().addMessage(null, new FacesMessage(FacesMessage.SEVERITY_ERROR, "Please import from either a directory or an uploaded ZIP file, but not both.", null));
            return;
        }

        if (getGlobalConfiguration().getStatedumpLockedDown()) {
            FacesContext.getCurrentInstance().addMessage(null, new FacesMessage(FacesMessage.SEVERITY_ERROR, "Statedump has been locked down on this EJBCA installation and is not available.", null));
            return;
        }

        try {
            if (importFromDir) {
                final File basedir = new File(statedumpSession.getTemplatesBasedir(getAdmin()));
                importStatedump(new File(basedir, statedumpDir), statedumpLockdownAfterImport);
                super.addNonTranslatedErrorMessage("Statedump imported successfully.");
            } else {
                byte[] uploadedFileBytes = statedumpFile.getBytes();
                importStatedump(uploadedFileBytes, statedumpLockdownAfterImport);
                // This value is only used to cross-check the imported statedump against a key ceremony script, to prevent
                // the wrong statedump from being imported by accident. It has nothing to do with security.
                final String statedumpId = new String(Hex.encodeHex(MessageDigest.getInstance("SHA-256").digest(uploadedFileBytes), false))
                        .substring(0, 6);
                super.addNonTranslatedErrorMessage("Statedump with ID " + statedumpId + " imported successfully.");
            }
        } catch (Exception e) {
            String msg = "Statedump import failed. " + e.getLocalizedMessage();
            log.info(msg, e);
            super.addNonTranslatedErrorMessage(msg);
        }

        // Clear GUI caches
        try {
            getEjbcaWebBean().clearClusterCache(true); // exclude crypto tokens
        } catch (Exception e) {
            String msg = "Statedump was successful, but the cache could not be cleared automatically. Please manually restart your browser or JBoss. " + e.getLocalizedMessage();
            log.info(msg);
            super.addNonTranslatedErrorMessage(msg);
        }
    }

    public boolean validateCurrentConfig() {
        if (!currentConfig.getEnableKeyRecovery()) {
            currentConfig.setLocalKeyRecovery(false);
        }
        if (currentConfig.getLocalKeyRecovery()) {
            if (currentConfig.getLocalKeyRecoveryCryptoTokenId() == 0) {
                String msg = "Please select a crypto token for local key recovery";
                log.info(msg);
                super.addNonTranslatedErrorMessage(msg);
                return false;
            } else if (StringUtils.isEmpty(currentConfig.getLocalKeyRecoveryKeyAlias())) {
                String msg = "Please select a key alias for local key recovery";
                log.info(msg);
                super.addNonTranslatedErrorMessage(msg);
                return false;
            }
        }
        return true;
    }

    private Integer zeroToNull(int value) {
        return value == 0 ? null : value;
    }
    
    public List<SelectItem/*<OAuthKeyInfo,String>*/> getOauthKeySelectItems() {
        final List<OAuthKeyInfo> keys = getOauthKeyManager().getAllOauthKeys();
        final List<SelectItem> ret = new ArrayList<>();
        for (final OAuthKeyInfo key : keys) {
            ret.add(new SelectItem(key.getKeyIdentifier()));
        }
        return ret;
    }

    /** Invoked when admin saves the configurations */
    public void saveCurrentConfig() {
        if(currentConfig != null) {
            if (!validateCurrentConfig()) {
                return;
            }
            try {
                globalConfig.setEjbcaTitle(currentConfig.getTitle());
                globalConfig.setHeadBanner(currentConfig.getHeadBanner());
                globalConfig.setFootBanner(currentConfig.getFootBanner());
                globalConfig.setEnableEndEntityProfileLimitations(currentConfig.getEnableEndEntityProfileLimitations());
                globalConfig.setEnableKeyRecovery(currentConfig.getEnableKeyRecovery());
                globalConfig.setLocalKeyRecovery(currentConfig.getLocalKeyRecovery());
                globalConfig.setLocalKeyRecoveryCryptoTokenId(zeroToNull(currentConfig.getLocalKeyRecoveryCryptoTokenId()));
                globalConfig.setLocalKeyRecoveryKeyAlias(currentConfig.getLocalKeyRecoveryKeyAlias());
                globalConfig.setAutoEnrollUse(currentConfig.getUseAutoEnrollment());
                globalConfig.setAutoEnrollCA(currentConfig.getAutoEnrollmentCA());
                globalConfig.setAutoEnrollSSLConnection(currentConfig.getAutoEnrollUseSSLConnection());
                globalConfig.setAutoEnrollADServer(currentConfig.getAutoEnrollAdServer());
                globalConfig.setAutoEnrollADPort(currentConfig.getAutoEnrollAdServerPort());
                globalConfig.setAutoEnrollConnectionDN(currentConfig.getAutoEnrollConnectionDN());
                globalConfig.setAutoEnrollBaseDNUser(currentConfig.getAutoEnrollUserBaseDN());
                globalConfig.setAutoEnrollConnectionPwd(currentConfig.getAutoEnrollConnectionPassword());
                globalConfig.setNodesInCluster(currentConfig.getNodesInCluster());
                globalConfig.setEnableCommandLineInterface(currentConfig.getEnableCommandLine());
                globalConfig.setEnableCommandLineInterfaceDefaultUser(currentConfig.getEnableCommandLineDefaultUser());
                globalConfig.setEnableExternalScripts(currentConfig.getEnableExternalScripts());
                globalConfig.setPublicWebCertChainOrderRootFirst(currentConfig.getPublicWebCertChainOrderRootFirst());
                globalConfig.setUseSessionTimeout(currentConfig.isEnableSessionTimeout());
                globalConfig.setSessionTimeoutTime(currentConfig.getSessionTimeoutTime());
                globalConfig.setVaStatusTimeConstraint(currentConfig.getVaStatusTimeConstraint());
                globalConfig.setEnableIcaoCANameChange(currentConfig.getEnableIcaoCANameChange());

                if (isValidOcspCleanupSettings()) {
                    globalConfig.setOcspCleanupSchedule(currentConfig.getOcspCleanupSchedule());
                    globalConfig.setOcspCleanupScheduleUnit(currentConfig.getOcspCleanupScheduleUnit());
                    globalConfig.setOcspCleanupUse(currentConfig.getOcspCleanupUse());
                }

<<<<<<< HEAD
                LinkedHashMap<Integer, OAuthKeyInfo> oauthKeysMap = new LinkedHashMap<>();
                for (OAuthKeyInfo oauthKey : currentConfig.getOauthKeys()) {
                    oauthKeysMap.put(oauthKey.getInternalId(), oauthKey);
                }
                globalConfig.setOauthKeys(oauthKeysMap);
                
                if (defaultOAuthKeySafeToChange(currentConfig.getDefaultOauthKeyIdentifier())) {
                    globalConfig.setDefaultOauthKey(getOauthKeyByIdentifier(currentConfig.getDefaultOauthKeyIdentifier()));
                } else {
                    addErrorMessage("OAUTHKEYTAB_EDITDEFAULTKEYNOTPOSSIBLE");
                }

=======
>>>>>>> 1bfd656d
                LinkedHashMap<Integer, CTLogInfo> ctlogsMap = new LinkedHashMap<>();
                for(CTLogInfo ctlog : currentConfig.getCtLogs()) {
                    ctlogsMap.put(ctlog.getLogId(), ctlog);
                }
                globalConfig.setCTLogs(ctlogsMap);

                if (getGoogleCtPolicy().isValid()) {
                    globalConfig.setGoogleCtPolicy(getGoogleCtPolicy());
                } else {
                    addErrorMessage("INVALID_CT_POLICY");
                }

                getEjbcaWebBean().saveGlobalConfiguration(globalConfig);

                // Restart OCSP cleanup job timers
                ocspCleanupSession.restart();

                globalCesecoreConfiguration.setMaximumQueryCount(currentConfig.getMaximumQueryCount());
                globalCesecoreConfiguration.setMaximumQueryTimeout(currentConfig.getMaximumQueryTimeout());
                getEjbcaWebBean().getEjb().getGlobalConfigurationSession().saveConfiguration(getAdmin(), globalCesecoreConfiguration);
                // Purge access rule for key recovery from all roles if key recovery is disabled
                // This is done after the configuration has been saved successfully, thus making
                // sure the administrator has access to edit the configuration, since no access
                // control check is performed in this step.
                if (!currentConfig.getEnableKeyRecovery()) {
                    log.info("Key recovery has been disabled. Checking if there are any stale access rules to remove...");
                    for (final Role role : roleSession.getAllRoles()) {
                        if (role.getAccessRules().containsKey(AccessRulesHelper.normalizeResource(AccessRulesConstants.REGULAR_KEYRECOVERY))) {
                            role.getAccessRules().remove(AccessRulesHelper.normalizeResource(AccessRulesConstants.REGULAR_KEYRECOVERY));
                            roleSession.persistRole(role);
                            log.info("Removed access rule " + AccessRulesConstants.REGULAR_KEYRECOVERY + " from role " + role.getRoleName());
                        }
                    }
                }
            } catch (AuthorizationDeniedException | InvalidConfigurationException e) {
                String msg = "Cannot save System Configuration. " + e.getLocalizedMessage();
                log.info(msg);
                super.addNonTranslatedErrorMessage(msg);
            }

            try {
                adminPreference.setPreferedLanguage(currentConfig.getPreferedLanguage());
                adminPreference.setSecondaryLanguage(currentConfig.getSecondaryLanguage());
                adminPreference.setTheme(currentConfig.getTheme());
                adminPreference.setEntriesPerPage(currentConfig.getEntriesPerPage());

                getEjbcaWebBean().saveDefaultAdminPreference(adminPreference);
            } catch (AuthorizationDeniedException e) {
                String msg = "Cannot save Administrator Preferences. " + e.getLocalizedMessage();
                log.info(msg);
                super.addNonTranslatedErrorMessage(msg);
            }

            // GlobalConfiguration validates and modifies some fields when they are set, so these fields need to be updated.
            // Also, this ensures that the values shown are those actually stored in the database.
            flushCache(); // must be done last
        }
    }

    /** Invoked when admin saves the admin preferences */
    public void saveCurrentAdminPreferences() {
        if(currentConfig != null) {
            try {
                adminPreference.setPreferedLanguage(currentConfig.getPreferedLanguage());
                adminPreference.setSecondaryLanguage(currentConfig.getSecondaryLanguage());
                adminPreference.setTheme(currentConfig.getTheme());
                adminPreference.setEntriesPerPage(currentConfig.getEntriesPerPage());

                getEjbcaWebBean().saveDefaultAdminPreference(adminPreference);
            } catch (Exception e) {
                String msg = "Cannot save Administrator Preferences. " + e.getLocalizedMessage();
                log.info(msg);
                super.addNonTranslatedErrorMessage(msg);
            }
        }
    }

    public void flushCache() {
        globalConfig = null;
        adminPreference = null;
        currentConfig = null;
        nodesInCluster = null;
        ctLogManager = null;
        raStyleInfos = null;
        excludeActiveCryptoTokensFromClearCaches = true;
        availableExtendedKeyUsages = null;
        availableExtendedKeyUsagesConfig = null;
        availableCustomCertExtensions = null;
        availableCustomCertExtensionsConfig = null;
        selectedCustomCertExtensionID = 0;
        googleCtPolicy = null;
        validatorSettings = null;
    }

    public void toggleUseAutoEnrollment() { currentConfig.setUseAutoEnrollment(!currentConfig.getUseAutoEnrollment()); }
    public void toggleEnableKeyRecovery() { currentConfig.setEnableKeyRecovery(!currentConfig.getEnableKeyRecovery()); }
    public void toggleLocalKeyRecovery() { currentConfig.setLocalKeyRecovery(!currentConfig.getLocalKeyRecovery()); }

    public List<SelectItem> getAvailableCryptoTokens() {
        if (availableCryptoTokens == null) {
            availableCryptoTokens = new ArrayList<>();
            for (final CryptoTokenInfo cryptoTokenInfo : cryptoTokenManagementSession.getCryptoTokenInfos(getEjbcaWebBean().getAdminObject())) {
                availableCryptoTokens.add(new SelectItem(cryptoTokenInfo.getCryptoTokenId(), cryptoTokenInfo.getName()));
            }
            Collections.sort(availableCryptoTokens, new Comparator<SelectItem>() {
                @Override
                public int compare(final SelectItem o1, final SelectItem o2) {
                    return o1.getLabel().compareToIgnoreCase(o1.getLabel());
                }
            });
            availableCryptoTokens.add(0, new SelectItem(null, getEjbcaWebBean().getText("PLEASE_SELECT_ENCRYPTION_CRYPTOTOKEN")));
        }
        return availableCryptoTokens;
    }

    public void selectLocalKeyRecoveryCryptoToken() {
        availableKeyAliases = null; // force reload
        currentConfig.setLocalKeyRecoveryKeyAlias(null);
        getAvailableKeyAliases();
    }

    public boolean getHasSelectedCryptoToken() {
        return currentConfig.getLocalKeyRecoveryCryptoTokenId() != 0 &&
                cryptoTokenManagementSession.getCryptoTokenInfo(currentConfig.getLocalKeyRecoveryCryptoTokenId()) != null;
    }

    public List<SelectItem> getAvailableKeyAliases() {
        availableKeyAliases = new ArrayList<>();
        if (currentConfig.getLocalKeyRecoveryCryptoTokenId() != 0) {
            try {
                final List<String> aliases = new ArrayList<>(cryptoTokenManagementSession.getKeyPairAliases(getEjbcaWebBean().getAdminObject(), currentConfig.getLocalKeyRecoveryCryptoTokenId()));
                Collections.sort(aliases);
                for (final String keyAlias : aliases) {
                    if (currentConfig.getLocalKeyRecoveryKeyAlias() == null && keyAlias != null &&
                            (keyAlias.startsWith("default") || keyAlias.startsWith("privatedec"))) {
                        currentConfig.setLocalKeyRecoveryKeyAlias(keyAlias);
                    }
                    availableKeyAliases.add(new SelectItem(keyAlias));
                }
                availableKeyAliases.add(0, new SelectItem(null, getEjbcaWebBean().getText("PLEASE_SELECT_KEY")));
            } catch (CryptoTokenOfflineException | AuthorizationDeniedException e) {
                log.debug("Crypto Token is not usable. Can't list key aliases", e);
            }
        }
        return availableKeyAliases;
    }

    /** @return a list of all currently connected nodes in a cluster */
    public ListDataModel<String> getNodesInCluster() {
        if (nodesInCluster == null) {
            List<String> nodesList = getListFromSet(currentConfig.getNodesInCluster());
            nodesInCluster = new ListDataModel<>(nodesList);
        }
        return nodesInCluster;
    }

    /** Invoked when the user wants to a add a new node to the cluster */
    public void addNode() {
        final String nodeToAdd = getCurrentNode();
        Set<String> nodes = currentConfig.getNodesInCluster();
        nodes.add(nodeToAdd);
        currentConfig.setNodesInCluster(nodes);
        nodesInCluster = new ListDataModel<>(getListFromSet(nodes));
    }

    /** Invoked when the user wants to remove a node from the cluster */
    public void removeNode() {
        final String nodeToRemove = nodesInCluster.getRowData();
        Set<String> nodes = currentConfig.getNodesInCluster();
        nodes.remove(nodeToRemove);
        currentConfig.setNodesInCluster(nodes);
        nodesInCluster = new ListDataModel<>(getListFromSet(nodes));
    }

    public boolean isRenderOcspSettings() {
        return getEjbcaWebBean().isRunningEnterprise();
    }

    private List<String> getListFromSet(Set<String> set) {
        List<String> list = new ArrayList<>();
        if(set!=null && !set.isEmpty()) {
            for(String entry : set) {
                list.add(entry);
            }
        }
        return list;
    }

    private boolean isValidOcspCleanupSettings() {
        if (currentConfig.getOcspCleanupUse()) {
            final String unit = currentConfig.getOcspCleanupScheduleUnit();
            final Integer interval;

            // Validate number
            try {
                interval = Integer.parseInt(currentConfig.getOcspCleanupSchedule());
            } catch (NumberFormatException ex) {
                addErrorMessage("OCSP_ERROR_NUMBER");
                return false;
            }

            // Validate units and amounts
            if (unit.equals(TimeUnit.DAYS.toString())) {
                if (interval > 31 || interval < 1) {
                    addErrorMessage("OCSP_ERROR_DAYS");
                    return false;
                }
            } else if (unit.equals(TimeUnit.HOURS.toString())) {
                if (interval > 23 || interval < 1) {
                    addErrorMessage("OCSP_ERROR_HOURS");
                    return false;
                }
            } else if (unit.equals(TimeUnit.MINUTES.toString())) {
                if (interval > 59 || interval < 1) {
                    addErrorMessage("OCSP_ERROR_MINUTES");
                    return false;
                }
            } else {
                addErrorMessage("OCSP_ERROR_UNIT");
                return false;
            }
        }

        return true;
    }

    // --------------------------------------------
    //               Protocol Configuration
    // --------------------------------------------

    public AvailableProtocolsConfiguration getAvailableProtocolsConfiguration() {
        return (AvailableProtocolsConfiguration) getEjbcaWebBean().getEjb().getGlobalConfigurationSession()
                    .getCachedConfiguration(AvailableProtocolsConfiguration.CONFIGURATION_ID);
    }

    public void toggleProtocolStatus(final ProtocolGuiInfo protocolToToggle) {
        final AvailableProtocolsConfiguration availableProtocolsConfiguration = getAvailableProtocolsConfiguration();
        if (protocolToToggle.isEnabled()) {
            availableProtocolsConfiguration.setProtocolStatus(protocolToToggle.getProtocol(), false);
        } else {
            availableProtocolsConfiguration.setProtocolStatus(protocolToToggle.getProtocol(), true);
        }
        // Save config
        try {
            getEjbcaWebBean().getEjb().getGlobalConfigurationSession().saveConfiguration(getAdmin(), availableProtocolsConfiguration);
        } catch (AuthorizationDeniedException e) {
            String msg = "Cannot save System Configuration. " + e.getLocalizedMessage();
            log.info("Administrator '" + getAdmin() + "' " + msg);
            super.addNonTranslatedErrorMessage(msg);
        }
    }

    public ArrayList<ProtocolGuiInfo> getAvailableProtocolInfos() {
        ArrayList<ProtocolGuiInfo> protocolInfos = new ArrayList<>();
        LinkedHashMap<String, Boolean> allPC = getAvailableProtocolsConfiguration().getAllProtocolsAndStatus();
        for (Entry<String, Boolean> entry : allPC.entrySet()) {
            protocolInfos.add(new ProtocolGuiInfo(entry.getKey(), entry.getValue()));
        }
        return protocolInfos;
    }

    /** @return true if EST is enabled. Should be false for EJBCA CE */
    public boolean isEstAvailable() {
        return getEjbcaWebBean().isRunningEnterprise();
    }

    /** @return true if REST is enabled. Should be false for EJBCA CE */
    public boolean isRestAvailable() {
        return getEjbcaWebBean().isRunningEnterprise();
    }

    /** @return true if ACME is enabled. Should be false for EJBCA CE */
    public boolean isAcmeAvailable() {
        return getEjbcaWebBean().isRunningEnterprise();
    }

    public class ProtocolGuiInfo {
        private String protocol;
        private String url;
        private boolean enabled;
        private boolean available;

        public ProtocolGuiInfo(String protocol, boolean enabled) {
            this.protocol = protocol;
            this.enabled = enabled;
            this.url = AvailableProtocols.getContextPathByName(protocol);
            this.available = true;
        }

        /** @return user friendly protocol/service name */
        public String getProtocol() {
            return protocol;
        }

        /** @return URL to service */
        public String getUrl() {
            return url;
        }

        /** @return true if protocol is enabled */
        public boolean isEnabled() {
            return enabled;
        }

        /** @return true if service is available in the deployed instance */
        public boolean isAvailable() {
            if (protocol.equals(AvailableProtocols.EST.getName()) && !isEstAvailable()) {
                available = false;
            }
            if (protocol.equals(AvailableProtocols.REST_CA_MANAGEMENT.getName()) && !isRestAvailable()) {
                available = false;
            }
            if (protocol.equals(AvailableProtocols.REST_CRYPTOTOKEN_MANAGEMENT.getName()) && !isRestAvailable()) {
                available = false;
            }
            if (protocol.equals(AvailableProtocols.REST_CERTIFICATE_MANAGEMENT.getName()) && !isRestAvailable()) {
                available = false;
            }
            if (protocol.equals(AvailableProtocols.REST_ENDENTITY_MANAGEMENT.getName()) && !isRestAvailable()) {
                available = false;
            }
            if (protocol.equals(AvailableProtocols.ACME.getName()) && !isAcmeAvailable()) {
                available = false;
            }
            return available;
        }

        /** @return user friendly status text. 'Enabled', 'Disabled' or 'Unavailable' if module isn't deployed */
        public String getStatus() {
            if (!isAvailable()) {
                return getEjbcaWebBean().getText("PC_STATUS_UNAVAILABLE");
            }
            return enabled ? getEjbcaWebBean().getText("PC_STATUS_ENABLED") : getEjbcaWebBean().getText("PC_STATUS_DISABLED");
        }
    }



    // --------------------------------------------
    //               Extended Key Usage
    // --------------------------------------------

    private AvailableExtendedKeyUsagesConfiguration availableExtendedKeyUsagesConfig = null;
    private ListDataModel<EKUInfo> availableExtendedKeyUsages = null;
    private String currentEKUOid = "";
    private String currentEKUName = "";

    public String getCurrentEKUOid() { return currentEKUOid; }
    public void setCurrentEKUOid(String oid) { currentEKUOid=oid; }
    public String getCurrentEKUReadableName() { return currentEKUName; }
    public void setCurrentEKUReadableName(String readableName) { currentEKUName=readableName; }

    private void flushNewEKUCache() {
        currentEKUOid = "";
        currentEKUName = "";
    }

    private AvailableExtendedKeyUsagesConfiguration getAvailableEKUConfig() {
        if(availableExtendedKeyUsagesConfig == null) {
            availableExtendedKeyUsagesConfig = getEjbcaWebBean().getAvailableExtendedKeyUsagesConfiguration();
        }
        return availableExtendedKeyUsagesConfig;
    }

    public String getEKUOid() {
        return availableExtendedKeyUsages.getRowData().getOid();
    }

    public String getEKUName() {
        return availableExtendedKeyUsages.getRowData().getName();
    }

    public ListDataModel<EKUInfo> getAvailableExtendedKeyUsages() {
        if(availableExtendedKeyUsages == null) {
            availableExtendedKeyUsages = new ListDataModel<>(getNewAvailableExtendedKeyUsages());
        }
        return availableExtendedKeyUsages;
    }

    private ArrayList<EKUInfo> getNewAvailableExtendedKeyUsages() {
        availableExtendedKeyUsagesConfig = getEjbcaWebBean().getAvailableExtendedKeyUsagesConfiguration();
        ArrayList<EKUInfo> ekus = new ArrayList<>();
        Map<String, String> allEKU = availableExtendedKeyUsagesConfig.getAllEKUOidsAndNames();
        for (Entry<String, String> entry : allEKU.entrySet()) {
            ekus.add(new EKUInfo(entry.getKey(), getEjbcaWebBean().getText(entry.getValue())));
        }
        Collections.sort(ekus, new Comparator<EKUInfo>() {
            @Override
            public int compare(final EKUInfo ekuInfo1, final EKUInfo ekuInfo2) {
                String[] oidFirst = ekuInfo1.getOid().split("\\.");
                String[] oidSecond = ekuInfo2.getOid().split("\\.");
                int length = Math.min(oidFirst.length, oidSecond.length);
                try {
                    for(int i=0; i<length ; i++) {
                        if(!StringUtils.equals(oidFirst[i], oidSecond[i])) {
                            if(Integer.parseInt(oidFirst[i]) < Integer.parseInt(oidSecond[i])) {
                                return -1;
                            }
                            return 1;
                        }
                    }
                } catch(NumberFormatException e) {
                    log.error("OID contains non-numerical values. This should not happen at this point");
                }

                if(oidFirst.length !=oidSecond.length) {
                    return oidFirst.length < oidSecond.length ? -1 : 1;
                }

                return 0;
            }
        });
        return ekus;
    }

    public void addEKU() {
        AvailableExtendedKeyUsagesConfiguration ekuConfig = getAvailableEKUConfig();
        List<String> extKeyUsageNames = ekuConfig.getAllExtKeyUsageName();
        List<String> translatedNames = new ArrayList<String>();
        for (String name : extKeyUsageNames) {
            translatedNames.add(getEjbcaWebBean().getText(name));
        }
        
        if (StringUtils.isEmpty(currentEKUOid)) {
            FacesContext.getCurrentInstance().addMessage(null,
                    new FacesMessage(FacesMessage.SEVERITY_ERROR, "No ExtendedKeyUsage OID is set.", null));
            return;
        }
        if (!isOidNumericalOnly(currentEKUOid)) {
            FacesContext.getCurrentInstance().addMessage(null,
                    new FacesMessage(FacesMessage.SEVERITY_ERROR, "OID " + currentEKUOid + " contains non-numerical values.", null));
            return;
        }
        if (StringUtils.isEmpty(currentEKUName)) {
            FacesContext.getCurrentInstance().addMessage(null,
                    new FacesMessage(FacesMessage.SEVERITY_ERROR, "No ExtendedKeyUsage Name is set.", null));
            return;
        }
        if (ekuConfig.getAllEKUOidsAndNames().containsKey(currentEKUOid)) {
            FacesContext.getCurrentInstance().addMessage(null,
                    new FacesMessage(FacesMessage.SEVERITY_ERROR, "OID '" + currentEKUOid + "' already exist.", null));
            return;
        }
        if(translatedNames.contains(currentEKUName)) {
            FacesContext.getCurrentInstance().addMessage(null,
                    new FacesMessage(FacesMessage.SEVERITY_ERROR, "Label '" + currentEKUName + "' already exist.", null));
            return;
        }

        ekuConfig.addExtKeyUsage(currentEKUOid, currentEKUName);
        try {
            getEjbcaWebBean().saveAvailableExtendedKeyUsagesConfiguration(ekuConfig);
            availableExtendedKeyUsages = new ListDataModel<>(getNewAvailableExtendedKeyUsages());
        } catch (Exception e) {
            FacesContext.getCurrentInstance().addMessage(null, new FacesMessage(FacesMessage.SEVERITY_ERROR,
                    "Failed to save AvailableExtendedKeyUsagesConfiguration.", e.getLocalizedMessage()));
            return;
        }
        flushNewEKUCache();
    }

    public void removeEKU() {
        final EKUInfo ekuToRemove = (availableExtendedKeyUsages.getRowData());
        final String oid = ekuToRemove.getOid();
        AvailableExtendedKeyUsagesConfiguration ekuConfig = getAvailableEKUConfig();
        ekuConfig.removeExtKeyUsage(oid);
        try {
            getEjbcaWebBean().saveAvailableExtendedKeyUsagesConfiguration(ekuConfig);
        } catch(Exception e) {
            FacesContext.getCurrentInstance().addMessage(null, new FacesMessage(FacesMessage.SEVERITY_ERROR, "Failed to save AvailableExtendedKeyUsagesConfiguration: " + e.getLocalizedMessage(), null));
            return;
        }
        availableExtendedKeyUsages = new ListDataModel<>(getNewAvailableExtendedKeyUsages());

        ArrayList<String> cpNamesUsingEKU = getCertProfilesUsingEKU(oid);
        if(!cpNamesUsingEKU.isEmpty()) {
            final String cpNamesMessage = getCertProfilesNamesMessage(cpNamesUsingEKU);
            final String message = "ExtendedKeyUsage '" + ekuToRemove.getName() + "' has been removed, but is still used in the following certitifcate profiles: " +  cpNamesMessage;
            FacesContext.getCurrentInstance().addMessage(null, new FacesMessage(FacesMessage.SEVERITY_WARN, message, null));
        }
    }

    private ArrayList<String> getCertProfilesUsingEKU(final String oid) {
        ArrayList<String> ret = new ArrayList<>();
        final CertificateProfileSessionLocal certprofileSession = getEjbcaWebBean().getEjb().getCertificateProfileSession();
        Map<Integer, CertificateProfile> allCertProfiles = certprofileSession.getAllCertificateProfiles();
        for(Entry<Integer, CertificateProfile> entry : allCertProfiles.entrySet()) {
            final CertificateProfile cp = entry.getValue();
            List<String> ekuOids = cp.getExtendedKeyUsageOids();
            if(ekuOids.contains(oid)) {
                ret.add(certprofileSession.getCertificateProfileName(entry.getKey()));
            }
        }
        return ret;
    }

    private String getCertProfilesNamesMessage(final ArrayList<String> certProfileNames) {
        int nrOfProfiles = certProfileNames.size();
        int nrOfdisplayedProfiles = nrOfProfiles>10? 10 : nrOfProfiles;

        StringBuilder sb = new StringBuilder();
        for(int i=0; i<nrOfdisplayedProfiles; i++) {
            sb.append(" " + certProfileNames.get(i) + ",");
        }
        sb.deleteCharAt(sb.length()-1);
        if(nrOfProfiles > nrOfdisplayedProfiles) {
            sb.append(" and " + (nrOfProfiles-nrOfdisplayedProfiles) + " more certificate profiles.");
        }
        return sb.toString();
    }

    private boolean isOidNumericalOnly(String oid) {
        String[] oidParts = oid.split("\\.");
        for(int i=0; i < oidParts.length ; i++) {
            if (oidParts[i].equals("*")) {
                // Allow wildcard characters
                continue;
            }
            try {
                Integer.parseInt(oidParts[i]);
            } catch (NumberFormatException e) {
                return false;
            }
        }
        return true;
    }

    // ----------------------------------------------------
    //               Custom RA Styles
    // ----------------------------------------------------

    private GlobalCustomCssConfiguration globalCustomCssConfiguration = null;
    private ListDataModel<RaStyleInfo> raStyleInfos = null;
    private List<RaStyleInfo> raStyleInfosList;
    private UploadedFile raCssFile = null;
    private UploadedFile raLogoFile = null;
    private Map<String, RaCssInfo> importedRaCssInfos = null;
    private String archiveName = null;
    private String logoName = null;
    private byte[] logoBytes = null;

    public GlobalCustomCssConfiguration getGlobalCustomCssConfiguration() {
        if (globalCustomCssConfiguration == null) {
            globalCustomCssConfiguration = (GlobalCustomCssConfiguration) getEjbcaWebBean().getEjb().getGlobalConfigurationSession()
                    .getCachedConfiguration(GlobalCustomCssConfiguration.CSS_CONFIGURATION_ID);
        }
        return globalCustomCssConfiguration;
    }

    public void actionImportRaStyle() {
        // Basic checks
        if (raCssFile == null && raLogoFile == null) {
            addErrorMessage("NOFILESELECTED");
            return;
        }
        if (archiveName == null || archiveName.equals("")) {
            addErrorMessage("STYLENONAME");
            return;
        }
        if (raStyleNameExists(archiveName)) {
            addErrorMessage("STYLEEXISTS", archiveName);
            return;
        }

        try {
            if (!isAllowedToEditSystemConfiguration()) {
                addErrorMessage("CSS_NOT_AUTH");
                log.info("Administrator '" + getAdmin() + "' attempted to import css / logo files. Authorization denied: Insufficient privileges");
                return;
            }
            if (raCssFile != null) {
                // File is selected but something went wrong. Import nothing!
                importCssFromFile();
                if (importedRaCssInfos == null) {
                    return;
                }
            }
            if (raLogoFile != null) {
                importLogoFromImageFile();
                // File is selected but something went wrong. Import nothing!
                if (logoBytes == null) {
                    return;
                }
            }

            RaStyleInfo importedRaStyleInfo = new RaStyleInfo(archiveName, importedRaCssInfos, logoBytes, logoName);
            if (raLogoFile != null) {
                importedRaStyleInfo.setLogoContentType(raLogoFile.getContentType());
            }
            raStyleInfosList.add(importedRaStyleInfo);
            raStyleInfos = new ListDataModel<>(raStyleInfosList);
            saveCustomCssConfiguration();
            importedRaCssInfos = null;
            logoBytes = null;
            logoName = null;

        } catch (IOException | IllegalArgumentException | IllegalStateException e) {
            addErrorMessage("STYLEIMPORTFAIL", e.getLocalizedMessage());
            log.info("Failed to import style files", e);
        }
    }

    private boolean raStyleNameExists(String name) {
        LinkedHashMap<Integer, RaStyleInfo> storedRaStyles = globalCustomCssConfiguration.getRaStyleInfo();
        for (Map.Entry<Integer, RaStyleInfo> raStyle : storedRaStyles.entrySet()) {
            if (raStyle.getValue().getArchiveName().equals(name)) {
                return true;
            }
        }
        return false;
    }

    private void importLogoFromImageFile() throws IOException {
        String contentType = raLogoFile.getContentType();
        if (!contentType.equals("image/jpeg") && !contentType.equals("image/png")) {
            addErrorMessage("LOGOIMPORTIGNORE", raLogoFile.getName());
            return;
        }
        logoName = raLogoFile.getName();
        logoBytes = raLogoFile.getBytes();
        addInfoMessage("LOGOIMPORTSUCCESS", logoName);
    }

    private void importCssFromFile() throws IOException {
        final byte[] fileBuffer = raCssFile.getBytes();
        if (fileBuffer.length == 0) {
            throw new IllegalArgumentException("Empty input file");
        }
        final List<String> importedFiles = new ArrayList<>();
        final List<String> ignoredFiles = new ArrayList<>();
        final Map<String, RaCssInfo> raCssInfosMap = SecureZipUnpacker.Builder.fromByteArray(fileBuffer)
                .onFileIgnored((zipEntry, acceptedFileExtensions) -> ignoredFiles.add(zipEntry.getName()))
                .onFileUnpacked(zipEntry -> importedFiles.add(zipEntry.getName()))
                .onlyUnpackFilesWithFileExtension(".css")
                .build()
                .unpackFilesToMemory()
                .stream()
                .map(unpackedFile -> new RaCssInfo(unpackedFile.getContentAsBytes(), unpackedFile.getFileName()))
                .collect(Collectors.toMap(RaCssInfo::getCssName, Function.identity()));
        if (raCssInfosMap.isEmpty() && raCssFile.getName().endsWith(".css")) {
            // Single file selected (not zip)
            raCssInfosMap.put(raCssFile.getName(), new RaCssInfo(raCssFile.getBytes(), raCssFile.getName()));
            importedFiles.add(raCssFile.getName());
        } else if (raCssInfosMap.isEmpty()) {
            addErrorMessage("CANNOT_PROCESS_ZIP_FILE");
            return;
        }
        if (ignoredFiles.isEmpty()) {
            addInfoMessage("CSSIMPORTSUCCESS", importedFiles.size(), importedFiles);
        } else {
            addInfoMessage("CSSIMPORTIGNORED", importedFiles.size(), importedFiles, ignoredFiles.size(), ignoredFiles);
        }
        importedRaCssInfos = raCssInfosMap;
    }

    public void removeRaStyleInfo() {
        final RaStyleInfo styleToRemove = raStyleInfos.getRowData();
        List<RaStyleInfo> raCssInfosList = getRaStyleInfosList();
        raCssInfosList.remove(styleToRemove);
        setRaStyleInfosList(raCssInfosList);
        raStyleInfos = new ListDataModel<>(raCssInfosList);
        saveCustomCssConfiguration();
    }

    public UploadedFile getRaCssFile() {
        return raCssFile;
    }

    public void setRaCssFile(final UploadedFile raCssFile) {
        this.raCssFile = raCssFile;
    }

    public UploadedFile getRaLogoFile() {
        return raLogoFile;
    }

    public void setRaLogoFile(final UploadedFile raLogoFile) {
        this.raLogoFile = raLogoFile;
    }

    public String getArchiveName() {
        return archiveName;
    }

    public void setArchiveName(String archiveName) {
        this.archiveName = archiveName;
    }

    // Necessary for front end row handling etc.
    public ListDataModel<RaStyleInfo> getRaStyleInfos() {
        if (raStyleInfos == null) {
            List<RaStyleInfo> raCssInfosList = getRaStyleInfosList();
            raStyleInfos = new ListDataModel<>(raCssInfosList);
        }
        return raStyleInfos;
    }

    public List<RaStyleInfo> getRaStyleInfosList() {
        raStyleInfosList = new ArrayList<>(getGlobalCustomCssConfiguration().getRaStyleInfo().values());
        return raStyleInfosList;
    }
    public void setRaStyleInfosList(List<RaStyleInfo> raStyleInfos) {raStyleInfosList = raStyleInfos;}

    private void saveCustomCssConfiguration() {
        LinkedHashMap<Integer, RaStyleInfo> raStyleMap = new LinkedHashMap<>();
        for(RaStyleInfo raStyleInfo : raStyleInfosList) {
            raStyleMap.put(raStyleInfo.getArchiveId(), raStyleInfo);
        }
        globalCustomCssConfiguration.setRaStyle(raStyleMap);
        try {
            getEjbcaWebBean().getEjb().getGlobalConfigurationSession().saveConfiguration(getAdmin(), globalCustomCssConfiguration);
        } catch (AuthorizationDeniedException e) {
            String msg = "Cannot save System Configuration. " + e.getLocalizedMessage();
            log.info("Administrator '" + getAdmin() + "' " + msg);
            super.addNonTranslatedErrorMessage(msg);
        }
    }

    // ----------------------------------------------------
    //               Custom Certificate Extensions
    // ----------------------------------------------------

    private final String DEFAULT_EXTENSION_CLASSPATH = "org.cesecore.certificates.certificate.certextensions.BasicCertificateExtension";
    private AvailableCustomCertificateExtensionsConfiguration availableCustomCertExtensionsConfig = null;
    private ListDataModel<CustomCertExtensionInfo> availableCustomCertExtensions = null;
    private int selectedCustomCertExtensionID = 0;
    private String newOID = "";
    private String newDisplayName = "";

    public int getSelectedCustomCertExtensionID() { return selectedCustomCertExtensionID; }
    public void setSelectedCustomCertExtensionID(int id) { selectedCustomCertExtensionID=id; }

    public String getNewOID() { return newOID; }
    public void setNewOID(String oid) { newOID=oid; }
    public String getNewDisplayName() { return newDisplayName; }
    public void setNewDisplayName(String label) { newDisplayName=label; }

    private void flushNewExtensionCache() {
        newOID = "";
        newDisplayName = "";
    }

    private AvailableCustomCertificateExtensionsConfiguration getAvailableCustomCertExtensionsConfig() {
        if(availableCustomCertExtensionsConfig == null) {
            availableCustomCertExtensionsConfig = getEjbcaWebBean().getAvailableCustomCertExtensionsConfiguration();
        }
        return availableCustomCertExtensionsConfig;
    }

    public ListDataModel<CustomCertExtensionInfo> getAvailableCustomCertExtensions() {
        availableCustomCertExtensions = new ListDataModel<>(getNewAvailableCustomCertExtensions());
        return availableCustomCertExtensions;
    }

    private ArrayList<CustomCertExtensionInfo> getNewAvailableCustomCertExtensions() {
        availableCustomCertExtensionsConfig = getEjbcaWebBean().getAvailableCustomCertExtensionsConfiguration();
        ArrayList<CustomCertExtensionInfo> extensionsInfo = new ArrayList<>();
        Collection<CertificateExtension> allExtensions = availableCustomCertExtensionsConfig.getAllAvailableCustomCertificateExtensions();
        for(CertificateExtension extension : allExtensions) {
            extensionsInfo.add(new CustomCertExtensionInfo(extension));
        }

        Collections.sort(extensionsInfo, new Comparator<CustomCertExtensionInfo>() {
            @Override
            public int compare(CustomCertExtensionInfo first, CustomCertExtensionInfo second) {
                return Integer.compare(first.getId(), second.getId());
            }
        });

        return extensionsInfo;
    }

    public void removeCustomCertExtension() {
        final CustomCertExtensionInfo extensionToRemove = availableCustomCertExtensions.getRowData();
        final int extID = extensionToRemove.getId();
        AvailableCustomCertificateExtensionsConfiguration cceConfig = getAvailableCustomCertExtensionsConfig();
        cceConfig.removeCustomCertExtension(extID);
        try {
            getEjbcaWebBean().saveAvailableCustomCertExtensionsConfiguration(cceConfig);
        } catch(Exception e) {
            FacesContext.getCurrentInstance().addMessage(null, new FacesMessage(FacesMessage.SEVERITY_ERROR, "Failed to save AvailableCustomCertificateExtensionsConfiguration: " + e.getLocalizedMessage(), null));
            return;
        }
        availableCustomCertExtensions = new ListDataModel<>(getNewAvailableCustomCertExtensions());

        final ArrayList<String> cpNamedUsingExtension = getCertProfilesUsingExtension(extID);
        if(!cpNamedUsingExtension.isEmpty()) {
            final String cpNamesMessage = getCertProfilesNamesMessage(cpNamedUsingExtension);
            final String message = "CustomCertificateExtension '" + extensionToRemove.getDisplayName() + "' has been removed, but it is still used in the following certitifcate profiles: " +  cpNamesMessage;
            FacesContext.getCurrentInstance().addMessage(null, new FacesMessage(FacesMessage.SEVERITY_WARN, message, null));
        }
    }

    public void addCustomCertExtension() {
        String newOID = getNewOID();
        if (StringUtils.isEmpty(newOID)) {
            FacesContext.getCurrentInstance()
            .addMessage(null, new FacesMessage(FacesMessage.SEVERITY_ERROR, "No CustomCertificateExenstion OID is set.", null));
            return;
        }
        if (!isOidNumericalOnly(newOID)) {
            FacesContext.getCurrentInstance()
                    .addMessage(null, new FacesMessage(FacesMessage.SEVERITY_ERROR, "OID " + currentEKUOid + " contains non-numerical values.", null));
            return;
        }

        AvailableCustomCertificateExtensionsConfiguration cceConfig = getAvailableCustomCertExtensionsConfig();

        int newID = generateNewExtensionID(cceConfig);
        if (newID == Integer.MAX_VALUE) {
            FacesContext.getCurrentInstance()
            .addMessage(null, new FacesMessage(FacesMessage.SEVERITY_ERROR, "Cannot add more extensions. There are already " + cceConfig.getAllAvailableCustomCertificateExtensions().size() + " extensions.", null));
            return;
        }

        if (StringUtils.isEmpty(getNewDisplayName())) {
            FacesContext.getCurrentInstance().addMessage(null, new FacesMessage(FacesMessage.SEVERITY_ERROR, "No CustomCertificateExension Label is set.", null));
            return;
        }

        try {
            cceConfig.addCustomCertExtension(newID, newOID, getNewDisplayName(), DEFAULT_EXTENSION_CLASSPATH, false, true, new Properties());
            getEjbcaWebBean().saveAvailableCustomCertExtensionsConfiguration(cceConfig);
        } catch(Exception e) {
            FacesContext.getCurrentInstance().addMessage(null, new FacesMessage(FacesMessage.SEVERITY_ERROR,
                    "Failed to add Custom Certificate Extension. " + e.getLocalizedMessage() , e.getLocalizedMessage()));
            return;
        }
        availableCustomCertExtensions = new ListDataModel<>(getNewAvailableCustomCertExtensions());
        flushNewExtensionCache();
        flushCache();
    }

    public String actionEdit() {
        selectCurrentRowData();
        customCertificateExtensionViewMode = false;
        return "edit";   // Outcome is defined in faces-config.xml
    }

    public String actionView() {
        selectCurrentRowData();
        customCertificateExtensionViewMode = true;
        return "view";   // Outcome is defined in faces-config.xml
    }

    public boolean getCustomCertificateExtensionViewMode() {
        return customCertificateExtensionViewMode;
    }

    private void selectCurrentRowData() {
        final CustomCertExtensionInfo cceInfo = availableCustomCertExtensions.getRowData();
        selectedCustomCertExtensionID = cceInfo.getId();
    }

    private int generateNewExtensionID(AvailableCustomCertificateExtensionsConfiguration cceConfig) {
        final CertificateProfileSessionLocal certprofileSession = getEjbcaWebBean().getEjb().getCertificateProfileSession();
        Map<Integer, CertificateProfile> allCertProfiles = certprofileSession.getAllCertificateProfiles();

        int i=0;
        while((cceConfig.isCustomCertExtensionSupported(i) || isExtensionUsedInCertProfiles(i, allCertProfiles)) && (i<Integer.MAX_VALUE)) {
            i++;
        }
        return i;
    }

    private boolean isExtensionUsedInCertProfiles(final int id, final Map<Integer, CertificateProfile> allCertProfiles) {
        for(Entry<Integer, CertificateProfile> entry : allCertProfiles.entrySet()) {
            final CertificateProfile cp = entry.getValue();
            List<Integer> usedCertExts = cp.getUsedCertificateExtensions();
            if(usedCertExts.contains(id)) {
                return true;
            }
        }
        return false;
    }

    private ArrayList<String> getCertProfilesUsingExtension(final int id) {
        ArrayList<String> ret = new ArrayList<>();
        final CertificateProfileSessionLocal certprofileSession = getEjbcaWebBean().getEjb().getCertificateProfileSession();
        Map<Integer, CertificateProfile> allCertProfiles = certprofileSession.getAllCertificateProfiles();
        for(Entry<Integer, CertificateProfile> entry : allCertProfiles.entrySet()) {
            final CertificateProfile cp = entry.getValue();
            List<Integer> usedCertExts = cp.getUsedCertificateExtensions();
            if(usedCertExts.contains(id)) {
                ret.add(certprofileSession.getCertificateProfileName(entry.getKey()));
            }
        }
        return ret;
    }

    /** @return true if admin may create new or modify System Configuration. */
    public boolean isAllowedToEditSystemConfiguration() {
        return authorizationSession.isAuthorizedNoLogging(getAdmin(), StandardRules.SYSTEMCONFIGURATION_EDIT.resource());
    }

    /** @return true if admin may create new or modify existing Extended Key Usages. */
    public boolean isAllowedToEditExtendedKeyUsages() {
        return authorizationSession.isAuthorizedNoLogging(getAdmin(), StandardRules.EKUCONFIGURATION_EDIT.resource());
    }

    /** @return true if admin may create new or modify existing Custom Certificate Extensions. */
    public boolean isAllowedToEditCustomCertificateExtension() {
        return authorizationSession.isAuthorizedNoLogging(getAdmin(), StandardRules.CUSTOMCERTEXTENSIONCONFIGURATION_EDIT.resource());
    }

    // ------------------------------------------------
    //             Drop-down menu options
    // ------------------------------------------------
    /** @return a list of all CA names */
    public List<SelectItem> getAvailableCAsAndNoEncryptionOption() {
        final List<SelectItem> ret = getAvailableCAs();
        ret.add(new SelectItem(0, "No encryption"));
        return ret;
    }

    /** @return a list of all CA names and caids */
    public List<SelectItem> getAvailableCAs() {
        final List<SelectItem> ret = new ArrayList<>();
        Map<Integer, String> caidToName = caSession.getCAIdToNameMap();
        List<Integer> allCaIds = caSession.getAllCaIds();
        for(int caid : allCaIds) {
            if (caSession.authorizedToCANoLogging(getAdmin(), caid)) {
                String caname = caidToName.get(caid);
                ret.add(new SelectItem(caid, caname));
            } else {
                ret.add(new SelectItem(0, "<Unauthorized CA>", "A CA that the current admin lack access to.", true));
            }
        }
        return ret;
    }

    public List<SelectItem> getAvailableOcspCleanupUnits() {
        final List<SelectItem> units = new ArrayList<>();
        final String days = TimeUnit.DAYS.toString();
        final String hours = TimeUnit.HOURS.toString();
        final String minutes = TimeUnit.MINUTES.toString();

        // Minutes
        units.add(new SelectItem(minutes, StringUtils.capitalize(minutes.toLowerCase())));

        // Hours
        units.add(new SelectItem(hours, StringUtils.capitalize(hours.toLowerCase())));

        // Days
        units.add(new SelectItem(days, StringUtils.capitalize(days.toLowerCase())));

        return units;
    }

    public List<SelectItem> getAvailableLanguageSelectItems() {
        final List<SelectItem> selectItems = new ArrayList<>();
        final List<WebLanguage> availableWebLanguages = getEjbcaWebBean().getWebLanguagesList();
        for (final WebLanguage availableWebLanguage : availableWebLanguages) {
            final SelectItem languageSelectItem = new SelectItem(availableWebLanguage.getId(), availableWebLanguage.toString());
            selectItems.add(languageSelectItem);
        }
        return selectItems;
    }

    public List<SelectItem> getAvailableThemes() {
        final List<SelectItem> ret = new ArrayList<>();
        final String[] themes = getGlobalConfiguration().getAvailableThemes();
        for(String theme : themes) {
            ret.add(new SelectItem(theme, theme));
        }
        return ret;
    }

    public List<SelectItem> getPossibleEntriesPerPage() {
        final List<SelectItem> ret = new ArrayList<>();
        final String[] possibleValues = getGlobalConfiguration().getPossibleEntiresPerPage();
        for(String value : possibleValues) {
            ret.add(new SelectItem(Integer.parseInt(value), value));
        }
        return ret;
    }

    public List<String> getAvailableTabs() {
        final List<String> availableTabs = new ArrayList<>();
        if (authorizationSession.isAuthorizedNoLogging(getAdmin(), StandardRules.SYSTEMCONFIGURATION_VIEW.resource())) {
            availableTabs.add("Basic Configurations");
            availableTabs.add("Administrator Preferences");
        }
        if (authorizationSession.isAuthorizedNoLogging(getAdmin(), StandardRules.SYSTEMCONFIGURATION_VIEW.resource())) {
            availableTabs.add("Protocol Configuration");
        }
        if (authorizationSession.isAuthorizedNoLogging(getAdmin(), StandardRules.EKUCONFIGURATION_VIEW.resource())) {
            availableTabs.add("Extended Key Usages");
        }
<<<<<<< HEAD
        if (authorizationSession.isAuthorizedNoLogging(getAdmin(), StandardRules.ROLE_ROOT.resource())) {
            availableTabs.add("Trusted OAuth Providers");
        }
=======
>>>>>>> 1bfd656d
        if (getEjbcaWebBean().isRunningBuildWithCA()
                && authorizationSession.isAuthorizedNoLogging(getAdmin(), StandardRules.SYSTEMCONFIGURATION_VIEW.resource())
                && CertificateTransparencyFactory.isCTAvailable()) {
            availableTabs.add("Certificate Transparency Logs");
        }
        if (authorizationSession.isAuthorizedNoLogging(getAdmin(), StandardRules.CUSTOMCERTEXTENSIONCONFIGURATION_VIEW.resource())) {
            availableTabs.add("Custom Certificate Extensions");
        }
        if (authorizationSession.isAuthorizedNoLogging(getAdmin(), StandardRules.ROLE_ROOT.resource())) {
            availableTabs.add("Custom RA Styles");
        }
        if (authorizationSession.isAuthorizedNoLogging(getAdmin(), StandardRules.ROLE_ROOT.resource()) && isStatedumpAvailable()) {
            availableTabs.add("Statedump");
        }
        if (authorizationSession.isAuthorizedNoLogging(getAdmin(), StandardRules.SYSTEMCONFIGURATION_VIEW.resource())) {
            availableTabs.add("External Scripts");
        }
        if (authorizationSession.isAuthorizedNoLogging(getAdmin(), StandardRules.SYSTEMCONFIGURATION_VIEW.resource())) {
            availableTabs.add("Configuration Checker");
        }
        return availableTabs;
    }

}<|MERGE_RESOLUTION|>--- conflicted
+++ resolved
@@ -17,11 +17,8 @@
 import org.apache.commons.lang.StringUtils;
 import org.apache.log4j.Logger;
 import org.apache.myfaces.custom.fileupload.UploadedFile;
-<<<<<<< HEAD
 import org.cesecore.authentication.oauth.OAuthKeyInfo;
 import org.cesecore.authentication.tokens.OAuth2AuthenticationToken;
-=======
->>>>>>> 1bfd656d
 import org.cesecore.authorization.AuthorizationDeniedException;
 import org.cesecore.authorization.AuthorizationSessionLocal;
 import org.cesecore.authorization.control.StandardRules;
@@ -102,10 +99,6 @@
 /**
  * Backing bean for the various system configuration pages.
  *
-<<<<<<< HEAD
-=======
- * @version $Id$
->>>>>>> 1bfd656d
  */
 @ManagedBean
 @SessionScoped
@@ -137,11 +130,8 @@
         private boolean enableCommandLine;
         private boolean enableCommandLineDefaultUser;
         private boolean enableExternalScripts;
-<<<<<<< HEAD
         private List<OAuthKeyInfo> oauthKeys;
         private String defaultOauthKeyIdentifier;
-=======
->>>>>>> 1bfd656d
         private List<CTLogInfo> ctLogs;
         private boolean publicWebCertChainOrderRootFirst;
         private boolean enableSessionTimeout;
@@ -194,6 +184,7 @@
                 this.sessionTimeoutTime = globalConfig.getSessionTimeoutTime();
                 this.vaStatusTimeConstraint = globalConfig.getVaStatusTimeConstraint();
                 this.setEnableIcaoCANameChange(globalConfig.getEnableIcaoCANameChange());
+                this.oauthKeys = new ArrayList<>(globalConfig.getOauthKeys().values());
                 this.ctLogs = new ArrayList<>(globalConfig.getCTLogs().values());
                 this.ocspCleanupUse = globalConfig.getOcspCleanupUse();
                 this.ocspCleanupSchedule = globalConfig.getOcspCleanupSchedule();
@@ -261,17 +252,12 @@
         public void setEnableCommandLineDefaultUser(boolean enableCommandLineDefaultUser) { this.enableCommandLineDefaultUser=enableCommandLineDefaultUser; }
         public boolean getEnableExternalScripts() { return this.enableExternalScripts; }
         public void setEnableExternalScripts(boolean enableExternalScripts) { this.enableExternalScripts=enableExternalScripts; }
-<<<<<<< HEAD
         public List<OAuthKeyInfo> getOauthKeys() { return this.oauthKeys; }
         public void setOauthKeys(List<OAuthKeyInfo> oauthKeys) { this.oauthKeys = oauthKeys; }
         public String getDefaultOauthKeyIdentifier() { return this.defaultOauthKeyIdentifier; }
         public void setDefaultOauthKeyIdentifier(String defaultOauthKeyIdentifier) { this.defaultOauthKeyIdentifier = defaultOauthKeyIdentifier; }
         public List<CTLogInfo> getCtLogs() { return this.ctLogs; }
         public void setCtLogs(List<CTLogInfo> ctlogs) { this.ctLogs = ctlogs; }
-=======
-        public List<CTLogInfo> getCtLogs() {return this.ctLogs; }
-        public void setCtLogs(List<CTLogInfo> ctlogs) { this.ctLogs=ctlogs; }
->>>>>>> 1bfd656d
         public boolean getPublicWebCertChainOrderRootFirst() { return this.publicWebCertChainOrderRootFirst; }
         public void setPublicWebCertChainOrderRootFirst(boolean publicWebCertChainOrderRootFirst) { this.publicWebCertChainOrderRootFirst=publicWebCertChainOrderRootFirst; }
         public boolean isEnableSessionTimeout() { return enableSessionTimeout; }
@@ -366,6 +352,7 @@
     private UploadedFile statedumpFile = null;
     private String statedumpDir = null;
     private boolean statedumpLockdownAfterImport = false;
+    private SystemConfigurationOAuthKeyManager oauthKeyManager;
     private SystemConfigurationCtLogManager ctLogManager;
     private GoogleCtPolicy googleCtPolicy;
 
@@ -387,6 +374,15 @@
         }
     }
 
+    public void authorizeViewOauthKeys(ComponentSystemEvent event) throws Exception {
+        if (!FacesContext.getCurrentInstance().isPostback()) {
+            final HttpServletRequest request = (HttpServletRequest)FacesContext.getCurrentInstance().getExternalContext().getRequest();
+            getEjbcaWebBean().initialize(request, AccessRulesConstants.ROLE_ADMINISTRATOR, StandardRules.ROLE_ROOT.resource());
+        } else if (!getEjbcaWebBean().isAuthorizedNoLogSilent(AccessRulesConstants.ROLE_ADMINISTRATOR, StandardRules.ROLE_ROOT.resource())) {
+            throw new AuthorizationDeniedException("You are not authorized to view this page.");
+        }
+    }
+
     public void authorizeViewCertExtension(ComponentSystemEvent event) throws Exception {
         if (!FacesContext.getCurrentInstance().isPostback()) {
             final HttpServletRequest request = (HttpServletRequest)FacesContext.getCurrentInstance().getExternalContext().getRequest();
@@ -404,9 +400,8 @@
             throw new AuthorizationDeniedException("Administrator was not authorized to any configuration.");
         }
     }
-    
+
     /**
-<<<<<<< HEAD
      * Get an object which can be used to manage the OAuth Key configuration. This will create a new OAuth Key manager for
      * the OAuth Keys in the current configuration if no OAuth Key manager has been created, or the old OAuth Key manager
      * was flushed.
@@ -475,8 +470,6 @@
     }
 
     /**
-=======
->>>>>>> 1bfd656d
      * Get an object which can be used to manage the CT log configuration. This will create a new CT log manager for
      * the CT logs in the current configuration if no CT log manager has been created, or the old CT log manager
      * was flushed.
@@ -938,7 +931,6 @@
                     globalConfig.setOcspCleanupUse(currentConfig.getOcspCleanupUse());
                 }
 
-<<<<<<< HEAD
                 LinkedHashMap<Integer, OAuthKeyInfo> oauthKeysMap = new LinkedHashMap<>();
                 for (OAuthKeyInfo oauthKey : currentConfig.getOauthKeys()) {
                     oauthKeysMap.put(oauthKey.getInternalId(), oauthKey);
@@ -951,10 +943,8 @@
                     addErrorMessage("OAUTHKEYTAB_EDITDEFAULTKEYNOTPOSSIBLE");
                 }
 
-=======
->>>>>>> 1bfd656d
                 LinkedHashMap<Integer, CTLogInfo> ctlogsMap = new LinkedHashMap<>();
-                for(CTLogInfo ctlog : currentConfig.getCtLogs()) {
+                for (CTLogInfo ctlog : currentConfig.getCtLogs()) {
                     ctlogsMap.put(ctlog.getLogId(), ctlog);
                 }
                 globalConfig.setCTLogs(ctlogsMap);
@@ -1035,6 +1025,7 @@
         adminPreference = null;
         currentConfig = null;
         nodesInCluster = null;
+        oauthKeyManager = null;
         ctLogManager = null;
         raStyleInfos = null;
         excludeActiveCryptoTokensFromClearCaches = true;
@@ -1288,7 +1279,6 @@
             return enabled ? getEjbcaWebBean().getText("PC_STATUS_ENABLED") : getEjbcaWebBean().getText("PC_STATUS_DISABLED");
         }
     }
-
 
 
     // --------------------------------------------
@@ -1375,7 +1365,7 @@
         for (String name : extKeyUsageNames) {
             translatedNames.add(getEjbcaWebBean().getText(name));
         }
-        
+
         if (StringUtils.isEmpty(currentEKUOid)) {
             FacesContext.getCurrentInstance().addMessage(null,
                     new FacesMessage(FacesMessage.SEVERITY_ERROR, "No ExtendedKeyUsage OID is set.", null));
@@ -1848,6 +1838,11 @@
         return authorizationSession.isAuthorizedNoLogging(getAdmin(), StandardRules.SYSTEMCONFIGURATION_EDIT.resource());
     }
 
+    /** @return true if admin may create new or modify System Configuration. */
+    public boolean isAllowedToEditOauthKeys() {
+        return authorizationSession.isAuthorizedNoLogging(getAdmin(), StandardRules.ROLE_ROOT.resource());
+    }
+
     /** @return true if admin may create new or modify existing Extended Key Usages. */
     public boolean isAllowedToEditExtendedKeyUsages() {
         return authorizationSession.isAuthorizedNoLogging(getAdmin(), StandardRules.EKUCONFIGURATION_EDIT.resource());
@@ -1942,12 +1937,9 @@
         if (authorizationSession.isAuthorizedNoLogging(getAdmin(), StandardRules.EKUCONFIGURATION_VIEW.resource())) {
             availableTabs.add("Extended Key Usages");
         }
-<<<<<<< HEAD
         if (authorizationSession.isAuthorizedNoLogging(getAdmin(), StandardRules.ROLE_ROOT.resource())) {
             availableTabs.add("Trusted OAuth Providers");
         }
-=======
->>>>>>> 1bfd656d
         if (getEjbcaWebBean().isRunningBuildWithCA()
                 && authorizationSession.isAuthorizedNoLogging(getAdmin(), StandardRules.SYSTEMCONFIGURATION_VIEW.resource())
                 && CertificateTransparencyFactory.isCTAvailable()) {
