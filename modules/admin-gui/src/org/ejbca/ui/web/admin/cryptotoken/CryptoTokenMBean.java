--- conflicted
+++ resolved
@@ -1722,15 +1722,11 @@
         KeyPairTemplate template = null;
         final KeyPairGuiInfo keyPairGuiInfo = keyPairGuiList.getRowData();
         final String alias = keyPairGuiInfo.getAlias();
-<<<<<<< HEAD
         keyUsage = keyPairGuiInfo.getKeyUsage();
         if (keyUsage != null && !keyUsage.equals("null")) {
             template = matchTemplate(keyUsage);
         }
-        final String keyspec = KeyTools.keyalgspecToKeyspec(keyPairGuiInfo.getKeyAlgorithm(), keyPairGuiInfo.getRawKeySpec());
-=======
         final String keyspec = keyPairGuiInfo.getRawKeySpec();
->>>>>>> 23c6a7d0
         try {
             cryptoTokenManagementSession.createKeyPairFromTemplate(getAdmin(), getCurrentCryptoTokenId(), alias, keyspec, template);
         } catch (CryptoTokenOfflineException e) {
