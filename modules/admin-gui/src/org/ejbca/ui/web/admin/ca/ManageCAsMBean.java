--- conflicted
+++ resolved
@@ -185,11 +185,7 @@
                                         EndEntityConstants.EMPTY_END_ENTITY_PROFILE,
                                         caSession.determineCrlPartitionIndex(issuer.get().getCAId(), EJBTools.wrap(certificate)),
                                         null,
-<<<<<<< HEAD
-                                        System.currentTimeMillis());
-=======
                                         System.currentTimeMillis(), null);
->>>>>>> 10b357da
                                 log.info("Imported certificate for '" + CertTools.getSubjectDN(certificate)
                                         + "' from zip entry " + unpackedFile.getFileName() + ".");
                                 certificatesImported.incrementAndGet();
