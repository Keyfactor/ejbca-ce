/*************************************************************************
 *                                                                       *
 *  EJBCA Community: The OpenSource Certificate Authority                *
 *                                                                       *
 *  This software is free software; you can redistribute it and/or       *
 *  modify it under the terms of the GNU Lesser General Public           *
 *  License as published by the Free Software Foundation; either         *
 *  version 2.1 of the License, or any later version.                    *
 *                                                                       *
 *  See terms of license at gnu.org.                                     *
 *                                                                       *
 *************************************************************************/
package org.ejbca.ui.web.admin.configuration;

<<<<<<< HEAD
import java.io.IOException;
import java.io.OutputStream;
import java.util.ArrayList;
import java.util.Collections;
import java.util.Comparator;
import java.util.List;
import java.util.Map;

import javax.annotation.PostConstruct;
import javax.ejb.EJB;
import javax.faces.context.ExternalContext;
import javax.faces.context.FacesContext;
import javax.faces.model.ListDataModel;
import javax.faces.model.SelectItem;
import javax.faces.view.ViewScoped;
import javax.inject.Inject;
import javax.inject.Named;
import javax.servlet.http.Part;

=======
import com.keyfactor.util.StringTools;
>>>>>>> 49e172a5
import org.apache.commons.io.IOUtils;
import org.apache.commons.lang.StringUtils;
import org.apache.log4j.Logger;
import org.cesecore.authorization.AuthorizationDeniedException;
import org.cesecore.certificates.ca.CaSessionLocal;
import org.cesecore.certificates.certificateprofile.CertificateProfile;
import org.cesecore.config.MSAutoEnrollmentSettingsTemplate;
import org.cesecore.configuration.GlobalConfigurationSessionLocal;
import org.cesecore.keybind.InternalKeyBindingMgmtSessionLocal;
import org.cesecore.keybind.InternalKeyBindingStatus;
import org.cesecore.keybind.impl.AuthenticationKeyBinding;
import org.ejbca.config.MSAutoEnrollmentConfiguration;
import org.ejbca.core.model.authorization.AccessRulesConstants;
import org.ejbca.core.model.era.IdNameHashMap;
import org.ejbca.core.model.era.RaMasterApiProxyBeanLocal;
import org.ejbca.core.model.ra.raadmin.EndEntityProfile;
import org.ejbca.core.protocol.msae.ADConnectionSingletonLocal;
import org.ejbca.core.protocol.msae.LDAPException;
import org.ejbca.ui.web.admin.BaseManagedBean;

import javax.annotation.PostConstruct;
import javax.ejb.EJB;
import javax.faces.context.ExternalContext;
import javax.faces.context.FacesContext;
import javax.faces.model.ListDataModel;
import javax.faces.model.SelectItem;
import javax.faces.view.ViewScoped;
import javax.inject.Inject;
import javax.inject.Named;
import javax.servlet.http.Part;
import java.io.IOException;
import java.io.OutputStream;
import java.util.ArrayList;
import java.util.Comparator;
import java.util.List;
import java.util.Map;
import java.util.Objects;
import java.util.stream.Collectors;
import java.util.stream.Stream;

/**
 * Backing bean for MSAutoEnrollmentConfiguration in System Settings.
 */
@Named("msAutoEnrollmentSettings")
@ViewScoped
public class MSAutoEnrollmentSettingsManagedBean extends BaseManagedBean {
    private static final String SZOID_KP_CA_EXCHANGE = "1.3.6.1.4.1.311.21.5";

    @Inject
    private AutoenrollmentConfigMBean autoenrollmentConfigMBean;

    private static final Logger log = Logger.getLogger(MSAutoEnrollmentSettingsManagedBean.class);
    private static final long serialVersionUID = 1L;

    public static final String HIDDEN_PWD = "**********";

    private static final String SELECT_CEP = "Select a Certificate Profile";
    private static final String SELECT_EEP = "Select an End Entity Profile";
    private static final String SELECT_MST = "Select a Template";
    private static final String KEYTAB_CONTENT_TYPE = "application/octet-stream";
    private static final String KRB5_CONF_CONTENT_TYPE = "application/octet-stream";
    private static final String KRB5_CONF_CONTENT_TYPE_PLAIN = "text/plain";
    private Part keyTabFile;

    // MSAE Krb5Conf Settings
    private Part krb5ConfFile;
    private String selectedTemplateOid;
    private String selectedCertificateProfileName;
    private Integer selectedCertificateProfileId;
    private String selectedEndEntityProfileName;
    private Integer selectedEndEntityProfileId;
    private IdNameHashMap<EndEntityProfile> authorizedEndEntityProfiles = new IdNameHashMap<>();
    private IdNameHashMap<CertificateProfile> authorizedCertificateProfiles = new IdNameHashMap<>();

    @EJB
    private ADConnectionSingletonLocal adConnection;
    @EJB
    private CaSessionLocal caSession;
    @EJB
    private GlobalConfigurationSessionLocal globalConfigurationSession;
    @EJB
    private InternalKeyBindingMgmtSessionLocal internalKeyBindingMgmtSession;
    @EJB
    private RaMasterApiProxyBeanLocal raMasterApiProxyBean;

    private AutoEnrollmentDTO dto;

    @PostConstruct
    public void loadConfiguration() {
        this.authorizedEndEntityProfiles = raMasterApiProxyBean.getAuthorizedEndEntityProfiles(getAdmin(), AccessRulesConstants.CREATE_END_ENTITY);
        this.authorizedCertificateProfiles = raMasterApiProxyBean.getAuthorizedCertificateProfiles(getAdmin());
    }


    public AutoEnrollmentDTO getDto() {
        String aliasName = autoenrollmentConfigMBean.getSelectedAlias();
        if (dto == null) {
            if (StringUtils.isEmpty(aliasName)) {
                this.dto = new AutoEnrollmentDTO();
            } else {
                final MSAutoEnrollmentConfiguration autoEnrollmentConfiguration = (MSAutoEnrollmentConfiguration)
                        globalConfigurationSession.getCachedConfiguration(MSAutoEnrollmentConfiguration.CONFIGURATION_ID);
                this.dto = new AutoEnrollmentDTO(aliasName, autoEnrollmentConfiguration);
            }
        }
        return dto;
    }

    public void setDto(AutoEnrollmentDTO dto) {
        this.dto = dto;
    }

    public Part getKeyTabFile() {
        return keyTabFile;
    }

    public void setKeyTabFile(Part keyTabFile) {
        this.keyTabFile = keyTabFile;
    }

    public boolean isKeyTabUploaded() {
        return (getDto().getKeyTabFilename() != null && getDto().getKeyTabFileBytes() != null);
    }

    public Part getKrb5ConfFile() {
        return krb5ConfFile;
    }

    public void setKrb5ConfFile(Part krb5ConfFile) {
        this.krb5ConfFile = krb5ConfFile;
    }

    public boolean isKrb5ConfFileUploaded() {
        return (getDto().getKrb5ConfFilename() != null && getDto().getKrb5ConfFileBytes() != null);
    }

    // UI Related Getters and Setters
    public String getSelectedTemplateOid() {
        return selectedTemplateOid;
    }

    public void setSelectedTemplateOid(String selectedTemplateOid) {
        this.selectedTemplateOid = selectedTemplateOid;
    }

    public String getSelectedCertificateProfileName() {
        return selectedCertificateProfileName;
    }

    public void setSelectedCertificateProfileName(String selectedCertificateProfileName) {
        this.selectedCertificateProfileName = selectedCertificateProfileName;
    }

    public Integer getSelectedCertificateProfileId() {
        return selectedCertificateProfileId;
    }

    public void setSelectedCertificateProfileId(Integer selectedCertificateProfileId) {
        if (selectedCertificateProfileId != -1) {
            this.selectedCertificateProfileId = selectedCertificateProfileId;
            setSelectedCertificateProfileName(authorizedCertificateProfiles.get(getSelectedCertificateProfileId()).getName());
        }
    }

    public String getSelectedEndEntityProfileName() {
        return selectedEndEntityProfileName;
    }

    public void setSelectedEndEntityProfileName(String selectedEndEntityProfileName) {
        this.selectedEndEntityProfileName = selectedEndEntityProfileName;
    }

    public Integer getSelectedEndEntityProfileId() {
        return selectedEndEntityProfileId;
    }

    public void setSelectedEndEntityProfileId(Integer selectedEndEntityProfileId) {
        if (selectedEndEntityProfileId != -1) {
            this.selectedEndEntityProfileId = selectedEndEntityProfileId;
            setSelectedEndEntityProfileName(authorizedEndEntityProfiles.get(getSelectedEndEntityProfileId()).getName());
        }
    }

    public ListDataModel<MSAutoEnrollmentSettingsTemplate> getMappedMsTemplatesModel() {
        return new ListDataModel<>(getDto().getMappedMsTemplates());
    }

    public void removeMappedMSTemplate() {
        // Selected model
        MSAutoEnrollmentSettingsTemplate templateToRemove = getMappedMsTemplatesModel().getRowData();
        getDto().getMappedMsTemplates().remove(templateToRemove);
    }

    public void addToMappedMsTemplates() {
        // If a template is already mapped, it should be removed first.
        if (findMsTemplateByOid(getDto().getMappedMsTemplates(), selectedTemplateOid) != null) {
            addErrorMessage("MSAE_ERROR_TEMPLATE_ALREADY_ADDED");
            return;
        }

        if (selectedTemplateOid.equals(SELECT_MST)) {
            addErrorMessage("MSAE_ERROR_TEMPLATE");
            return;
        }

        if (getSelectedCertificateProfileId() == null || getSelectedCertificateProfileId() == -1 || getSelectedCertificateProfileName() == null) {
            addErrorMessage("MSAE_ERROR_CEP");
            return;
        }

        if (getSelectedEndEntityProfileId() == null || getSelectedEndEntityProfileId() == -1 || getSelectedEndEntityProfileName() == null) {
            addErrorMessage("MSAE_ERROR_EEP");
            return;
        }

        addToMappedMsTemplates(selectedTemplateOid, getSelectedCertificateProfileName(), getSelectedEndEntityProfileName());
    }

    /**
     * Map the given template with certificate profile and end entity profile names and
     * add to the mappedTemplates.
     *
     * @param templateOid ms template oid
     * @param certProfile certificate profile name
     * @param eep         end entity profile name
     */
    private void addToMappedMsTemplates(final String templateOid, final String certProfile, final String eep) {
        List<MSAutoEnrollmentSettingsTemplate> adTemplates = getAvailableTemplateSettingsFromAD();
        MSAutoEnrollmentSettingsTemplate template = findMsTemplateByOid(adTemplates, templateOid);
        if (template != null) {
            template.setCertificateProfile(certProfile);
            template.setEndEntityProfile(eep);
            getDto().getMappedMsTemplates().add(template);
        } else {
            addErrorMessage("MSAE_TEMPLATE_NOT_FOUND");
        }
    }

    /**
     * Find and return the template using the oid.
     *
     * @param templates   list of MSAutoEnrollmentSettingsTemplate
     * @param templateOid template oid
     * @return
     */
    private static MSAutoEnrollmentSettingsTemplate findMsTemplateByOid(List<MSAutoEnrollmentSettingsTemplate> templates, final String templateOid) {
        return templates.stream()
                .filter(template -> template.getOid().equals(templateOid))
                .findAny().orElse(null);
    }

    /**
     * Return available MS Templates from Active Directory.
     *
     * @return
     */
    public List<MSAutoEnrollmentSettingsTemplate> getAvailableTemplateSettingsFromAD() {
        return getDto().getAlias().isEmpty() ? List.of() : adConnection.getCertificateTemplateSettings(getDto().getAlias());
    }

    public List<SelectItem> getAvailableTemplates() {
<<<<<<< HEAD
        List<SelectItem> templatesAvailable = new ArrayList<>();
        templatesAvailable.add(new SelectItem(SELECT_MST));

        getAvailableTemplateSettingsFromAD().stream()
                .sorted(Comparator.comparing(MSAutoEnrollmentSettingsTemplate::getDisplayName))
                .map(template -> new SelectItem(template.getOid(), template.getDisplayName())).forEach(templatesAvailable::add);

        return templatesAvailable;
=======
        return Stream.concat(
                Stream.of(new SelectItem(SELECT_MST)),
                getAvailableTemplateSettingsFromAD().stream()
                        .sorted(Comparator.comparing(MSAutoEnrollmentSettingsTemplate::getDisplayName))
                        .map(template -> new SelectItem(template.getOid(), template.getDisplayName()))
        ).collect(Collectors.toList());
>>>>>>> 49e172a5
    }

    /**
     * Return the available Certificate Profile id and names based on selected End Entity Profile.
     *
     * @return
     */
    public List<SelectItem> getAvailableCertificateProfiles() {
        List<SelectItem> availableCertificateProfiles = new ArrayList<>();
        availableCertificateProfiles.add(new SelectItem(-1, SELECT_CEP));

        if (getSelectedEndEntityProfileId() != null) {
            EndEntityProfile eep = authorizedEndEntityProfiles.getValue(getSelectedEndEntityProfileId());

            if (eep != null) {
                for (Integer certProfileId : eep.getAvailableCertificateProfileIds()) {
                    if (authorizedCertificateProfiles.containsKey(certProfileId)) {
                        final String certProfileName = authorizedCertificateProfiles.get(certProfileId).getName();
                        availableCertificateProfiles.add(new SelectItem(certProfileId, certProfileName));
                    }
                }
            }
        }
        return availableCertificateProfiles;
    }
    
    public List<SelectItem> getAvailableKECCertificateProfiles() {
        return Stream.concat(Stream.of(new SelectItem(-1, SELECT_CEP)),
                authorizedCertificateProfiles.entrySet().stream()
                        .filter(item -> item.getValue().getValue().getExtendedKeyUsageOids().contains(SZOID_KP_CA_EXCHANGE))
                        .map(item -> new SelectItem(String.valueOf(item.getKey()), item.getValue().getName())))
                .collect(Collectors.toList());
    }

    /**
     * Return the available End Entity Profile id and names.
     *
     * @return
     */
    public List<SelectItem> getAvailableEndEntityProfiles() {
        return Stream.concat(
                Stream.of(new SelectItem(-1, SELECT_EEP)),
                authorizedEndEntityProfiles.entrySet().stream()
                        .map(item -> new SelectItem(String.valueOf(item.getKey()), item.getValue().getName()))
        ).collect(Collectors.toList());
    }

    public List<SelectItem> getAvailableAuthenticationKeyBindings() {
        return internalKeyBindingMgmtSession.getInternalKeyBindingInfos(getAdmin(), AuthenticationKeyBinding.IMPLEMENTATION_ALIAS).stream()
                .map(current -> new SelectItem(current.getId(), current.getName(), current.getName(), !current.getStatus().equals(InternalKeyBindingStatus.ACTIVE)))
                .collect(Collectors.toList());
    }

    /**
     * @return a list of all CA names and caids
     */
    public List<SelectItem> getAvailableCAs() {
        final List<SelectItem> ret = new ArrayList<>();
        Map<Integer, String> caidToName = caSession.getCAIdToNameMap();
        List<Integer> allCaIds = caSession.getAllCaIds();
        for (int caid : allCaIds) {
            if (caSession.authorizedToCANoLogging(getAdmin(), caid)) {
                ret.add(new SelectItem(caid, caidToName.get(caid)));
            } else {
                ret.add(new SelectItem(0, "<Unauthorized CA>", "A CA that the current admin lack access to.", true));
            }
        }
        return ret;
    }

    /**
     * Import and save key tab file.
     *
     * @throws IOException
     */
    public void importKeyTabFile() throws IOException {
        if (keyTabFile != null) {
            String contentType = keyTabFile.getContentType();

            if (!contentType.equals(KEYTAB_CONTENT_TYPE)) {
                addErrorMessage("MSAE_KEYTAB_ERROR_WRONG_CONTENT");
                return;
            }

            final byte[] fileBytes = IOUtils.toByteArray(keyTabFile.getInputStream(), keyTabFile.getSize());
            getDto().setKeyTabFilename(keyTabFile.getSubmittedFileName());
            getDto().setKeyTabFileBytes(fileBytes);

            saveKeyTabFile();
        } else {
            addErrorMessage("MSAE_KEYTAB_ERROR_NOT_FOUND");
        }
    }

    /**
     * Import and save krb5 conf file.
     *
     * @throws IOException
     */
    public void importKrb5ConfFile() throws IOException {
        if (krb5ConfFile != null) {
            String contentType = krb5ConfFile.getContentType();

            if (!(contentType.equals(KRB5_CONF_CONTENT_TYPE) || contentType.equals(KRB5_CONF_CONTENT_TYPE_PLAIN))) {
                addErrorMessage("MSAE_KRB5_CONF_ERROR_WRONG_CONTENT");
                return;
            }
            final byte[] fileBytes = IOUtils.toByteArray(krb5ConfFile.getInputStream(), krb5ConfFile.getSize());
            getDto().setKrb5ConfFilename(krb5ConfFile.getSubmittedFileName());
            getDto().setKrb5ConfFileBytes(fileBytes);

            saveKrb5ConfFile();
        } else {
            addErrorMessage("MSAE_KRB5_CONF_ERROR_NOT_FOUND");
        }

    }

    /**
     * Download save key tab file from UI.
     */
    public void downloadKeyTabFile() {
        if (getDto().getKeyTabFileBytes() != null && getDto().getKeyTabFilename() != null) {

            FacesContext fc = FacesContext.getCurrentInstance();
            ExternalContext ec = fc.getExternalContext();
            ec.responseReset();
            ec.setResponseContentType(KEYTAB_CONTENT_TYPE);
            ec.setResponseContentLength(getDto().getKeyTabFileBytes().length);

            final String filename = "keytab.krb";
            ec.setResponseHeader("Content-Disposition", "attachment; filename=\"" + filename + "\"");

            try (OutputStream output = ec.getResponseOutputStream()) {
                output.write(getDto().getKeyTabFileBytes());
                output.flush();
                fc.responseComplete();
            } catch (IOException e) {
                log.info("Key Tab " + filename + " could not be downloaded", e);
                addErrorMessage("MSAE_KEYTAB_ERROR_COULD_NOT_BE_DOWNLOADED");
            }
        } else {
            addErrorMessage("MSAE_KEYTAB_ERROR_COULD_NOT_BE_DOWNLOADED");
        }
    }

    /**
     * Download save krb5 conf file from UI.
     */
    public void downloadKrb5ConfFile() {
        if (getDto().getKrb5ConfFileBytes() != null && getDto().getKrb5ConfFilename() != null) {

            FacesContext fc = FacesContext.getCurrentInstance();
            ExternalContext ec = fc.getExternalContext();
            ec.responseReset();
            ec.setResponseContentType(KRB5_CONF_CONTENT_TYPE);
            ec.setResponseContentLength(getDto().getKrb5ConfFileBytes().length);

            final String filename = "krb5.conf";
            ec.setResponseHeader("Content-Disposition", "attachment; filename=\"" + filename + "\"");

            try (OutputStream output = ec.getResponseOutputStream()) {
                output.write(getDto().getKrb5ConfFileBytes());
                output.flush();
                fc.responseComplete();
            } catch (IOException e) {
                log.warn("Krb5 Conf " + filename + " could not be downloaded", e);
                addErrorMessage("MSAE_KRB5_CONF_ERROR_COULD_NOT_BE_DOWNLOADED");
                throw new IllegalStateException("Failed to close outputstream", e);
            }
        } else {
            addErrorMessage("MSAE_KEYTAB_ERROR_COULD_NOT_BE_DOWNLOADED");
        }
    }

    /**
     * Test if a connection can be made to Active Directory with given credentials.
     */
    public void testAdConnection() {
        String adLoginPass = getDto().getAdLoginPassword();
        if (StringUtils.isBlank(getDto().getAdLoginDN())) {
            addErrorMessage("MSAE_AD_TEST_CONNECTION_ERROR_NO_LOGIN");
            return;
        }
        if (StringUtils.isBlank(adLoginPass)) {
            addErrorMessage("MSAE_AD_TEST_CONNECTION_ERROR_NO_PWD");
            return;
        }
        if (adLoginPass.equals(HIDDEN_PWD)) {
            // If password field has been reset in GUI, test connection with persisted password
            final MSAutoEnrollmentConfiguration autoEnrollmentConfiguration = (MSAutoEnrollmentConfiguration)
                    globalConfigurationSession.getCachedConfiguration(MSAutoEnrollmentConfiguration.CONFIGURATION_ID);
            adLoginPass = autoEnrollmentConfiguration.getAdLoginPassword(getDto().getAlias());
            if (StringUtils.isEmpty(adLoginPass)) {
                addErrorMessage("MSAE_AD_TEST_CONNECTION_FAILURE", "Invalid Credentials");
                return;
            }
        }
        try {
            adConnection.testConnection(getDto().getMsaeDomain(), getDto().getAdConnectionPort(), getDto().getAdLoginDN(), adLoginPass, getDto().isUseSSL(), getDto().isFollowLdapReferral(),
                    getDto().getLdapReadTimeout(), getDto().getLdapConnectTimeout(), getDto().getAlias());
            addInfoMessage("MSAE_AD_TEST_CONNECTION_SUCCESS");
        } catch (LDAPException e) {
            addErrorMessage("MSAE_AD_TEST_CONNECTION_FAILURE", e.getFriendlyMessage());
            return;
        }
        // Save if connection was successful (in order to render templates without a page reload)
        save();
    }

    /**
     * Save key tab to the global configuration.
     */
    public void saveKeyTabFile() {
        try {
            final MSAutoEnrollmentConfiguration autoEnrollmentConfiguration = (MSAutoEnrollmentConfiguration)
                    globalConfigurationSession.getCachedConfiguration(MSAutoEnrollmentConfiguration.CONFIGURATION_ID);

            autoEnrollmentConfiguration.setMsaeKeyTabFilename(getDto().getAlias(), getDto().getKeyTabFilename());
            autoEnrollmentConfiguration.setMsaeKeyTabBytes(getDto().getAlias(), getDto().getKeyTabFileBytes());

            globalConfigurationSession.saveConfiguration(getAdmin(), autoEnrollmentConfiguration);
            addInfoMessage("MSAE_KEYTAB_SAVE_OK");

        } catch (AuthorizationDeniedException e) {
            log.error("Cannot save the configuration for the MS Auto Enrollment Key Tab because the current "
                    + "administrator is not authorized. Error description: " + e.getMessage());
            addErrorMessage("MSAE_KEYTAB_SAVE_ERROR");
        }
    }

    /**
     * Save krb5 conf to the global configuration.
     */
    public void saveKrb5ConfFile() {
        try {
            final MSAutoEnrollmentConfiguration autoEnrollmentConfiguration = (MSAutoEnrollmentConfiguration)
                    globalConfigurationSession.getCachedConfiguration(MSAutoEnrollmentConfiguration.CONFIGURATION_ID);

            autoEnrollmentConfiguration.setMsaeKrb5ConfFilename(getDto().getAlias(), getDto().getKrb5ConfFilename());
            autoEnrollmentConfiguration.setMsaeKrb5ConfBytes(getDto().getAlias(), getDto().getKrb5ConfFileBytes());

            globalConfigurationSession.saveConfiguration(getAdmin(), autoEnrollmentConfiguration);
            addInfoMessage("MSAE_KRB5_CONF_SAVE_OK");

        } catch (AuthorizationDeniedException e) {
            log.error("Cannot save the configuration for the MS Auto Enrollment Krb5 conf file because the current "
                    + "administrator is not authorized. Error description: " + e.getMessage());
            addErrorMessage("MSAE_KRB5_CONF_SAVE_ERROR");
        }
    }

    // Updates persisted template mappings with new values from AD
    public void updateMappedTemplates() {
        // Force reload from AD
        List<MSAutoEnrollmentSettingsTemplate> newTemplates = getAvailableTemplateSettingsFromAD();
        for (MSAutoEnrollmentSettingsTemplate persistedTemplate : getDto().getMappedMsTemplates()) {
            MSAutoEnrollmentSettingsTemplate newTemplateSettings = findMsTemplateByOid(newTemplates, persistedTemplate.getOid());
            if (newTemplateSettings == null) {
                return;
            }
            persistedTemplate.setDisplayName(newTemplateSettings.getDisplayName());
            persistedTemplate.setName(newTemplateSettings.getName());
            persistedTemplate.setMinorRevision(newTemplateSettings.getMinorRevision());
            persistedTemplate.setMajorRevision(newTemplateSettings.getMajorRevision());
            persistedTemplate.setAdditionalSubjectDNAttributes(newTemplateSettings.getAdditionalSubjectDNAttributes());
            persistedTemplate.setSubjectNameFormat(newTemplateSettings.getSubjectNameFormat());
            persistedTemplate.setIncludeDomainInSubjectSAN(newTemplateSettings.isIncludeDomainInSubjectSAN());
            persistedTemplate.setIncludeEmailInSubjectDN(newTemplateSettings.isIncludeEmailInSubjectDN());
            persistedTemplate.setIncludeEmailInSubjectSAN(newTemplateSettings.isIncludeEmailInSubjectSAN());
            persistedTemplate.setIncludeNetBiosInSubjectSAN(newTemplateSettings.isIncludeNetBiosInSubjectSAN());
            persistedTemplate.setIncludeObjectGuidInSubjectSAN(newTemplateSettings.isIncludeObjectGuidInSubjectSAN());
            persistedTemplate.setIncludeSPNInSubjectSAN(newTemplateSettings.isIncludeSPNInSubjectSAN());
            persistedTemplate.setIncludeUPNInSubjectSAN(newTemplateSettings.isIncludeUPNInSubjectSAN());
            persistedTemplate.setPublishToActiveDirectory(newTemplateSettings.isPublishToActiveDirectory());
            persistedTemplate.setArchivePrivateKey(newTemplateSettings.isArchivePrivateKey());
        }
    }

    public boolean renameOrAddAlias() throws AuthorizationDeniedException {

        String oldAlias = autoenrollmentConfigMBean.getSelectedAlias();
        String newAlias = getDto().getAlias();

        if (StringUtils.isNotEmpty(oldAlias) && Objects.equals(oldAlias, newAlias)) {
            return true;
        }

        if (StringUtils.isEmpty(newAlias)) {
            addErrorMessage("ONLYCHARACTERS");
            return false;
        }

        if (!StringTools.checkFieldForLegalChars(newAlias)) {
            addErrorMessage("ONLYCHARACTERS");
            return false;
        }

        if (getEjbcaWebBean().getAutoenrollConfiguration().aliasExists(newAlias)) {
            addErrorMessage("ESTCOULDNOTRENAMEORCLONE");
            return false;
        }

        if (StringUtils.isEmpty(oldAlias)) {
            getEjbcaWebBean().addAutoenrollAlias(newAlias);
        } else {
            getEjbcaWebBean().renameAutoenrollAlias(oldAlias, newAlias);
        }

        autoenrollmentConfigMBean.setSelectedAlias(newAlias);
        getEjbcaWebBean().clearAutoenrollCache();
        getEjbcaWebBean().reloadAutoenrollmentConfiguration();
        return true;
    }


    public String save() {
        try {
            if (!renameOrAddAlias()) {
                return null;
            }

            final MSAutoEnrollmentConfiguration autoEnrollmentConfiguration = (MSAutoEnrollmentConfiguration)
                    globalConfigurationSession.getCachedConfiguration(MSAutoEnrollmentConfiguration.CONFIGURATION_ID);

            // MSAE Kerberos Settings
            autoEnrollmentConfiguration.setMsaeForestRoot(getDto().getAlias(), getDto().getMsaeForestRoot());
            autoEnrollmentConfiguration.setMsaeDomain(getDto().getAlias(), getDto().getMsaeDomain());
            autoEnrollmentConfiguration.setPolicyName(getDto().getAlias(), getDto().getPolicyName());
            autoEnrollmentConfiguration.setPolicyUid(getDto().getAlias());
            autoEnrollmentConfiguration.setSpn(getDto().getAlias(), getDto().getServicePrincipalName());

            // MSAE Settings
            autoEnrollmentConfiguration.setIsUseSsl(getDto().getAlias(), getDto().isUseSSL());
            autoEnrollmentConfiguration.setFollowLdapReferral(getDto().getAlias(), getDto().isFollowLdapReferral());
            autoEnrollmentConfiguration.setAdConnectionPort(getDto().getAlias(), getDto().getAdConnectionPort());
            autoEnrollmentConfiguration.setLdapReadTimeout(getDto().getAlias(), getDto().getLdapReadTimeout());
            autoEnrollmentConfiguration.setLdapConnectTimeout(getDto().getAlias(), getDto().getLdapConnectTimeout());

            autoEnrollmentConfiguration.setAdLoginDN(getDto().getAlias(), getDto().getAdLoginDN());
            // If the client secret was not changed from the placeholder value in the UI, set the old value, i.e. no change
            if (!getDto().getAdLoginPassword().equals(MSAutoEnrollmentSettingsManagedBean.HIDDEN_PWD)) {
                autoEnrollmentConfiguration.setAdLoginPassword(getDto().getAlias(), getDto().getAdLoginPassword());
                getDto().setAdLoginPassword(MSAutoEnrollmentSettingsManagedBean.HIDDEN_PWD);
            }

            autoEnrollmentConfiguration.setAuthKeyBinding(getDto().getAlias(), getDto().getAuthKeyBinding());
            autoEnrollmentConfiguration.setCaName(getDto().getAlias(), getDto().getCaName());
            autoEnrollmentConfiguration.setKeyExchangeCertProfileName(getDto().getAlias(), getDto().getkECCertificateProfileName());

            // MS Template Settings
            updateMappedTemplates();
            autoEnrollmentConfiguration.setMsTemplateSettings(getDto().getAlias(), getDto().getMappedMsTemplates());

            globalConfigurationSession.saveConfiguration(getAdmin(), autoEnrollmentConfiguration);
            addInfoMessage("MSAE_AUTOENROLLMENT_SAVE_OK");
            return "done";
        } catch (AuthorizationDeniedException e) {
            log.error("Cannot save the configuration for the MS Auto Enrollment because the current "
                    + "administrator is not authorized. Error description: " + e.getMessage());
            addErrorMessage("MSAE_AUTOENROLLMENT_SAVE_ERROR");
            return null;
        }
    }

    public String cancel() {
        reset();
        return "done";
    }

    private void reset() {
        getEjbcaWebBean().clearAutoenrollConfigClone();
        autoenrollmentConfigMBean.actionCancel();
    }

    public AutoenrollmentConfigMBean getAutoenrollmentConfigMBean() {
        return autoenrollmentConfigMBean;
    }

    public void setAutoenrollmentConfigMBean(AutoenrollmentConfigMBean autoenrollmentConfigMBean) {
        this.autoenrollmentConfigMBean = autoenrollmentConfigMBean;
    }

    public boolean isKeyArchivalEnabledInMappedTemplates() {
        return getDto().getMappedMsTemplates().stream().anyMatch(MSAutoEnrollmentSettingsTemplate::isArchivePrivateKey);
    }
}<|MERGE_RESOLUTION|>--- conflicted
+++ resolved
@@ -12,7 +12,6 @@
  *************************************************************************/
 package org.ejbca.ui.web.admin.configuration;
 
-<<<<<<< HEAD
 import java.io.IOException;
 import java.io.OutputStream;
 import java.util.ArrayList;
@@ -20,6 +19,9 @@
 import java.util.Comparator;
 import java.util.List;
 import java.util.Map;
+import java.util.Objects;
+import java.util.stream.Collectors;
+import java.util.stream.Stream;
 
 import javax.annotation.PostConstruct;
 import javax.ejb.EJB;
@@ -32,9 +34,7 @@
 import javax.inject.Named;
 import javax.servlet.http.Part;
 
-=======
 import com.keyfactor.util.StringTools;
->>>>>>> 49e172a5
 import org.apache.commons.io.IOUtils;
 import org.apache.commons.lang.StringUtils;
 import org.apache.log4j.Logger;
@@ -55,26 +55,6 @@
 import org.ejbca.core.protocol.msae.LDAPException;
 import org.ejbca.ui.web.admin.BaseManagedBean;
 
-import javax.annotation.PostConstruct;
-import javax.ejb.EJB;
-import javax.faces.context.ExternalContext;
-import javax.faces.context.FacesContext;
-import javax.faces.model.ListDataModel;
-import javax.faces.model.SelectItem;
-import javax.faces.view.ViewScoped;
-import javax.inject.Inject;
-import javax.inject.Named;
-import javax.servlet.http.Part;
-import java.io.IOException;
-import java.io.OutputStream;
-import java.util.ArrayList;
-import java.util.Comparator;
-import java.util.List;
-import java.util.Map;
-import java.util.Objects;
-import java.util.stream.Collectors;
-import java.util.stream.Stream;
-
 /**
  * Backing bean for MSAutoEnrollmentConfiguration in System Settings.
  */
@@ -296,23 +276,12 @@
     }
 
     public List<SelectItem> getAvailableTemplates() {
-<<<<<<< HEAD
-        List<SelectItem> templatesAvailable = new ArrayList<>();
-        templatesAvailable.add(new SelectItem(SELECT_MST));
-
-        getAvailableTemplateSettingsFromAD().stream()
-                .sorted(Comparator.comparing(MSAutoEnrollmentSettingsTemplate::getDisplayName))
-                .map(template -> new SelectItem(template.getOid(), template.getDisplayName())).forEach(templatesAvailable::add);
-
-        return templatesAvailable;
-=======
         return Stream.concat(
                 Stream.of(new SelectItem(SELECT_MST)),
                 getAvailableTemplateSettingsFromAD().stream()
                         .sorted(Comparator.comparing(MSAutoEnrollmentSettingsTemplate::getDisplayName))
                         .map(template -> new SelectItem(template.getOid(), template.getDisplayName()))
         ).collect(Collectors.toList());
->>>>>>> 49e172a5
     }
 
     /**
