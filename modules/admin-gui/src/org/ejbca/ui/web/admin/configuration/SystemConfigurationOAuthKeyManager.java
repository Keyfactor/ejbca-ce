--- conflicted
+++ resolved
@@ -95,7 +95,7 @@
         String publicKeyValue;
         String publicKeyUrl;
 
-        
+
         public String getKeyIdentifier() {
             return keyIdentifier;
         }
@@ -229,7 +229,14 @@
             return this.editorMode.equals(OAuthKeyEditorMode.ADD);
         }
 
-<<<<<<< HEAD
+        public boolean isTypeKeycloak() {
+            return OAuthProviderType.TYPE_KEYCLOAK.getIndex() == type.getIndex();
+        }
+
+        public boolean isTypeAzure() {
+            return OAuthProviderType.TYPE_AZURE.getIndex() == type.getIndex();
+        }
+
         public boolean isFileForm() {
             return this.keyInTheFormOf.equals(PublicKeyUploadInFormOf.FILE);
         }
@@ -240,14 +247,6 @@
 
         public boolean isUrlForm() {
             return this.keyInTheFormOf.equals(PublicKeyUploadInFormOf.URL);
-=======
-        public boolean isTypeKeycloak() {
-            return OAuthProviderType.TYPE_KEYCLOAK.getIndex() == type.getIndex();
-        }
-        
-        public boolean isTypeAzure() {
-            return OAuthProviderType.TYPE_AZURE.getIndex() == type.getIndex();
->>>>>>> ca5f43bc
         }
 
         /**
