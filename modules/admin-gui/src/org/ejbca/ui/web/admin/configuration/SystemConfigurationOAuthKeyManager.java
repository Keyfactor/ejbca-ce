--- conflicted
+++ resolved
@@ -188,14 +188,14 @@
             this.realm = realm;
         }
 
-<<<<<<< HEAD
         public String getScope() {
             return scope;
         }
 
         public void setScope(String scope) {
             this.scope = scope;
-=======
+        }
+
         public PublicKeyUploadInFormOf getKeyInTheFormOf() {
             return keyInTheFormOf;
         }
@@ -218,7 +218,6 @@
 
         public void setPublicKeyUrl(String publicKeyUrl) {
             this.publicKeyUrl = publicKeyUrl;
->>>>>>> e730809f
         }
 
         public OAuthKeyEditorMode getEditorMode() {
