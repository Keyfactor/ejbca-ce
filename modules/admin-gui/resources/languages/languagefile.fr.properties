# Language file for the EJBCA Administration GUI
# 
# Language name:    French
# Language code:    fr (fr-FR)
# Native encoding:  UTF-8
# EJBCA supported:  7.x
# Modified date:    $Id$
# 
# Contributors:
#   David CARELLA <david.carella@gmail.com>


### Language

#-- Name of this language written in English language.
LANGUAGE_ENGLISHNAME      = French

#-- Name of this language written in its own language.
LANGUAGE_NATIVENAME       = français


### General

ACCEPT                    = Accepter

ACTIONS                   = Actions

ACTIVE                    = Actif

ADD                       = Ajouter

ADDANOTHER                = Ajouter un autre

ALL                       = Tout

ALLOW                     = Autoriser

AND                       = et

ANDNOT                    = et pas

APPLY                     = Appliquer

ASTEMPLATE                = comme gabarit

BACK                      = Retour

BITS                      = bits

BOOL_TRUE                 = On

BOOL_FALSE                = Off

CANCEL                    = Annuler

CHARS                     = caractères

CLONE                     = Cloner

CLONE_CONFIRM             = Créer à partir du modèle

CLONE_SELECTED            = Cloner la sélection

CLOSE                     = Fermer

CREATE                    = Créer

CRITICAL                  = Critique

DATABASEDOWN              = Problème de base de données. Veuillez vérifier que la connexion à la base de données fonctionne !

DATE                      = Date

DATE_HELP                 = Date (ISO 8601) :

DAYS                      = jours

DAY_MONDAY                = Lundi

DAY_TUESDAY               = Mardi

DAY_WEDNESDAY             = Mercredi

DAY_THURSDAY              = Jeudi

DAY_FRIDAY                = Vendredi

DAY_SATURDAY              = Samedi

DAY_SUNDAY                = Dimanche

DECLINE                   = Décliner

DEFAULT                   = Défaut

DELETE                    = Supprimer

DELETEALL                 = Tout supprimer

DELETE_CONFIRM            = Confirmer la suppression

DELETE_SELECTED           = Supprimer la sélection

DESCRIPTION               = Description

SERIALNUMBER_OCTET_SIZE   = Taille des numéros de série (octet)

DESELECTALL               = Désélectionner tout

DISABLED                  = Désactivé

DOCUMENTATION             = Documentation

EDIT                      = Éditer

ENCODING                  = Codage

ENFORCE                   = Forcer

ERROR                     = Erreur

ERRORRECIEVINGFILE        = L’erreur s’est produite en recevant le fichier. Êtes-vous sûr qu’il est valide et au format PEM (Base64) ou DER binaire ?

EXPORTABLE                = Utilisation de la cryptographique exportable

FORMAT_ALIAS              = Alias, chaîne de caractères

FORMAT_CABFORGANIZATIONIDENTIFIER = Identifiant d’organisation CAB Forum (organizationIdentifier), e.g. NTRFR-123456789

FORMAT_CLASSPATH          = Chemin de classe (class path)

FORMAT_DN                 = DN : Nom distinctif

FORMAT_DOMAINNAME         = Nom de domaine

FORMAT_EMAILADDRESS       = Adresse électronique

FORMAT_EMAILADDRESSORUSER = Adresse électronique, ‘USER’, ou ‘CUSTOM:com.example.java.MyClass’

FORMAT_FILENAME           = Nom de fichier

FORMAT_GENERALNAMES       = Noms de type GeneralName, séparés par des virgules [RFC 5280, § 4.2.1.6]

FORMAT_HEXA               = Chaîne hexadécimale

FORMAT_HOSTNAME           = Nom d’hôte

FORMAT_HOSTNAMES          = Noms d’hôtes, séparés par des points-virgules

FORMAT_ID_STR             = Identifiant, au format chaîne de caractères

FORMAT_INTEGER            = Nombre entier

FORMAT_ISO4217            = Code ISO 4217

FORMAT_ISO8601            = Format ISO 8601

FORMAT_MILLISECONDS       = Millisecondes, nombre entier

FORMAT_OID                = OID : Identifiant d’objet, notation avec points

FORMAT_OIDS               = Liste d’identifiants OID, séparés par des virgules

FORMAT_ISO3166_2_COUNTRIES= Liste des codes de pays ISO-3166-2, séparés par des virgules

FORMAT_REGEX              = Expression régulière (regex), syntaxe Pattern Java

FORMAT_STRING             = Chaîne de caractères

FORMAT_TIME_YMD           = (*y *mo *d)

FORMAT_TIME_YMDHMIN       = (*y *mo *d *h *m)

FORMAT_TIME_YMODHMS       = (*y *mo *d *h *m *s)

FORMAT_URI                = URI : Identifiant de ressource unifié (e.g. URL)

FORMAT_URL                = URL : Adresse web (e.g. http://ejbca.org/)

FROM                      = De

GENERALSETTINGS           = Paramètres généraux

GENERATE                  = Générer

HOURS                     = heures

IDENTIFIER                = Identifiant (ID)

INTEGRATEDBY              = Intégrée par

INVERTSELECTION           = Inverser la sélection

JAVASCRIPTDISABLED        = Veuillez activer JavaScript !

KEY                       = Clé

LABEL                     = Libellé

LOGOUT                    = Déconnexion

MADEBYPRIMEKEY            = © 2002–2021 PrimeKey Solutions AB. EJBCA® est une marque déposée de PrimeKey Solutions AB.

MANDATORY                 = Obligatoire

MESSAGE                   = Message

MINUTES                   = minutes

MO30DAYS                  = mo=30 jours

MODIFY                    = Modifier

MONTHJAN                  = janvier

MONTHFEB                  = février

MONTHMAR                  = mars

MONTHAPR                  = avril

MONTHMAY                  = mai

MONTHJUN                  = juin

MONTHJUL                  = juillet

MONTHAUG                  = août

MONTHSEP                  = septembre

MONTHOCT                  = octobre

MONTHNOV                  = novembre

MONTHDEC                  = décembre

MOVEUP                    = Déplacer vers le haut

MOVEDOWN                  = Déplacer vers le bas

NAME                      = Nom

NEXT                      = Suivant

NO                        = Non

NONE                      = Aucun

NOTUSED                   = Non utilisé

OF                        = sur

OFLENGTH                  = de longueur

OID                       = Identifiant d’objet (OID)

ONLYCHARACTERS            = Seuls les lettres, les chiffres, le souligné et l’espace sont autorisés dans ce champ.

ONLYCHARACTERS2           = Seuls les lettres, les chiffres, le souligné et l’espace sont autorisés dans ces champs.

ONLYDECNUMBERS            = Seuls les nombres décimaux sont autorisés dans ce champ.

ONLYDNCHARACTERS          = Seuls les lettres, les chiffres, le souligné, ‘.’ ‘-’ ‘,’ ‘=’ ‘(’ ‘)’ ‘/’ et ‘@’ sont autorisés dans les champs DN.

ONLYEMAILCHARSNOAT        = Seuls les lettres, les chiffres, le souligné, ‘-’, ‘.’ et \u0027 sont autorisés dans le champ courriel.

ONLYHEXNUMBERS            = Seuls les nombres hexadécimaux sont autorisés dans le champ Numéro de série du certificat.

OPENHELPSECTION           = Cliquer pour ouvrir le paragraphe approprié dans la fenêtre d’aide.

OR                        = ou

ORENDDATE                 = \ ou date d’expiration du certificat

ORNOT                     = ou pas

PERIOD                    = Période

PERIODICALINTERVAL        = Intervalle périodique

PERIODICALSETTINGS        = Paramètres de l’intervalle périodique :

PLEASE_SELECT             = – Veuillez sélectionner –

PLEASE_SELECT_ENCRYPTION_CRYPTOTOKEN = – Conteneur pour le chiffrement des clés –

PLEASE_SELECT_KEY         = – Sélectionner une clé –

POPUP_WINDOW              = (fenêtre popup)

POSTUPGRADE_REQUIRED      = L’étape de « post-upgrade » est requise, après que tous les nœuds aient été mis à jour. Aller à la rubrique « Mise à jour du système » pour finaliser le processus.

PREVIOUS                  = Précédent

PROPERTIES                = Propriétés

RA                        = AE

RECURSIVE                 = Récursif

REMOVE                    = Supprimer

RENAME                    = Renommer

RENAME_CONFIRM            = Renommer

RENAME_CURRENTNAME        = Nom actuel

RENAME_NEWNAME            = Nouveau nom

RENAME_SELECTED           = Renommer la sélection

RESET                     = Réinitialiser

RESTORE                   = Restaurer

RESTRICT                  = Restreindre

RULE                      = Règle

SAVE                      = Enregistrer

SAVE_AND_INITIALIZE       = Enregistrer et initialiser

SEARCH                    = Rechercher

SELECT                    = Sélectionner

SELECTALL                 = Tout sélectionner

SELECT_CRITERIA           = – Sélectionner un critère –

SELECTFORREMOVAL          = Sélection...

SHOW                      = Afficher

SUSPENDED                 = Suspendu

SWITCHTOEDITMODE          = Passer en mode édition

SWITCHTOVIEWMODE          = Passer en mode visualisation

UNIT_BITS                 = (bits)

UNIT_DAYS                 = (jours)

UNIT_MSEC                 = (ms : millisecondes)

UNIT_YEARS                = (années)

UNLIMITED                 = Illimité

UPDATE                    = Mettre à jour

USE                       = Utiliser

VALUE                     = Valeur

VERSION                   = Version :

VIEW                      = Voir

YEAR365DAYS               = y=365 jours

YES                       = Oui

YEAR                      = Année


### Comparators

CONTAINS                  = contient
ENDS_WITH                 = termine par
EQUALS                    = égal(e) à
GREATER_THAN              = plus grand que
LESS_THAN                 = plus petit que
NOT_EQUALS                = différent(e) de
STARTS_WITH               = commence par


### Mostly Main Module

AUTHORIZATIONDENIED       = Autorisation refusée

CAUSE                     = Cause

ERRORNOBROWSER            = Erreur : votre navigateur doit supporter les cadres (frames) et JavaScript 1.3 pour administrer EJBCA.

EXCEPTIONOCCURED          = Une erreur s’est produite.

UNKNOWN_PAGE			  = La ressource demandée n’a pas été trouvée.

SESSION_TIMEOUT			  = La session a expiré. 

NAV_HOME                  = Accueil

NAV_CAFUNCTIONS           = Fonctions d’AC

NAV_CASTRUCTUREANDCRL     = Structure d’AC et LCR

NAV_CAACTIVATION          = Activation d’AC

NAV_CERTIFICATEPROFILES   = Profils de certificats

NAV_CRYPTOTOKENS          = Gestion des clés

NAV_PUBLISHERS            = Services de publication

NAV_VALIDATORS            = Validateurs

NAV_CAS                   = Autorités de certification

NAV_RAFUNCTIONS           = Fonctions d’AE

NAV_USERDATASOURCES       = Sources de données

NAV_ENDENTITYPROFILES     = Profils d’entités

NAV_ADDENDENTITY          = Ajouter une entité

NAV_SEARCHENDENTITIES     = Chercher des entités

NAV_SUPERVISIONFUNCTIONS  = Supervision

NAV_APPROVEACTIONS        = Actions d’approbation

NAV_APPROVALPROFILES      = Profils d’approbation

NAV_AUDIT                 = Journaux d’audit

NAV_ACMECONFIGURATION     = Configuration ACME

NAV_CMPCONFIGURATION      = Configuration CMP

NAV_SCEPCONFIGURATION     = Configuration SCEP

NAV_ESTCONFIGURATION      = Configuration EST

NAV_SYSTEMFUNCTIONS       = Fonctions système

NAV_SYSTEMCONFIGURATION   = Configuration système

NAV_SYSTEMUPGRADE         = Mise à jour du système

NAV_SERVICES              = Services

NAV_KEYBINDINGS           = Bindings de clés internes

NAV_ROLES                 = Rôles et droits d’accès

NAV_MYPREFERENCES         = Mes préférences

PUBLICWEB                 = Interface publique

RAWEB                     = Autorité d’enregistrement

TOEJBCA                   = sur le portail d’administration d’EJBCA.

WELCOME                   = Bienvenue


### Crypto Tokens

CRYPTOTOKEN               = Conteneur de clés

MANAGECRYPTOTOKENS        = Gestion des conteneurs de clés (Crypto Tokens)

CRYPTOTOKEN_ACTIONS       = Actions

CRYPTOTOKEN_ACTIVATE      = Activer

CRYPTOTOKEN_ACTIVE        = Activé

CRYPTOTOKEN_ALLOWEXPORT   = Autoriser l’exportation des clés privées

CRYPTOTOKEN_USEEXPLICITKEYPARAMETERS = Utiliser des paramètres ECC explicites

CRYPTOTOKEN_ATTRFILE      = Fichier d’attributs

CRYPTOTOKEN_AUTO          = Auto-activation

CRYPTOTOKEN_CANCEL        = Annuler

CRYPTOTOKEN_CREATENEW     = Créer un nouveau conteneur...

CRYPTOTOKEN_DEACTIVATE    = Désactiver

CRYPTOTOKEN_DELETE_CONFIRM= Êtes-vous sûr de vouloir supprimer ce conteneur de clés ?

CRYPTOTOKEN_ID            = Identifiant (ID)

CRYPTOTOKEN_KEYVAULT_CLIENTID  = Identifiant client du Key Vault

CRYPTOTOKEN_KEYVAULT_NAME = Nom du Key Vault

CRYPTOTOKEN_KEYVAULT_TYPE = Type du Key Vault

CRYPTOTOKEN_AWSKMS_REGION = Région

CRYPTOTOKEN_AWSKMS_ACCESSKEYID = KeyID d’accès

CRYPTOTOKEN_KPM_ACTION    = Actions

CRYPTOTOKEN_KPM_ALIAS     = Alias

CRYPTOTOKEN_KPM_ALGO      = Algorithme

CRYPTOTOKEN_KPM_CONF_REM  = Êtes-vous sûr de vouloir supprimer cette clé ?

CRYPTOTOKEN_KPM_CONF_REMS = Êtes-vous sûr de vouloir supprimer les clés sélectionnées ?

CRYPTOTOKEN_KPM_DOWNPUB   = Télécharger la clé publique

CRYPTOTOKEN_KPM_GENNEW    = Générer une nouvelle biclé

CRYPTOTOKEN_KPM_NA        = La gestion de biclés est uniquement disponible pour les conteneurs de clés activés.

CRYPTOTOKEN_KPM_NOPAIRS   = Le conteneur de clés ne contient pas actuellement de biclé.

CRYPTOTOKEN_KPM_REMOVE    = Supprimer

CRYPTOTOKEN_KPM_REMOVESEL = Supprimer la sélection

CRYPTOTOKEN_KPM_SKID      = Identifiant de clé du sujet (SubjectKeyID)

CRYPTOTOKEN_KPM_PADDING_SCHEME = Schéma de remplissage (padding)

CRYPTOTOKEN_KPM_SPEC      = Spécification

CRYPTOTOKEN_KPM_TEST      = Tester

CRYPTOTOKEN_KPM_INIT	  = Initialiser

CRYPTOTOKEN_KPM_AUTH	  = Autoriser

CRYPTOTOKEN_KPM_AUTH_KEY  = Clé d’autorisation

CRYPTOTOKEN_KPM_KEY_OPERATION_COUNT = Nombre d’opérations autorisé

CRYPTOTOKEN_KPM_GENFROMTEMPLATE = Générer

CRYPTOTOKEN_KPM_NOTGENERATED = (non généré)

CRYPTOTOKEN_KPM_KU		  = – Usage de clé –

CRYPTOTOKEN_KPM_KU_ENC    = Chiffrement / Déchiffrement

CRYPTOTOKEN_KPM_KU_SIGN   = Signature / Vérification

CRYPTOTOKEN_KPM_KU_SIGENC = Signature et Chiffrement

CRYPTOTOKEN_LIBRARY       = Librairie

CRYPTOTOKEN_NAME          = Nom

CRYPTOTOKEN_NEW           = Nouveau conteneur de clés

CRYPTOTOKEN_NAV_BACK      = Retour aux conteneurs de clés

CRYPTOTOKEN_NAV_BACK_ACT  = Retour à l’activation d’AC

CRYPTOTOKEN_NAV_EDIT      = Passer en mode édition

CRYPTOTOKEN_PIN           = Code d’authentification

CRYPTOTOKEN_PIN_NOTICE    = (code PIN d’activation existant, pas possible de le modifier)

CRYPTOTOKEN_PIN_REPEAT    = Confirmation du code d’authentification

CRYPTOTOKEN_REACTIVATE    = Réactiver

CRYPTOTOKEN_REFDHEAD      = Utilisé

CRYPTOTOKEN_UNUSED        = Non

CRYPTOTOKEN_REFD          = Oui

CRYPTOTOKEN_SAVE          = Enregistrer

CRYPTOTOKEN_SAVE_CONFIRM  = Confirmer l’enregistrement

CRYPTOTOKEN_SLOT          = Référence

CRYPTOTOKEN_LABEL_TYPE    = Type de référence

CRYPTOTOKEN_LABEL_TYPE_SLOT_LABEL = Nom du slot

CRYPTOTOKEN_LABEL_TYPE_SLOT_INDEX = Index du slot

CRYPTOTOKEN_LABEL_TYPE_SLOT_NUMBER = Identifiant du slot

CRYPTOTOKEN_LABEL_TYPE_SUN_FILE = Fichier de configuration Sun

CRYPTOTOKEN_TYPE          = Type

CRYPTOTOKEN_TYPE_AZURE    = Azure Key Vault

CRYPTOTOKEN_TYPE_AWSKMS   = AWS KMS

CRYPTOTOKEN_TYPE_P11      = PKCS #11

CRYPTOTOKEN_TYPE_P11NG    = PKCS#11 NG

CRYPTOTOKEN_TYPE_SOFT     = Logiciel

CRYPTOTOKEN_VIEWWITH      = Visualiser le conteneur de clés d’identifiant

CRYPTOTOKEN_MISSING_OR_EMPTY = Identifiant de conteneur de clés manquant ou vide.

CRYPTOTOKEN_NEED_EXISTING_OR_GEN = Vous avez besoin de sélectionner un conteneur de clés qui existe, ou de générer des clés s’il existe, avant de pouvoir l’éditer !


### Internal Key Bindings

INTERNALKEYBINDING = Binding de clés internes
INTERNALKEYBINDINGS = Bindings de clés internes
INTERNALKEYBINDING_NAME     = Nom
INTERNALKEYBINDING_VIEWWITH = Visualiser le binding de clés internes avec l’identifiant
INTERNALKEYBINDING_CERTIFICATEISSUER = Émetteur
INTERNALKEYBINDING_NOT_PRESENT = Aucun
INTERNALKEYBINDING_CERTIFICATESERIAL = Numéro de série
INTERNALKEYBINDING_CRYPTOTOKEN = Conteneur de clés
INTERNALKEYBINDING_KEYPAIRALIAS = Biclé actuelle
INTERNALKEYBINDING_NEXTKEYPAIRALIAS = Prochaine biclé
INTERNALKEYBINDING_STATUS = Statut
INTERNALKEYBINDING_ACTIONS = Actions
INTERNALKEYBINDING_GENERATENEWKEY_SHORT = Nouvelle biclé
INTERNALKEYBINDING_GENERATENEWKEY_FULL = Génère une nouvelle biclé avec les mêmes spécifications de clé que la biclé actuelle.
INTERNALKEYBINDING_RENEWCERTIFICATE_SHORT = Renouvellement
INTERNALKEYBINDING_RENEWCERTIFICATE_FULL = Renouvelle le certificat utilisant la même AC interne et les mêmes méta-données que pour le certificat actuel.
INTERNALKEYBINDING_GETCSR_SHORT = Requête CSR
INTERNALKEYBINDING_GETCSR_FULL = Crée une nouvelle requête de certificat (CSR) pour la prochaine ou l’actuelle biclé.
INTERNALKEYBINDING_RELOADCERTIFICATE_SHORT = Mise à jour
INTERNALKEYBINDING_RELOADCERTIFICATE_FULL = Recherche en base de données un certificat plus à jour associé à la prochaine ou à l’actuelle biclé.
INTERNALKEYBINDING_DELETE_SHORT = Supprimer
INTERNALKEYBINDING_DELETE_FULL = Supprime le binding de clés internes. Mais, laisse les certificats et les clés intactes.
INTERNALKEYBINDING_CONF_DELETE = Confirmez-vous la suppression du binding de clés internes ?
INTERNALKEYBINDING_CREATENEW = Créer un nouveau binding de clés...
INTERNALKEYBINDING_DEFAULTRESPONDER = Répondeur par défaut
INTERNALKEYBINDING_SET_DEFAULTRESPONDER = Définir le répondeur par défaut
INTERNALKEYBINDING_DEFAULT_RESPONDERIDTYPE = Type d’identifiant de répondeur OCSP par défaut
INTERNALKEYBINDING_ENABLED_NONCE_CA = Extension nonce activée dans les réponses OCSP provenant des AC.
INTERNALKEYBINDING_SET_ENABLE_NONCE_CA = Activer l’extension nonce dans les réponses OCSP provenant des AC
INTERNALKEYBINDING_SET_DEFAULT_RESPONDERIDTYPE = Type d’identifiant de répondeur des AC
INTERNALKEYBINDING_DISABLE_SHORT = Désactiver
INTERNALKEYBINDING_DISABLE_FULL = Rend le binding de clés internes indisponible à tout système qui l’utilise.
INTERNALKEYBINDING_ENABLE_SHORT = Activer
INTERNALKEYBINDING_ENABLE_FULL = Rend le binding de clés internes disponible à tout système qui l’utilise.
INTERNALKEYBINDING_CA = Autorité de certification
INTERNALKEYBINDING_SERIALNUMER = Numéro de série (hexa)
INTERNALKEYBINDING_UPLOAD = Importer
INTERNALKEYBINDING_UPLOADHEADER = Importation d’un certificat émis en externe
INTERNALKEYBINDING_UPLOAD_TARGET = Cible
INTERNALKEYBINDING_UPLOAD_CERTIFICATE = Certificat
INTERNALKEYBINDING_TRUSTENTRY_DESCRIPTION = Description
INTERNALKEYBINDING_TRUSTENTRY_TITLE = Description facultative
INTERNALKEYBINDING_TRUSTINGANY = Fait confiance à TOUT certificat émis par TOUTE AC connue de cette instance d’EJBCA.
INTERNALKEYBINDING_EMPTYFORANY = Laisser vide pour ‘TOUT’ numéro de série de certificat.
INTERNALKEYBINDING_NOTYETGENERATED = Pas encore généré
INTERNALKEYBINDING_CRYPTOTOKEN_NOTACTIVE = (non actif)
INTERNALKEYBINDING_CRYPTOTOKEN_MISSING = (non présent)
INTERNALKEYBINDING_CRYPTOTOKEN_UPDATENEXT = Mise à jour du prochain
INTERNALKEYBINDING_KEYPAIRALIAS_UPDATE = Mise à jour de la prochaine
INTERNALKEYBINDING_FIELD_ID = Identifiant (ID)
INTERNALKEYBINDING_FIELD_TYPE = Type
INTERNALKEYBINDING_FIELD_NAME = Nom
INTERNALKEYBINDING_FIELD_CRYPTOTOKEN = Conteneur de clés
INTERNALKEYBINDING_FIELD_KEYPAIRALIAS = Alias de biclé
INTERNALKEYBINDING_FIELD_SIGALG = Algorithme de signature
INTERNALKEYBINDING_FIELD_NEXTKEYPAIRALIAS = Alias de la prochaine biclé
INTERNALKEYBINDING_FIELD_BOUNDCERT = Certificat associé
INTERNALKEYBINDING_FIELD_NONE = Aucun
INTERNALKEYBINDING_FIELD_NOTSPECIFIED = Non spécifié
INTERNALKEYBINDING_BACKTOOVERVIEW = Retour à la section {0}
INTERNALKEYBINDING_TRUSTEDCERTIFICATES = Certificats de confiance
INTERNALKEYBINDING_PROPERTIES = Propriétés
INTERNALKEYBINDING_NOPROPERTIES = Il n’y a pas de propriété pouvant être configurée.
INTERNALKEYBINDING_SAVE = Enregistrer
INTERNALKEYBINDING_SET = Définir
INTERNALKEYBINDING_STATUS_ACTIVE = Activé
INTERNALKEYBINDING_STATUS_DISABLED = Désactivé
INTERNALKEYBINDING_STATUS_REVOKED = Révoqué
INTERNALKEYBINDING_STATUS_NOTYETVALID = Pas encore valide
INTERNALKEYBINDING_STATUS_EXPIRED = Expiré

INTERNALKEYBINDING_OPERATIONAL_STATUS = Actif
INTERNALKEYBINDING_OPERATIONAL_STATUS_ONLINE = En ligne
INTERNALKEYBINDING_OPERATIONAL_STATUS_PENDING = En attente
INTERNALKEYBINDING_OPERATIONAL_STATUS_OFFLINE = Hors ligne

#-- Internal Key Bindings: OcspKeyBinding
INTERNALKEYBINDING_OCSPKEYBINDING_DESCRIPTION = Permet de déléguer la signature de réponses OCSP à une biclé n’appartenant pas à une AC.
INTERNALKEYBINDING_OCSPKEYBINDING_ENABLENONCE = Activer l’extension nonce dans la réponse
INTERNALKEYBINDING_OCSPKEYBINDING_INCLUDECERTCHAIN = Inclure la chaîne de certificats dans la réponse
INTERNALKEYBINDING_OCSPKEYBINDING_INCLUDESIGNCERT = Inclure le certificat signataire dans la réponse
INTERNALKEYBINDING_OCSPKEYBINDING_MAXAGE = En-tête HTTP « max-age » (secondes)
INTERNALKEYBINDING_OCSPKEYBINDING_NODEFAULTRESPONDER = Aucun
INTERNALKEYBINDING_OCSPKEYBINDING_NONEXISTINGISGOOD = Sans existence, répondre “good”
INTERNALKEYBINDING_OCSPKEYBINDING_NONEXISTINGISREVOKED = Sans existence, répondre “revoked”
INTERNALKEYBINDING_OCSPKEYBINDING_NONEXISTINGISUNAUTHORIZED = Sans existence, répondre “unknown”
INTERNALKEYBINDING_OCSPKEYBINDING_REQUIRETRUSTEDSIGNATURE = Les requêtes doivent être signées
INTERNALKEYBINDING_OCSPKEYBINDING_RESPONDERIDTYPE = Type d’identifiant du répondeur
INTERNALKEYBINDING_OCSPKEYBINDING_UNTILNEXTUPDATE = Validité de la réponse (secondes)
INTERNALKEYBINDING_OCSPKEYBINDING_OCSPEXTENSIONHEADER = Extensions OCSP
INTERNALKEYBINDING_OCSPKEYBINDING_OCSPEXTENSION_NAME = Extension
INTERNALKEYBINDING_OCSPKEYBINDING_OCSPEXTENSION_OID = OID
INTERNALKEYBINDING_OCSPKEYBINDING_ARCHIVECUTOFFHEADER = Limite d’archivage (Archive Cutoff)
INTERNALKEYBINDING_OCSPKEYBINDING_USEISSUERNOTBEFOREASARCHIVECUTOFF = Date de début de validité (notBefore) de l’émetteur
INTERNALKEYBINDING_OCSPKEYBINDING_USEISSUERNOTBEFOREASARCHIVECUTOFF_HELP = Utiliser la date de début de validité du certificat de l’AC émettrice en tant que date limite d’archivage du certificat (Archive Cutoff date) dans les réponses OCSP telle que recommandée par eIDAS [ETSI EN 319 411-2, CSS-6.3.10-10].
INTERNALKEYBINDING_OCSPKEYBINDING_RETENTIONPERIOD = Période de rétention
INTERNALKEYBINDING_OCSPKEYBINDING_RETENTIONPERIOD_HELPTEXT = Définit la durée de rétention de l’information de révocation au-delà de la date d’expiration du certificat, telle que définie dans la PC/DPC [RFC 6960, § 4.4.4].

#-- Internal Key Bindings: AuthenticationKeyBinding
INTERNALKEYBINDING_AUTHENTICATIONKEYBINDING_DESCRIPTION = Permet d’authentifier ce module en tant que client TLS auprès de systèmes tiers.
INTERNALKEYBINDING_AUTHENTICATIONKEYBINDING_PROTOCOLANDCIPHERSUITE = Protocole et suite d’algorithmes


### X.509 Certificate and CRL

#-- Subject Alternative Name

ALT_NONE                    = Aucun

ALT_KERBEROS_KPN            = Nom principal KPN Kerberos 5 (krb5Principal)

ALT_MS_GUID                 = MS GUID, Identifiant unique global (guid)

ALT_MS_UPN                  = MS UPN, Nom principal d’utilisateur (upn)

ALT_MS_UPN_HELP             = (seulement le nom de domaine du nom d’utilisateur, sans le ‘@’)

ALT_NIST_FASCN              = Numéro PIV FASC-N (fascN)

ALT_PKIX_DIRECTORYNAME      = DN d’annuaire (directoryName)

ALT_PKIX_DNSNAME            = Nom DNS (dNSName)

ALT_PKIX_EDIPARTYNAME       = Nom de partie EDI (ediPartyName)

ALT_PKIX_IPADDRESS          = Adresse IP (iPAddress)

ALT_PKIX_OTHERNAME          = Autre nom

ALT_PKIX_PERMANENTIDENTIFIER= Identifiant permanent (permanentIdentifier)

ALT_PKIX_REGISTEREDID       = Identifiant enregistré OID (registeredID)

ALT_PKIX_RFC822NAME         = Adresse de courriel (rfc822Name)

ALT_PKIX_SRVNAME            = Nom de service (srvName)

ALT_PKIX_SUBJECTIDENTIFICATIONMETHOD = Nom SIM (subjectIdentificationMethod)

ALT_PKIX_UNIFORMRESOURCEID  = Identifiant URI (uniformResourceIdentifier)

ALT_PKIX_X400ADDRESS        = Adresse X.400 (x400Address)

ALT_PKIX_XMPPADDR           = Adresse XMPP (xmppAddr)

#-- Certificate fields

CERT_TYPEVERSION            = Type et version du certificat

CERT_SERIALNUMBER           = Numéro de série du certificat

CERT_SERIALNUMBER_HEXA      = Numéro de série du certificat (hexadécimal)

CERT_SERIALNUMBER_CUSTOM    = Numéro de série du certificat personnalisé

CERT_ISSUERDN               = DN de l’émetteur

CERT_VALIDITY               = Durée de validité

CERT_CORRECT_VALIDITY       = de validité correcte

CERT_VALIDITY_CA_HELP       = (utilisée quand l’AC est renouvelée)

CERT_VALIDITY_OFFSET        = Décalage des dates de validité

CERT_VALIDFROM              = Valide depuis

CERT_VALIDTO                = Valide jusqu’au

CERT_EXPIRATION_RESTRICTIONS = Restrictions sur la date d’expiration

CERT_EXPIRATION_RESTRICTION_FOR_WEEKDAYS = Le certificat n’expire pas les jours suivants :

CERT_EXPIRATION_RESTRICTION_FOR_WEEKDAYS_BUT = mais expire

CERT_EXPIRATION_RESTRICTION_BEFORE = avant

CERT_EXPIRATION_RESTRICTION_AFTER = après

CERT_EXPIRATION_RESTRICTION_FIXED_DATE_CHANGED = La date fixe de validité du certificat a été modifiée de {0} vers {1}, à cause de restrictions sur la date d’expiration.

CERT_EXPIRATION_RESTRICTION_FOR_WEEKDAYS_ALL_EXCLUDED = Les restrictions sur la date d’expiration ne peuvent pas inclure tous les jours de la semaine !

CERT_SUBJECTDN              = DN du sujet

CERT_SUBJECTDN_ATTRIBUTES   = Attributs du DN du sujet

CERT_SUBJECTDN_CNPOSTFIX    = Suffixe de CN

CERT_SUBJECTDN_CNPF_HELP    = (texte concaténé à la fin du premier attribut CN)

CERT_SUBJECTDN_CUSTOMORDER  = Ordre personnalisé pour le DN du sujet

CERT_SUBJECTDN_CUSTOMORDER_HELP = (attributs du DN, séparés par des virgules)

CERT_SUBJECTDN_CUSTOMORDER_LDAP = Selon l’« Ordre LDAP pour le DN »

CERT_SUBJECTDN_LDAPORDER    = Ordre LDAP pour le DN

CERT_SUBJECTDN_PRINTABLESTR = Codage PrintableString pour les attributs du DN

CERT_SUBJECTDN_SUBSET       = Sous-ensemble d’attributs du DN du sujet

CERT_PUBLICKEY              = Clé publique

CERT_EXTENSIONDATA          = Données d’extensions du certificat

CERT_EXTENSIONDATA_CUSTOM   = Données d’extensions du certificat personnalisées

#-- CRL data

CRL_CA_CRLDP_EXTERNAL       = Point de distribution de LCR externe

CRL_CA_CRLDP_EXTERNAL_ERROR = Le Point de distribution de LCR externe n’est pas un URI valide.

CRL_CA_DEFAULTVALUES_HELP   = (utilisé comme valeur par défaut, et aussi dans les LCR)

CRL_CA_CRLPERIOD            = Période de validité de la LCR

CRL_CA_ISSUEINTERVAL        = Intervalle d’émission de la LCR

CRL_CA_OVERLAPTIME          = Période de recouvrement des LCR

CRL_CA_DELTACRLPERIOD       = Période de validité de la delta LCR

CRL_CA_DELTACRLPERIOD_HELP  = (0m, si aucune delta LCR n’est publiée)

CRL_CA_MERGECRLSAFTERCASUBJECTDNCHANGE  = Fusionner les LCR après la modification du DN du sujet d’une AC (ICAO 9303)

CRL_EXT_AUTHORITYKEYID      = Identifiant de la clé publique de l’émetteur (Authority Key Identifier)

CRL_EXT_CRLNUMBER           = Numéro de LCR (CRL Number)

CRL_EXT_ISSUINGDISTPOINT    = Point de distribution émetteur (Issuing Distribution Point)

CRL_EXT_CAISSUERS_URI       = URI de l’AC émettrice

CRL_EXT_CAISSUERS_URI_ERROR = L’URI de l’AC émettrice n’est pas un URI valide.

CRL_ENTRY_REVOCATIONDATE    = Date de révocation :

CRL_ENTRY_REVOCATIONREASON  = Raison de révocation :

#-- DN attributes

DN_ABBR_COMMONNAME          = CN

DN_ABBR_ORGANIZATIONALUNIT  = OU

DN_ABBR_ORGANIZATION        = O (organisation)

DN_ETSI_ORGANIZATION_IDENTIFIER = organizationIdentifier, Identifiant d’organisation

DN_JURISDICTION_LOCALITY    = Localité de la juridiction [certificat EV]

DN_JURISDICTION_STATE       = État ou région de la juridiction [certificat EV]

DN_JURISDICTION_COUNTRY     = Pays de la juridiction (ISO 3166) [certificat EV]

DN_PKIX_DESCRIPTION         = description, Description

DN_PKIX_EMAILADDRESS        = emailAddress, Adresse de courriel [DN]

DN_PKIX_EMAILADDRESS_HELP   = Voir aussi le paramétrage du champ de l’adresse électronique.

DN_PKIX_UID                 = UID, Identifiant unique

DN_PKIX_COMMONNAME          = CN, Nom commun

DN_PKIX_SERIALNUMBER        = serialNumber, Numéro de série [DN]

DN_PKIX_GIVENNAME           = givenName, Prénom(s)

DN_PKIX_INITIALS            = initials, Abréviations des prénoms

DN_PKIX_SURNAME             = surname, Nom de famille

DN_PKIX_TITLE               = title, Titre

DN_PKIX_ORGANIZATIONALUNIT  = OU, Unité d’organisation

DN_PKIX_ORGANIZATION        = O, Organisation (raison sociale)

DN_PKIX_LOCALITY            = L, Localité (ville)

DN_PKIX_STATEORPROVINCE     = ST, État ou région

DN_PKIX_DOMAINCOMPONENT     = DC, Composante de domaine

DN_PKIX_COUNTRY             = C, Pays (ISO 3166)

DN_PKIX_UNSTRUCTUREDADDRESS = unstructuredAddress, Adresse IP

DN_PKIX_UNSTRUCTUREDNAME    = unstructuredName, Nom de domaine (FQDN)

DN_PKIX_POSTALCODE          = postalCode, Code postal

DN_PKIX_BUSINESSCATEGORY    = businessCategory, Type d’organisation

DN_PKIX_DNQUALIFIER         = dnQualifier, Qualificateur de DN

DN_PKIX_POSTALADDRESS       = postalAddress, Adresse géographique

DN_PKIX_TELEPHONENUMBER     = telephoneNumber, Numéro de téléphone

DN_PKIX_PSEUDONYM           = pseudonym, Pseudonyme

DN_PKIX_STREETADDRESS       = streetAddress, Voie

DN_PKIX_NAME                = name, Nom

DN_SPAIN_CIF                = CIF, Code d’identification fiscale (Espagne)

DN_SPAIN_NIF                = NIF, Numéro d’identification fiscale (Espagne)

#-- Extended Key Usage

EKU_EDIT_EKU_TITLE          = Gérer les Usages de clé étendus (Extended Key Usages)

EKU_VIEW_EKU_TITLE          = Visualiser des Usages de clé étendus (Extended Key Usages)

EKU_NONE                    = Aucun

EKU_ADOBE_PDFSIGNING        = Adobe PDF Signing (signature de documents PDF)

EKU_CSN_TLSCLIENT           = CSN 36 9791 TLS Client (pour une entité SPOC)

EKU_CSN_TLSSERVER           = CSN 36 9791 TLS Server (pour une entité SPOC)

EKU_ETSI_TSLSIGNING         = ETSI TSL Signing (signature de listes de confiance)

EKU_ICAO_MASTERLISTSIGNING  = ICAO Master List Signing (signature de listes maîtres)

EKU_ICAO_DEVIATIONLISTSIGNING = ICAO Deviation List Signing (signature de listes d’écarts)

EKU_INTEL_AMT               = Intel AMT management (Active Management Technology)

EKU_MS_SMARTCARDLOGON       = MS Smart card Logon (login par carte à puce)

EKU_MS_DOCUMENTSIGNING      = MS Document Signing (signature de documents)

EKU_MS_CODESIGNING_COM      = MS Commercial Code Signing (signature de code)

EKU_MS_CODESIGNING_IND      = MS Individual Code Signing (signature de code)

EKU_MS_EFSCRYPTO            = MS Encrypted File System (système de fichiers chiffré)

EKU_MS_EFSRECOVERY          = MS EFS Recovery (restauration de données chiffrées)

EKU_NIST_PIVCARDAUTH        = PIV Card Authentication (authentification de carte PIV)

EKU_PKIX_ANYEXTENDEDKEYUSAGE= Tout usage de clé étendu (anyExtendedKeyUsage)

EKU_PKIX_SERVERAUTH         = Authentification serveur (serverAuth)

EKU_PKIX_CLIENTAUTH         = Authentification client (clientAuth)

EKU_PKIX_CODESIGNING        = Signature de code (codeSigning)

EKU_PKIX_EMAILPROTECTION    = Protection de courriel (emailProtection)

#EKU_PKIX_IPSECENDSYSTEM    = Système IPsec (ipsecEndSystem)

#EKU_PKIX_IPSECTUNNEL       = Tunnel IPsec (ipsecTunnel)

#EKU_PKIX_IPSECUSER         = Utilisateur IPsec (ipsecUser)

EKU_PKIX_TIMESTAMPING       = Horodatage (timeStamping)

EKU_PKIX_OCSPSIGNING        = Signature de réponses OCSP (OCSPSigning)

EKU_PKIX_EAPOVERPPP         = Authentification EAP over PPP (eapOverPPP)

EKU_PKIX_EAPOVERLAN         = Authentification EAP over LAN (eapOverLAN)

EKU_PKIX_SCVPSERVER         = Serveur SCVP (scvpServer)

EKU_PKIX_SCVPCLIENT         = Client SCVP (scvpClient)

EKU_PKIX_IPSECIKE           = Échange de clé internet (IKE) pour IPsec (ipsecIKE)

EKU_PKIX_SIPDOMAIN          = Domaine SIP (sipDomain)

EKU_PKIX_SSHCLIENT          = Client SSH (secureShellClient)

EKU_PKIX_SSHSERVER          = Serveur SSH (secureShellServer)

EKU_KRB_PKINIT_CLIENT       = Kerberos Client (authentification client)

EKU_KRB_PKINIT_KDC          = Kerberos KDC (Key Distribution Center)

#-- Certificate extensions

EXT_HEADER_QCSTATEMENTS = Extension « QC Statements »

EXT_HEADER_CERTIFICATETRANSPARENCY = Extension « Certificate Transparency »

EXT_UNUSED                  = Non utilisée

EXT_CRITICAL                = Critique

EXT_ABBR_BASICCONSTRAINTS   = Contraintes de base

EXT_ABBR_KEYUSAGE           = Usages de clé

EXT_ABBR_EXTENDEDKEYUSAGE   = Usages de clé étendus

EXT_ABBR_SUBJECTALTNAME     = Nom alternatif du sujet

EXT_ABBR_SUBJECTDIRATTRS    = Attributs d’annuaire du sujet

EXT_ABBR_NAMECONSTRAINTS    = Contraintes de nom

EXT_ABBR_AUTHORITYINFOACCESS= Accès aux informations de l’émetteur

EXT_ABBR_QCSTATEMENTS       = Déclarations de certificats qualifiés

EXT_ICAO_DOCUMENTTYPELIST   = Liste des types de document (ICAO Document Type List)

EXT_MS_TEMPLATENAME         = Nom du modèle de certificat Microsoft (MS Template Name)

EXT_MS_TEMPLATENAME_HELP    = (seulement le nom, pas le modèle réel)

EXT_PKIX_BASICCONSTRAINTS   = Contraintes de base (Basic Constraints)

EXT_PKIX_BC_PATHLENGTH      = Contrainte de longueur de chemin

EXT_PKIX_BC_CANOLIMIT       = AC, Pas de contrainte de longueur de chemin

EXT_PKIX_BC_CAPATHLENGTH    = AC, Contrainte de longueur de chemin

EXT_PKIX_BC_ENDENTITY       = Entité finale

EXT_PKIX_AUTHORITYKEYID     = Identifiant de la clé publique de l’émetteur (Authority Key Identifier)

EXT_PKIX_SUBJECTKEYID       = Identifiant de la clé publique du sujet (Subject Key Identifier)

EXT_PKIX_KEYUSAGE           = Usages de clé (Key Usage)

EXT_PKIX_EXTENDEDKEYUSAGE   = Usages de clé étendus (Extended Key Usage)

EXT_PKIX_ISSUERALTNAME      = Nom alternatif de l’émetteur (Issuer Alternative Name)

EXT_PKIX_SUBJECTALTNAME     = Nom alternatif du sujet (Subject Alternative Name)

EXT_PKIX_SAN_SUBSET         = Sous-ensemble de champs du nom alternatif du sujet

EXT_PKIX_SUBJECTDIRATTRS    = Attributs d’annuaire du sujet (Subject Directory Attributes)

EXT_PKIX_NAMECONSTRAINTS    = Contraintes de nom (Name Constraints)

EXT_PKIX_NC_PERMITTED       = Contraintes de nom, noms permis

EXT_PKIX_NC_PERMITTED_HELP1 = Liste de noms de domaine, de paires adresse/masque IPv4/IPv6, de noms distinctifs (DN) et d’adresses électroniques. Un par ligne.

EXT_PKIX_NC_PERMITTED_HELP2 = Exemples : exemple.com 198.51.100.0/24 CN=Nom,O=Organisation @exemple.com

EXT_PKIX_NC_EXCLUDED        = Contraintes de nom, noms exclus

EXT_PKIX_NC_EXCLUDED_HELP   = Utiliser 0.0.0.0/0 et ::/0 pour interdire les certificats pour toute adresse IP spécifiée.

EXT_PKIX_CRLDISTRIBPOINTS   = Points de distribution de LCR (CRL Distribution Points)

EXT_PKIX_CDP_CADEFINED      = Utiliser le point de distribution de LCR pré-défini pour une AC

EXT_PKIX_CDP_URI            = URI d’un point de distribution de LCR

EXT_PKIX_CDP_DEFAULTURI     = Point de distribution de LCR par défaut

EXT_PKIX_CDP_DEFAULTURI_ERROR = Le point de distribution de LCR par défaut n’est pas un URI valide.

EXT_PKIX_CDP_CRLISSUER      = DN de l’émetteur de la LCR (CRL Issuer)

EXT_PKIX_CDP_DEFAULTCRLISSUER = Nom de l’émetteur de LCR (CRL Issuer) par défaut

EXT_PKIX_FRESHESTCRL        = Points de distribution de delta LCR (Freshest CRL)

EXT_PKIX_FCRL_CADEFINED     = Utiliser le point de distribution de delta LCR pré-défini pour une AC

EXT_PKIX_FCRL_URI           = URI d’un point de distribution de delta LCR

EXT_PKIX_FCRL_DEFAULTURI    = Point de distribution de delta LCR (Freshest CRL) par défaut

EXT_PKIX_FCRL_DEFAULTURI_ERROR   = Le Point de distribution de delta LCR (Freshest CRL) par défaut n’est pas un URI valide.

EXT_PKIX_CERTIFICATEPOLICIES= Politiques de certification (Certificate Policies)

EXT_PKIX_CP_POLICYID        = OID de la politique de certificat

EXT_PKIX_CP_POLICYID_HELP   = (laisser vide, pour utiliser la valeur par défaut du profil de certificats)

EXT_PKIX_CP_POLICYQUALID    = Type de qualificatif de politique de certificat

EXT_PKIX_CP_NOQUAL          = Pas de qualificatif

EXT_PKIX_CP_CPSURI          = URI de la PC

EXT_PKIX_CP_USERNOTICE      = Avis aux utilisateurs

EXT_PKIX_CP_UTF8NOTICETEXT  = Codage UTF-8 pour le texte d’avis de la politique

EXT_PKIX_AUTHORITYINFOACCESS= Accès aux informations de l’émetteur (Authority Information Access)

EXT_PKIX_AIA_OCSP_CADEFINED = Utiliser l’adresse d’un service OCSP pré-définie pour une AC

EXT_PKIX_AIA_OCSP_URI       = URI du service OCSP

EXT_PKIX_AIA_OCSP_DEFAULTURI = URI par défaut du service OCSP

EXT_PKIX_AIA_OCSP_DEFAULTURI_ERROR = L’URI par défaut du service OCSP n’est pas un URI valide.

EXT_PKIX_AIA_CAISSUERS_CADEFINED = Utiliser l’adresse du certificat d’AC pré-définie pour l’AC émettrice

EXT_PKIX_AIA_CAISSUERS_URI  = URI de l’AC émettrice

EXT_PKIX_AIA_CAISSUERS_DEFAULTURI = URI par défaut de l’AC émettrice

EXT_PKIX_AIA_CAISSUERS_DEFAULTURI_ERROR = L’URI par défaut de l’AC émettrice n’est pas un URI valide.

EXT_PKIX_PRIVKEYUSAGEPERIOD = Période d’utilisation de la clé privée (Private Key Usage Period)

EXT_PKIX_PKUP_STARTOFFSET   = Décalage du début

EXT_PKIX_PKUP_PERIODLENGTH  = Durée de la période

EXT_PKIX_QCSTATEMENTS       = Déclarations de Certificats qualifiés (QC Statements)

EXT_PKIX_QCS_PKIXQCSYNTAXV2 = Conformité Certificat qualifié PKIX v2 (PKIX QCSyntax-v2)

EXT_PKIX_QCS_SEMANTICSID    = Identifiant (OID) de sémantique (Semantics Identifier)

EXT_PKIX_QCS_SEMANTICSID_0.4.0.194121.1.1	= Personne naturelle

EXT_PKIX_QCS_SEMANTICSID_0.4.0.194121.1.2	= Personne juridique

EXT_PKIX_QCS_SEMANTICSID_0.4.0.194121.1.3	= eIDAS Personne naturelle

EXT_PKIX_QCS_SEMANTICSID_0.4.0.194121.1.4	= eIDAS Personne juridique

EXT_PKIX_QCS_NAMERAS        = Autorités d’enregistrement des noms (Name Registration Authorities)

EXT_ETSI_QCS_QCCOMPLIANCE   = Conformité Certificat qualifié ETSI (QCS-1)

EXT_ETSI_QCS_QSCD           = Dispositif qualifié de création de signature/cachet (QSCD) ETSI (QCS-4)

EXT_ETSI_QCS_VALUELIMIT     = Limite de valeur de transaction ETSI (QCS-2)

EXT_ETSI_QCS_VL_CURRENCY    = Devise

EXT_ETSI_QCS_VL_AMOUNT      = Quantité

EXT_ETSI_QCS_VL_EXPONENT    = Exposant

EXT_ETSI_QCS_RETENTIONPERIOD= Période de rétention ETSI (QCS-3)

EXT_ETSI_QCS_TYPE           = Type ETSI (QCS-6)

EXT_ETSI_QCS_TYPE_unused    = Non utilisé

EXT_ETSI_QCS_TYPE_esign     = Signature électronique (eSign)

EXT_ETSI_QCS_TYPE_eseal     = Cachet serveur (eSeal)

EXT_ETSI_QCS_TYPE_web       = Authentification de site web

EXT_ETSI_QCS_PDS            = URL et langue du PDS ETSI (QCS-5)

EXT_ETSI_QCS_PDS_error_message = Veuillez saisir une URL HTTPS valide pour l’URL du PDS ETSI.

EXT_ETSI_QCS_PSD2           = Déclarations QC PSD2 ETSI

EXT_PKIX_QCS_CUSTOMSTRING   = Chaîne des Déclarations QC personnalisées

EXT_PKIX_QCS_CUSTOMSTR_OID  = Identifiant d’objet (OID)

EXT_PKIX_QCS_CUSTOMSTR_TEXT = Texte des Déclarations QC personnalisées

EXT_PKIX_OCSPNOCHECK        = Certificat OCSP sans vérification de révocation (OCSP No Check)

EXT_SEIS_CARDNUMBER         = Extension Numéro de carte (Card Number)

EXT_CERTIFICATE_TRANSPARENCY= Transparence de certificat (Certificate Transparency)

EXT_CERTIFICATE_TRANSPARENCY_SCTS= SCT (signed certificate timestamps)

EXT_CT_USE_IN_CERTS         = Utilisation dans les nouveaux certificats

EXT_CT_USE_IN_OCSP          = Utilisation dans les réponses OCSP

EXT_CT_USE_PUBLISHERS       = Utiliser les services de publication CT

EXT_CT_PUBLISHERMUSTBECREATED = Pour utiliser un service de publication CT, il doit être activé en bas de cette page.

EXT_CT_ENABLEDLABELS        = Libellés CT activés

EXT_CT_NUMOFSCTS_BY_VALIDITY = Par validité

EXT_CT_NUMOFSCTS_BY_CUSTOM  = Personnalisé…

EXT_CT_NUMOFSCT_MIN         = Nombre minimum de SCT

EXT_CT_NUMOFSCT_MAX         = Nombre maximum de SCT

EXT_CT_PER_CERTIFICATE      = par certificat

EXT_CT_PER_OCSPRESPONSE     = par réponse OCSP

EXT_CT_SUBMITEXISTING       = Envoyer les certificats existants

EXT_CT_MAXRETRIES           = Nombre de tentatives

EXT_CABF_ORGANIZATION_IDENTIFIER = Identifiant d’organisation CAB Forum

EXT_CABF_ORGANIZATION_IDENTIFIER_FORMAT = SSSCC-RÉFÉRENCE ou SSSCC+RÉGION-RÉFÉRENCE (où SSS est l’identifiant du schéma d’enregistrement et CC est le code pays ISO 3166)

EXT_CABF_ORGANIZATION_IDENTIFIER_BADFORMAT = L’identifiant d’organisation CAB Forum doit respecter la syntaxe SSSCC-RÉFÉRENCE ou SSSCC+RÉGION-RÉFÉRENCE (où SSS est l’identifiant du schéma d’enregistrement et CC est le code pays ISO 3166).

EXT_CABF_ORGANIZATION_IDENTIFIER_REQUIRED = L’identifiant d’organisation CAB Forum est requis.

#-- Key Usage

KU_NONE                     = Aucun

KU_DIGITALSIGNATURE         = Signature numérique (digitalSignature)

KU_NONREPUDIATION           = Non-répudiation (nonRepudiation)

KU_KEYENCIPHERMENT          = Chiffrement de clés (keyEncipherment)

KU_DATAENCIPHERMENT         = Chiffrement de données (dataEncipherment)

KU_KEYAGREEMENT             = Négociation de clés (keyAgreement)

KU_KEYCERTSIGN              = Signature de certificats (keyCertSign)

KU_CRLSIGN                  = Signature de LCR (cRLSign)

KU_ENCIPHERONLY             = Chiffrement seulement (encipherOnly)

KU_DECIPHERONLY             = Déchiffrement seulement (decipherOnly)

#-- Revocation reasons

REV_NONE                    = Aucune

REV_UNSPECIFIED             = Non spécifiée

REV_KEYCOMPROMISE           = Clé compromise

REV_CACOMPROMISE            = AC compromise

REV_AFFILIATIONCHANGED      = Affiliation modifiée

REV_SUPERSEDED              = Certificat remplacé

REV_CESSATIONOFOPERATION    = Cessation d’opération

REV_CERTIFICATEHOLD         = Certificat suspendu

REV_UNUSED                  = (inutilisée)

REV_REMOVEFROMCRL           = Retirer de la LCR

REV_PRIVILEGEWITHDRAWN      = Privilèges retirés

REV_AACOMPROMISE            = AA compromise

#-- Subject Directory Attributes

SDA_NONE                    = Aucun

SDA_DATEOFBIRTH             = Date de naissance (AAAAMMJJ)

SDA_PLACEOFBIRTH            = Lieu de naissance

SDA_GENDER                  = Genre (M/F)

SDA_COUNTRYOFCITIZENSHIP    = Pays de citoyenneté (ISO 3166)

SDA_COUNTRYOFRESIDENCE      = Pays de résidence (ISO 3166)


### Mostly Approval Module

ACTION                    = Action

ALREADYREVOKED            = Déjà révoquée

ANYENDENTITYPROFILE       = Ajouter un profil d’entités

APACTIVATECATOKEN         = Activer le token d’AC

APADDENDENTITY            = Ajouter une entité finale

APCHANGESTATUSENDENTITY   = Modifier le statut de l’entité finale

APCOMMENT                 = Commentaire

APDUMMY                   = Action factice

APEDITENDENTITY           = Éditer l’entité finale

APGENERATETOKEN           = Générer le token

APKEYRECOVERY             = Recouvrer la clé

APREVOKEENDENTITY         = Révoquer l’entité finale

APREVOKEDELETEENDENTITY   = Révoquer et supprimer l’entité finale

APREVOKECERTIFICATE       = Révoquer ou réactiver le certificat

APPROVALREQUESTEXPIRED    = La demande d’approbation a expiré.

APPROVALREQUESTSFOUND     = demande(s) d’approbation trouvée(s).

APPROVALSETTINGS          = Approbation d’actions

APPROVE                   = Approuver

APPROVEACTION             = Action d’approbation

APPROVEACTIONNAME         = Nom de l’action d’approbation

APPROVEACTIONS            = Actions d’approbation

APPROVEACTIVATECA         = Activation d’un service d’AC

APPROVED                  = Approuvée

APPROVEDBY                = Approuvée par

APPROVEADDEDITENDENTITY   = Ajouter/éditer une entité

APPROVEKEYRECOVER         = Recouvrement de clé

APPROVEREVOCATION         = Révocation

AREYOUSUREAPPROVE         = Êtes-vous sûr de vouloir approuver cette action ?

AREYOUSUREREJECT          = Êtes-vous sûr de vouloir rejeter cette action ?

CLITOOL                   = Outil en ligne de commande

CURRENTSTATUS             = Statut actuel

ERROREXECUTINGREQUEST     = Une erreur s’est produite en exécutant la demande, voir les journaux pour plus de détails.

ERRORHAPPENDWHENAPPROVING = Une erreur s’est produite durant l’approbation de la requête, voir les journaux pour plus de détails.

EVER                      = toujours

EXECUTED                  = Exécutée

EXECUTIONDENIED           = Exécution rejetée

EXECUTIONFAILED           = Exécution échouée

EXPIREDANDNOTIFIED        = Expirée et annoncée

EXPIREDATE                = Date d’expiration

MAXAPPROVALQUERYROWS1     = Longue requête, seules les

MAXAPPROVALQUERYROWS2     = premières lignes sont affichées.

NEWPASSWORD               = Nouveau mot de passe

NOTSHOWN                  = Non affiché

NOVALUE                   = pas de valeur

ORIGINALACTIONDATA        = Données d’actions originales

PARTITIONS_HIDDEN         = Cette étape comporte d’autres partitions que vous n’êtes pas autorisé à voir.

REJECT                    = Rejeter

REJECTED                  = Rejetée

REMAININGAPPROVALS        = Approbations restantes

REMAINING_APPROVALS_NONE  = La demande a été traitée.

REQALREADYPROCESSED       = La demande d’approbation a déjà été traitée.

REQHASEXPIRED             = La demande d’approbation a expiré.

REQHAVEBEENADDEDFORAPPR   = La demande a été envoyée pour approbation.

RELATEDCA                 = AC (liée avec)

RELATEDEEPROFILE          = Profil d’entités (lié avec)

REQUESTEDACTIONDATA       = Données de l’action demandée

REQUESTINGADMIN           = Administrateur demandeur

REQUESTDATE               = Date de la demande

REQUESTEDWITHIN           = et demandées depuis

APPROVAL_SAVE_STATE       = Enregistrer l’état

SET                       = Positionner

SET_ACTION                = Positionner l’action

SEARCHFORACTION           = Recherche d’actions avec le statut 

SOMEWEREALREADYREVOKED    = Certains des objets demandés ont déjà été révoqués.

THEREALREADYEXISTSAPPROVAL= Il existe déjà une requête d’approbation pour l’utilisateur spécifié.

THEREALREADYEXISTSAPPOBJ  = Il existe déjà une demande d’approbation pour le(s) objet(s) indiqué(s).

WAITING                   = En attente


### Mostly Authorization Module

ACCESSRULES               = Droits d’accès

ADDROLE                   = Ajouter un rôle

ADMINROLE                 = Rôle

ROLEEXISTS                = Le rôle existe déjà.

ROLES                     = Rôles

APPROVEENDENTITYRULE      = Approuver des entités

AREYOUSURE                = Êtes-vous sûr de vouloir l’effacer ?

AUDITLOGRULES             = Droits d’accès aux journaux d’audit

AUDITOR                   = Auditeur

AUTHORIZEDCAS             = AC autorisées

AUTHORIZATION             = Autorisation

AVAILABLERULES            = Droits disponibles

BACKTOROLES               = Retour à la gestion des rôles

CAACCESSRULES             = Droits d’accès aux AC

CAADMINISTRATOR           = Administrateur d’AC

CertificateAuthenticationToken = X509

ApiKeyAuthenticationToken = API-KEY

CliAuthenticationToken    = CLI

CREATEENDENTITYRULE       = Ajouter des entités

CRYPTOTOKENACCESSRULES    = Droits d’accès aux conteneurs de clés

DELETEENDENTITYRULE       = Supprimer des entités

DELETEROLE                = Supprimer le rôle

EDITENDENTITYRULE         = Éditer des entités

EDITACCESSRULES           = Éditer les droits d’accès

EDITROLEMEMBERS           = Éditer les membres

ENDENTITYPROFILEACCESSR   = Droits d’accès aux profils d’entités

ENDENTITYPROFILES         = Profils d’entités

ENDENTITYPROFILESAVED     = Profil d’entités '{0}' enregistré.

ENDENTITYRULES            = Droits relatifs aux entités

ENTERNEWNAME              = Entrer un nouveau nom de rôle

FORROLE                   = Pour le rôle :

INTERNALKEYBINDINGRULES   = Droits sur les bindings de clés internes

KEYRECOVERENDENTITYRULE   = Recouvrer des clés d’entités

LISTOFROLES               = Liste des rôles

MANAGEROLES               = Gestion des rôles

MATCHWITH                 = Critère de contrôle

MATCHTYPE                 = Type de contrôle

MATCHVALUE                = Valeur de contrôle

MATCHVALUEREQUIRED        = La valeur de contrôle est requise.

NOADMINSDEFINED           = Aucune règle de contrôle définie.

OTHERRULES                = Autres droits

PEERMANAGEMENTRULES       = Droits de gestion des serveurs tiers

PEERPROTOCOLRULES         = Droits des protocoles d’AE des serveurs tiers

PEERRARULES               = Droits d’AE des serveurs tiers

RAADMINISTRATOR           = Administrateur d’AE

REGULARACCESSRULES        = Droits d’accès standards

RENAMEROLE                = Renommer le rôle

RESOURCE                  = Ressource

REVOKEENDENTITYRULE       = Révoquer des entités

ROLE                      = Rôle

ROLEBASEDACCESSRULES      = Droits d’accès basés sur des rôles

ROLEMEMBERS               = Membres

ROLETEMPLATE              = Modèle de rôle

SELECTANOTHERROLE         = Les droits d’accès pour les rôles personnalisés ne peuvent être enregistrés qu’en mode avancé. Veuillez passer en mode avancé ou choisir un autre rôle.

SUPERADMINISTRATOR        = Super Administrateur

SUPERVISOR                = Superviseur

TYPE_NONE                 = Aucun

TYPE_EQUALCASE            = Égal à (sensible à la casse)

TYPE_EQUALCASEINS         = Égal à (insensible à la casse)

TYPE_NOT_EQUALCASE        = Différent de (sens. à la casse)

TYPE_NOT_EQUALCASEINS     = Différent de (insens. à la casse)

TYPE_UNUSED               = Non utilisé

VIEWACCESSRULES           = Visualiser les droits d’accès

VIEWAUDITLOG              = Visualiser les journaux d’audit

VIEWENDENTITYRULE         = Visualiser des entités

VIEWHISTORYRULE           = Visualiser des historiques d’entités

VIEWROLES                 = Visualiser des rôles

VIEWROLEMEMBERS           = Visualiser les membres du rôle

#WITH_NONE                 = Aucun

API_KEY                   = Clé

WITH_COMMONNAME           = CN, Nom commun

WITH_COUNTRY              = C, Pays

WITH_DNEMAILADDRESS       = emailAddress, Adresse de courriel [DN]

WITH_DNSERIALNUMBER       = serialNumber, Numéro de série [DN]

WITH_DOMAINCOMPONENT      = DC, Composante de domaine

WITH_FULLDN               = DN du sujet complet

WITH_LOCALITY             = L, Localité (ville)

WITH_ORGANIZATION         = O, Organisation

WITH_ORGANIZATIONALUNIT   = OU, Unité d’organisation

WITH_RFC822NAME           = Nom RFC 822 (adresse de courriel)

WITH_SERIALNUMBER         = Numéro de série du cert. (recommandé)

WITH_SERIALNUMBER_UNKNOWN = Pas de certificat avec le numéro de série {0} connu pour l’AC {1}

WITH_STATEORPROVINCE      = ST, État ou région

WITH_TITLE                = title, Titre

WITH_UID                  = UID, Identifiant unique

WITH_UPN                  = MS UPN (nom principal d’utilisateur)

USERDATASOURCEACCESSRULES = Droits d’accès aux sources de données externes

TRANSPORT_ANY             = Tout transport (HTTP ou HTTPS)

TRANSPORT_PLAIN           = Transport en clair (HTTP)

TRANSPORT_CONFIDENTIAL    = Transport confidentiel (HTTPS)


### Mostly CA Module

ACTIVATE                  = Activer

ACTIVATECAS               = Activation d’AC

ACTIVATECAS_ACTION        = Action

ACTIVATECAS_ACTCODE       = Code d’activation de conteneur de clés

ACTIVATECAS_FOOTNOTE      = État du conteneur de clés : s’applique seulement à ce serveur

ACTIVATECAS_HCHECK        = HealthCheck

ACTIVATECAS_KEEPACT       = Garder actif

ACTIVATECAS_MONITORED     = Surveillée par

ACTIVATECAS_NAME          = Nom

ACTIVATECAS_NA            = non disponible

ACTIVATECAS_STATE         = État

ACTIVATECAS_SACTION       = Action du service

ACTIVATECAS_SSTATE        = État du service

ACTIVATEKEYS              = Activer les clés

ACTIVATEORMAKEOFFLINE     = Activer / Mettre hors ligne

ACTIVEDIRECTORYPUBLISHER  = Service de publication Active Directory

ACCOUNTDISABLED           = Compte désactivé

ACCOUNTNEVEREXPIRE        = Compte qui n’expire jamais

ACCOUNTNORMAL             = Compte normal

ADDCA                     = Ajouter une AC

ADDPUBLISHER              = Ajouter un service

ADSETTINGS                = Paramètres Active Directory

ALLOWDNOVERRIDECSR        = Autoriser la surcharge du DN du sujet par une CSR

ALLOWDNOVERRIDEEEI        = Autoriser la surcharge du DN du sujet via un appel client

ALLOWCERTSERIALNUMBEROVERRIDE = Autoriser la surcharge du numéro de série du certificat

CERTSERIALNOUNIQUEIX      = Index non unique pour (issuerDN, serialNumber) dans la table ‘CertificateData’. Option “Autoriser la surcharge du numéro de série du certificat” non autorisée.

ALLOWEXTENSIONOVERRIDE    = Autoriser la surcharge d’extensions

ALLOWKEYUSAGEOVERRIDE     = Autoriser la surcharge des usages de clé (Key Usage)

ALLOWBACKDATEDREVOCATION  = Autoriser la révocation antidatée

ALPHANUMERIC              = Alpha-numérique [0-9][A-Z]

ANYCA                     = Toutes les AC

AREYOUSUREACTIVATECA      = Êtes-vous sûr de vouloir activer cette AC ?

AREYOUSURETODELETECA      = Êtes-vous sûr de vouloir détruire l’AC {0} ? Si vous avez utilisé cette AC pour émettre des certificats, vous devriez plutôt la révoquer.

AREYOUSUREMAKECAOFFLINE   = Êtes-vous sûr de vouloir mettre cette AC hors ligne ?

AREYOUSURERENEWCA         = Êtes-vous sûr de vouloir renouveler cette AC ?

AREYOUSUREREPUBLISH       = Êtes-vous sûr de vouloir publier de nouveau ce certificat ?

AREYOUSUREREVOKECA        = Êtes-vous sûr de vouloir révoquer cette AC ?

ARLATTRIBUTE              = Attribut de LAR (liste des autorités révoquées)

AVAILABLEBITLENGTHS       = Tailles de clé disponibles

AVAILABLECAS              = AC disponibles

AVAILABLEECDSACURVES      = Courbes ECDSA disponibles

AVAILABLEECDSABYBITS      = Toute courbe selon les tailles

AVAILABLEKEYALGORITHMS    = Algorithmes disponibles

AUTHENTICATIONCODE        = Code d’authentification

AUTHENTICATIONCODERENEW   = Code d’authentification pour le renouvellement des clés

AUTHENTICATIONCODEACTIVATE = Code d’authentification pour l’activation des clés

AUTHENTICATIONCODEAUTOACTIVATE = Activer l’auto-activation pour l’AC

AUTHENTICATIONERROR       = Erreur d’authentification

BASEDN                    = DN de base

BASEDN_HELP               = (concaténé aux attributs de localisation pour former un DN LDAP)

BASICFUNCTIONS_TITLE      = Fonctions de base

BASICFUNCTIONSFOR         = Fonctions de base de l’AC

BACKTOCAS                 = Retour à la liste des AC

BACKTOCERTIFICATEPROFILES = Retour à la liste des profils de certificats

BACKTOPUBLISHERS          = Retour à la liste des services de publication

CA                        = AC

CAACTIVATED               = Réponse de certificat reçue avec succès. AC activée.

CAROLLOVERPENDING         = Réponse de certificat reçue avec succès. Le certificat en rotation (rollover) peut être activé après :

CAACTIVATIONSUCCESSFUL    = AC activée avec succès.

CAACTIVATIONSENTAPPROVAL  = La demande d’activation de l’AC a été envoyée pour approbation.

CAACTIVATIONREQEXISTS     = La demande d’activation de l’AC existe déjà.

CAALREADY                 = L’AC existe déjà.

CACERTIFICATE             = Certificat d’AC

CACERTIFICATEATTR         = Attribut de certificat d’AC

CACERTIFICATEDATA         = Données relatives au certificat de l’AC

CADOESNTEXIST             = L’AC n’existe pas dans le système.

CADATA                    = Données d’AC

CAHEALTH                  = État de santé des AC

CAID                      = Identifiant de l’AC (caid)

CAISNTACTIVE              = L’AC n’est pas active.

CALIFECYCLE               = Cycle de vie de l’AC

CANAME                    = Nom de l’AC

CAOBJECTCLASS             = Classe d’objets de l’AC

CACERTPUBLISHINGQUEUED    = Publication des certificats d’AC en file d’attente. Veuillez vérifier que la longueur de la file d’attente passe à 0.

CARENEWED                 = L’AC a été renouvelée avec succès

CAREVOKED                 = L’AC est révoquée

CAROLLOVER                = Rotation (rollover) d’AC

CAROLLOVERBUTTON          = Réaliser la rotation d’AC

CAROLLOVERNOTAFTER        = Certificat actuel valide jusqu’au

CAROLLOVERNOTBEFORE       = Prochain certificat valide à partir du

CASERVICE                 = Service AC

CASERVICE_ON              = Actif

CASERVICE_ON_TITLE        = Service de l’AC : actif

CASERVICE_OFF             = Hors ligne

CASERVICE_OFF_TITLE       = Service de l’AC : hors ligne

CASTATUS                  = Statut de l’AC

CASTRUCTUREANDCRL         = Structure d’AC et LCR

CANBEENABLED              = Peut être activé dans la rubrique Mes préférences.

CATOKENAUTHFAILED         = Erreur : l’autorisation du conteneur de l’AC a échoué.

CATOKENISOFFLINE          = Erreur : le conteneur de l’AC est hors ligne. Veuillez activer ce conteneur avant de continuer.

INITCATOKENISOFFLINE      = Erreur : le conteneur de l’AC est hors ligne. Avez-vous créé les clés dans le conteneur de clés après l’importation ?

CATOKENSTATUS             = Statut du conteneur de clés

CATOKENTYPE               = Type de conteneur de clés

CATYPE                    = Type d’AC

CAALREADYEXISTS           = L’AC {0} existe déjà !

CERTIFICATE               = Certificat

CERTIFICATEGENERATED      = Certificat généré

CERTIFICATEPROFILE        = Profil de certificats

CERTIFICATEPROFILEFIXED   = FIXÉ

CERTIFICATEPROFILEID      = Identifiant du profil de certificats

CERTIFICATEPROFILENAME    = Nom

CERTIFICATEPROFILEALREADY = Le profil de certificats existe déjà.

CERTPROFILENOTFOUND       = Erreur : profil de certificats non trouvé.

CERTPROFILEUSEDINCAS      = Il existe dans les autorités de certification suivantes :

CERTPROFILEUSEDINENDENTITIES = Il existe dans les entités finales suivantes :

CERTPROFILEUSEDINENDENTITIESEXCESSIVE = Il est utilisé par des entités finales (résultat non affiché, car supérieur à 100).

CERTPROFILEUSEDINENDENTITYPROFILES = Il existe dans les profils d’entités suivants :

CERTPROFILEUSEDINSERVICES = Il existe dans les services suivants :

CERTREPUBLISHFAILED       = Impossible de publier directement le certificat. Soit une publication par file d’attente est paramétrée pour être utilisée, soit une erreur s’est produite.

CERTREPUBLISHEDSUCCESS    = Certificat publié avec succès.

CERTREQREPUBLISHFAILED    = Aucun identifiant de profil de certificats n’a été défini pour ce certificat et aucun historique de requête de certificat ne pourra être trouvé. 

CERTREQGEN                = Requête de certificat générée

CLASSPATH                 = Chemin de classe

CONTESTEDSUCESSFULLY      = connexion testée avec succès

COULDNTDELETECA           = Impossible de supprimer l’AC, car elle est encore utilisée par des utilisateurs, ou dans des profils ou des rôles.

COULDNTDELETECERTPROF     = Impossible de supprimer le profil de certificats.

COULDNTDELETEPUBLISHER    = Impossible de supprimer le service de publication.

COULDNTDELETEPUBLISHERDUETOEXISTINGREF = Impossible de supprimer le service de publication, car il existe des références vers celui-ci.

COUNTRYCODEPLUSALPHANUMERIC = Code pays suivi d’une chaîne alpha-numérique

COUNTRYCODEPLUSNUMERIC    = Code pays suivi d’un nombre décimal

CREATECA                  = Créer une AC

CREATECRL                 = Créer la LCR

CREATELINKCERT            = Créer un certificat de lien

CREATENEWCRL              = Mise à jour de la LCR

CREATENONEXISTINGUSERS    = Créer les utilisateurs inexistants

CRLATTRIBUTE              = Attribut de LCR

CRLSPECIFICDATA           = Données relatives aux LCR

CRLSTATUS                 = Statut LCR

CRLSTATUS_ON              = À jour

CRLSTATUS_ON_TITLE        = Statut de la LCR : à jour

CRLSTATUS_OFF             = Expirée

CRLSTATUS_OFF_TITLE       = Statut de la LCR : expirée

CRYPTOTOKEN_DEFAULTKEY    = – Clé par défaut

CRYPTOTOKEN_DOESNT_EXIST_CANT_INITIALIZE = Vous devez sélectionner un conteneur de clés qui existe, avant d’initialiser !

CRYPTOTOKEN_DOESNT_EXIST_CANT_SAVE = Vous devez sélectionner un conteneur de clés qui existe, avant d’enregistrer !

CRYPTOTOKEN_NEWFROMCA     = – Création d’un nouveau conteneur logiciel (par défaut)

CRYPTOTOKEN_NOSUITABLE    = Aucun conteneur approprié n’est disponible pour cet algorithme de signature.

CRYPTOTOKEN_USECERTSIGN   = Utilise la même clé que la clé de signature de certificat (certSignKey).

CUSTOMPUBLISHER           = Service de publication personnalisé

CUSTOMPUBLISHERSETTINGS   = Paramètres du service de publication personnalisé

NOCUSTOMPROPERTYUISUPPORT = Pas de propriété personnalisée supportée.

CREATEAUTHCSR             = Créer une requête de certificat CSR authentifiée

CREATEINTERMEDIATENODES   = Créer les nœuds intermédiaires

CREATEDELTACRL            = Créer la delta LCR

CREATENEWDELTACRL         = Mise à jour de la delta LCR

CVCEPASSPORT              = Certificat CVC (ePassport)

CVCTERMTYPE               = Type de terminal CVC

CVCINSPECTIONSYSTEM       = Système d’inspection (IS)

CVCAUTHENTICATIONTERMINAL = Terminal d’authentification

CVCSIGNATURETERMINAL      = Terminal de signature

CVCSIGNTERMDVTYPE         = Rôle DV du terminal de signature

CVCACCREDITATIONBODY      = Organisme d’accréditation

CVCCERTIFICATIONSERVICEPROVIDER = Prestataire de services de certification

CVCCA                     = AC CVC (Card Verifiable Certificate)

CVCACCESSRIGHTS           = Droits d’accès CVC

CVCACCESSDG3              = DG3 (empreinte digitale)

CVCACCESSDG4              = DG4 (iris de l’œil)

CVCACCESSWRITEDG          = Écriture DG {0}

CVCACCESSREADDG           = Lecture DG {0}

CVCACCESSINSTALLQUALIFIEDCERT = Installation d’un certificat qualifié

CVCACCESSINSTALLCERT      = Installation d’un certificat

CVCACCESSPINMANAGEMENT    = Gestion du code PIN

CVCACCESSCANALLOWED       = CAN autorisé

CVCACCESSPRIVILEGEDTERMINAL = Terminal privilégié

CVCACCESSRESTRICTEDIDENTIFICATION = Identification restreinte

CVCACCESSCOMMUNITYIDVERIFICATION = Vérification de l’identifiant communautaire

CVCACCESSAGEVERIFICATION  = Vérification de l’âge

CVCACCESSSIGN             = Génération d’une signature qualifiée

CVCACCESSQUALSIGN         = Génération d’une signature

CVCCANOTAVAILABLE         = Le type d’AC CVC est disponible dans EJBCA Enterprise.

CVCCANOTAVAILABLEUNIQUEINDEX = Le type d’AC CVC n’est pas disponible parce qu’il y a un unique index (issuerDN, serialNumber) dans la base de données.

DEFAULT_VALIDATION_DATA   = Données de validation pré-définies par défaut

DEFAULT_VALIDATION_DATA_HELP = Utilisé comme valeurs par défaut dans les profils de certificats utilisant cette AC

DELTACRLATTRIBUTE         = Attribut de delta LCR

DELTACRLSNOTENABLED       = Les delta LCR ne sont pas activées.

GETDELTACRL               = Télécharger la delta LCR

NODELTACRLHAVEBEENGENERATED = Aucune delta LCR n’a été générée.

DELETECA                  = Supprimer l’AC

DELETEPUBLISHER           = Supprimer le service de publication

DELETEPUBLISHER_CONFIRM   = Confirmer la suppression

DCOCSHOULDBEDEFINED       = Les champs DC, O, ST et C devraient être définis dans le DN de base.

DIRECTIVES                = Directives

DISPLAYINGFIRSTTENRESULTS = Affichage des dix premiers résultats de 

DOWNLOADIE                = Installer dans IE (format DER binaire)

DOWNLOADNS                = Installer dans Firefox

DOWNLOADJKS               = Télécharger au format JKS (Java KeyStore)

DOWNLOADPEM               = Télécharger au format PEM (Base64)

DOWNLOADBINARY            = Télécharger au format DER binaire

DOWNLOADPEMASPKCS7        = Télécharger au format PKCS #7 (codé en PEM)

EDITCA                    = Éditer l’AC

EDITPUBLISHER             = Éditer le service de publication

ERRORCONNECTINGTOPUB      = L’erreur suivante est survenue durant le test de connexion {0} : {1}

ESTNOTAVAILABLE           = Le protocole EST (RFC 7030) est disponible dans EJBCA Enterprise.

ETSIVALUELIMCANNOTBEEMPTY = Les champs de limite de valeur de transaction ETSI ne peuvent pas être vides, lorsqu’ils sont utilisés.

ETSIRETPERIODCANNOTBEEMPTY= Le champ Période de rétention ETSI ne peut pas être vide, lorsqu’il est utilisé.

EXTERNALCA                = AC externe

EXTERNALLYSIGNED_CA_CREATERENEW = Signature de l’AC par une AC externe

EXTERNALLYSIGNED_CACERT   = Certificat d’AC signé

EXTERNALLYSIGNED_CACERT_HELP = (chemin vers le certificat signé par l’AC externe)

EXTERNALLYSIGNED_CACHAIN  = Certificats de la chaîne d’AC

EXTERNALLYSIGNED_CACHAIN_HELP = (chemin vers la chaîne de certificats PEM ou vers un simple certificat DER de l’AC qui signera la CSR générée. À importer que si l’AC émettrice n’est pas installée en tant qu’AC externe)

EXTERNALLYSIGNED_CAKEY    = Clé de l’AC signée

EXTERNALLYSIGNED_NEXTKEY  = Prochaine clé pour la CSR

EXTERNALLYSIGNED_FUTUREROLLOVER = Certificat en rotation (activé plus tard)

EXTERNALLYSIGNED_FUTUREROLLOVER_HELP = Vous pouvez paramétrer le “Service de rotation” pour automatiquement réaliser la rotation (rollover) des certificats.

EXTERNALLYSIGNED_STEP1    = Étape 1 − Création d’une requête CSR

EXTERNALLYSIGNED_STEP2    = Étape 2 − Importation du certificat

EXPIRED                   = Expiré

EXPIRES                   = Expire le

EXPORTCA                  = Exporter l’AC

EXPORTCA_HEADER           = Exportation de l’AC

EXPORTCA_NA               = Le conteneur de clés de cette AC ne supporte pas et/ou n’autorise pas l’exportation.

EXPORTCA_AUTHCODE         = Code d’authentification du conteneur de clés pour l’exportation de l’AC

EXTSERVICESKEYSPEC        = Spécification de clé des services étendus

FINISHUSER                = Mots de passe d’entité à usage limité

GETCRL                    = Télécharger la LCR

HARDCATOKENPROPERTIES     = Propriétés du token matériel de l’AC

HOSTNAME                  = Nom d’hôte

HOSTNAMES                 = Noms d’hôtes

IMPORTCA_KEYSTORE         = Importer une AC

IMPORTCA_CERTIFICATE      = Importer un certificat d’AC

IMPORTCA_CANAME           = Nom qui sera donné à cette AC

IMPORTCA_KEYSTOREFILE     = Chemin complet du fichier PKCS #12 contenant les clés de l’AC

IMPORTCA_KEYSTOREPASSWORD = Mot de passe du magasin de clés (fichier PKCS #12)

IMPORTCA_CERTIFICATEFILE  = Chaîne complète des certificats d’AC (fichier PEM)

IMPORTCA_SIGNKEYALIAS     = Alias de la clé de signature

IMPORTCA_SIGNKEYALIAS_HELP= (doit correspondre à un alias du keystore, optionnel si un seul alias de clé existe)

IMPORTCA_ENCKEYALIAS      = Alias de la clé de chiffrement

IMPORTCA_ENCKEYALIAS_HELP = (doit correspondre à un alias du keystore, optionnel – si non fourni, la clé sera générée)

IMPORTCRL_TITLE           = Importation de LCR

IMPORTCRL_FUNCTION        = Importer une LCR externe

IMPORTED_CA_RENEWAL       = Renouvellement

IMPORTED_CA_RENEWAL_NEWCERT_HELP = Chaîne des certificats d’AC au format PEM, qui remplacera la chaîne des certificats d’AC actuelle.

IMPORTED_CA_RENEWAL_NEWCERT = Importation des certificats d’AC renouvelés

INACTIVE                  = Inactif

INCLUDEINHEALTHCHECK      = Surveillance, si l’AC est active (healthcheck)

INCORRECTMINMAXSCTS       = Un nombre incorrect de SCT a été demandé.

INCORRECTMINSCTS          = Le nombre minimum de SCT ne peut pas être négatif.

INCORRECTMAXSCTS          = Le nombre maximum de SCT ne peut pas être négatif.

INCORRECTNUMBEROFLABELS   = Le nombre minimum de SCT ne peut pas être inférieur au nombre de libellés sélectionnés.

INCORRECTNUMBEROFLABELSMAX = Le nombre maximum de SCT ne peut pas être inférieur au nombre de libellés sélectionnés.

INCORRECTMAXLESSTHANMIN   = Le nombre maximum de SCT ne peut pas être inférieur au nombre minimum de SCT.

INVALIDPORTNUMBER         = Numéro de port invalide

INVALIDSUBJECTDN          = La création de l’AC a échoué : le DN du sujet ou le nom alternatif du sujet est invalide.

INVALIDSUBJECTALT         = La création de l’AC a échoué : le champ “Nom alternatif du sujet” est invalide (exemple de syntaxe : dNSName=www.example.com).

INVALIDSIGORKEYALGPARAM   = Paramètres invalides pour l’algorithme de signature et le type de clé choisis.

INVALIDTIMEFORMAT         = Format de temps invalide

DOENFORCEUNIQUEPUBLICKEYS = Forcer l’unicité des clés publiques

DOENFORCEKEYRENEWAL       = Forcer le renouvellement de clés

DOENFORCEUNIQUEDN         = Forcer l’unicité du DN

DOENFORCEUNIQUESUBJECTDNSERIALNUMBER = Forcer l’unicité du numéro de série dans le DN

JKSPASSWORD               = Entrer le mot de passe à utiliser pour ce fichier JKS

KEEPEXPIREDONCRL          = Laisser les certificats expirés dans la LCR

USECRLPARTITIONS          = Utiliser les partitions de LCR (CRL)

CRLPARTITIONNUMBER        = Nombre de partitions

CRLPARTITIONNUMBERINVALID = Le nombre de partitions de LCR doit être plus grand que le nombre de partitions de LCR suspendues.

CRLSUSPENDEDPARTITIONNUMBER = Nombre de partitions suspendues

ONLYDECINCRLPARTITIONS    = Seuls les nombres décimaux sont autorisés dans les champs Nombre de partitions et Nombre de partitions suspendues.

KEYSEQUENCE               = Code de séquence de clé (CVC)

KEYSEQUENCEFORMAT         = Format des séquences de clé (CVC)

KEYSIZEDSA                = Taille de clé DSA

KEYSIZERSA                = Taille de clé RSA

KEYSPEC                   = Spécification de clé ECDSA

LATESTCRL                 = Dernière LCR

LATESTDELTACRL            = Dernière delta LCR

MULTIGROUPPUBLISHER       = Service de publication multi-groupe
MULTIGROUPPUBLISHERSETTINGS = Paramétrage : Service de publication multi-groupe
AVAILABLEPUBLISHERS       = Services de publication disponibles
PUBLISHERGROUPS           = Groupes de services de publication
MULTIGROUPPUBLISHER_HELP  = Saisir un service de publication par ligne. Laisser une ligne vide entre les groupes.
MULTIGROUPPUBLISHER_HELP2 = EJBCA publiera vers un service de publication de chaque groupe.

LDAPCLASSESATTRIBUTES     = Classes d’objets et attributs du DN

LDAPOPERATIONS            = Opérations LDAP

LDAPPUBLISHER             = Service de publication LDAP v3

LDAPSETTINGS              = Paramètres LDAP

LISTOFAPPROVALPROFILES    = Liste des profils d’approbation

LISTOFCAS                 = Liste des autorités de certification

LISTOFCERTIFICATEPROFILES = Liste des profils de certificats

LISTOFPUBLISHERS          = Liste des services de publication

LOGINDN                   = Identifiant (sous forme de DN)

LOGINPWD                  = Mot de passe

MAKEOFFLINE               = Mettre hors ligne

MAKEOFFLINESUCCESSFUL     = AC mise hors ligne avec succès

MAKEREQUEST               = Créer une requête de certificat

MAKEREQUEST_FILEPATH      = Chemin vers la chaîne de certificats prête à signer l’AC

MANAGEAPPROVALPROFILES    = Gestion des profils d’approbation

MANAGECAS                 = Gestion des autorités de certification

MANAGECERTIFICATEPROFILES = Gestion des profils de certificats

MANAGEPUBLISHERS          = Gestion des services de publication

MANUALCLASSPATH           = – Spécifiez le chemin de classe manuellement –

MODIFYEXISTINGUSERS       = Modifier les utilisateurs existants

MODIFYEXISTINGATTRIBUTES  = Modifier les attributs existants

ADDNONEXISTINGATTRIBUTES  = Ajouter les attributs inexistants

MONITORIFCAACTIVE         = Surveillance

MONITORED                 = Surveillée

MUSTSELECTATLEASTONEFIELD = Vous devez sélectionner au moins un champ du DN égal au DN du LDAP

NOCACERTFILE              = Fichier de la chaîne de certificats d’AC non disponible

NOCHANGE                  = Aucun changement

NOCRLHAVEBEENGENERATED    = Aucune LCR n’a été générée.

NOCTLOGSSELECTED          = La transparence de certificat (CT) est activée, mais aucun journal “CT Logs” n’a été sélectionné.

NOCTLABELSSELECTED        = La transparence de certificat (CT) est activée, mais aucun libellé CT n’a été sélectionné.

NODEHOSTNAME              = Nom d’hôte du nœud

NOPUBLISHERSDEFINED       = Aucun service de publication n’est défini pour ce certificat.

NOTAUTHORIZEDTOVIEWCA     = Vous n’êtes pas autorisé à visualiser l’AC spécifiée.

NUMBER                    = Numéro

NUMERIC                   = Numérique [0-9]

OCSPSERVICE               = Service OCSP

OFFLINE                   = Hors ligne

OLDMANUALCLASSPATHELP     = * Ancien, chemin de classe manuel (i.e. non auto-détecté). Pour autoriser la saisie manuelle des chemins de classe, positionnez “web.manualclasspathsenabled” dans “web.properties” à la valeur ‘true’.

ONEAVAILABLEBITLENGTH     = Au moins une des tailles de clé disponibles doit être sélectionnée.

ONEAVAILABLEKEYALGORITHM  = Au moins un des algorithmes disponibles doit être sélectionné.

ONEQCSTATEMENTUSED        = Lorsque l’extension QC Statements est activée, au moins une déclaration doit être sélectionnée.

ONLYDECINETSIRETPERIOD    = Seuls les nombres entiers sont autorisés dans le champ Période de rétention ETSI.

ONLYDECINETSIVALUELIMIT   = Seuls les nombres entiers sont autorisés dans les champs Quantité et Exposant de la Limite de valeur de transaction ETSI.

ONLYDECNUMBERSINPATHLEN   = Seuls les nombres entiers sont autorisés pour le champ Contrainte de longueur de chemin.

ONLYTHEPUBLICKEY          = Seule la clé publique, extraite de la requête de certificat, est utilisée.

ONLYOIDSINQCSEMANTICSOID  = Seul une liste des OIDs séparé par des virgules est autorisé dans le champ OID de sémantique QC.

OTHERDATA                 = Autres données

OTHEREXTENSIONS           = Autres extensions

OVERRIDABLEOIDSEXTENSIONLIST = Liste des OID d’extension surchargeable

NONOVERRIDABLEOIDSEXTENSIONLIST = Liste d’extensions non surchargeables

CERT_OVERRIDABLE_EXTENSIONS_LISTS_HELP = (OID d’extension, séparés par des virgules)

PATHLENCANNOTBEEMPTY      = Le champ Contrainte de longueur de chemin ne peut pas être vide.

PARTITIONEDCRLS_WITHOUT_IDPONCRL = Les LCR partitionnées ne sont pas autorisées sans l’extension ‘Point de distribution émetteur (Issuing Distribution Point)’.

PARTITIONEDCRLS_WITHOUT_DEFAULTCDP = Les LCR partitionnées ne sont pas autorisées sans le champ ‘Point de distribution de LCR par défaut’ rempli, et qui doit contenir un astérisque (*) en remplacement du numéro de partition.

PARTITIONEDCRLS_WITHOUT_ASTERISK = Le champ ‘Point de distribution de LCR par défaut’ devrait contenir un astérisque (*) pour les LCR partitionnées.

PERMISSIONS               = Permissions

PORT                      = Port

PROCESSREQUEST_FILEPATH   = Chemin complet vers la requête de certificat d’AC à signer

PROPERTIESOFCUSTOM        = Propriétés du service personnalisé

PUBLISHER                 = Service de publication

PUBLISHERALREADY          = Le service de publication existe déjà.

PUBLISHERS                = Services de publication

PUBLISHERSETTINGS         = Paramétrage

PUBLISHERTYPE             = Type de service de publication

RENEWKEYS                 = Renouveler les clés

REPUBLISH                 = Publier à nouveau

REPUBLISHCA               = Publier à nouveau le certificat de l’AC

REASON                    = Raison

RECIEVEREQUEST            = Réceptionner le certificat en réponse

RECIEVEREQUEST_FILEPATH   = Chemin complet vers le certificat (signé par une AC externe)

RECEIVE_IMPORT_RENEWAL    = Importer

RENEWCA                   = Renouveler l’AC

RENEWCA_FROMLASTRENEWAL   = Certificat lié (renouvellement précédent)

RENEWCA_LINKCERTIFICATE   = Créer un certificat lié

RENEWCA_NEXTCAKEY         = Prochaine clé d’AC

RENEWCA_USECANAMECHANGE   = Modifier le nom de l’AC

RENEWCA_NEW_SUBJECT_DN_ICAO = Nouveau DN du sujet

RENEWCA_NOTAVAILABLE      = Non disponible

RENEWCA_USINGKEYSEQUENCE  = − Générer la clé avec KeySequence −

REVOKECAWITHREASON        = Révoquer l’AC avec la raison

REVOKERENEWCMSCERT        = Révoquer et renouveler le certificat CMS

ROOTCA                    = AC racine

SAMACCOUNTNAME            = Compte SAM

SAVEANDTESTCONNECTION     = Enregistrer et tester la connexion

SELFSIGNED                = Auto-signé

SERVERTIME                = Date et heure du serveur

SETUSERPASSWORD           = Définir le mot de passe de l’utilisateur

SHAREDCMPRASECRET         = Secret partagé pour l’authentification d’AE (CMP)

SIGNEDBY                  = Signé par

SIGNEDBYEXTERNALCA        = Signé par une AC externe

SIGNINGALGORITHM          = Algorithme de signature

SIGNREQUEST               = Signer une requête de certificat

SINGLECERTCONSTRAINT      = Contrainte d’un seul certificat actif

STORECERTIFICATEDATA      = Stocker les certificats (Base64)

STORECERTIFICATEDATA_HELP = (voir l’aide pour son utilisation avec “Utiliser le stockage de certificats”)

STORESUBJECTALTNAME_STORE = Recherche activée

STORESUBJECTALTNAME_HELP  = (une fois activée, la recherche de SAN utilise de l’espace de stockage en plus)

SOFT                      = Logiciel

SUBCA                     = AC subordonnée

SUBORDINATECA             = AC subordonnée, niveau

CONNECTIONTIMEOUT         = Expiration (timeout) de connexion (ms)

PREPRODUCEOCSPRESPONSES   = Pré-production de réponses OCSP

READTIMEOUT               = Expiration (timeout) de lecture (ms)

STORETIMEOUT              = Expiration (timeout) d’enregistrement (ms)

TYPE                      = Type

UNINITIALIZED             = Non initialisée

UPDATEDMONITORED          = Mise à jour : Surveillée

USECERTREQHISTORY         = Utiliser l’historisation des demandes de certificat

USEUSERSTORAGE            = Utiliser le stockage d’entités

USECERTIFICATESTORAGE     = Utiliser le stockage de certificats

USECERTIFICATESTORAGE_HELP = (désactiver avec prudence)

ACCEPTREVOCATIONSNONEXISTINGENTRY         = Accepter les révocations d’entrées non existantes

USEAPPENDONLYTABLE                        = Utiliser les tables en ajout seulement

CERTIFICATEPROFILEFORNONEXISTING          = Profil de certificats par défaut pour les entrées non existantes

USEDCERTEXTENSIONS        = Extensions de certificat personnalisées

USEFIELDSINDN             = Attributs du DN du certificat à localiser dans l’annuaire

USEFIELDSINDN_HELP        = (les attributs DC, O, ST et C devraient être définis dans le DN de base)

USEPREVIOUSKEY            = Utiliser la clé précédente (s’il en existe)

USERACCOUNTCONTROL        = Contrôle de compte utilisateur

USERCERTIFICATEATTR       = Attribut de certificat utilisateur

USERDESCRIPTION           = Description utilisateur

USEROBJECTCLASS           = Classe d’objets utilisateur

VIEWCA                    = Visualiser l’AC

PLAIN                     = Connexion en clair

SELECTCATORENAME          = Selectionner une AC à renommer !

SELECTCAFIRST             = Selectionner d’abord une AC !

SSL                       = Connexion TLS

STARTTLS                  = Extension STARTTLS

INVALIDPRIVKEYSTARTOFFSET = Décalage du début de la période d’utilisation de la clé privée invalide

INVALIDPRIVKEYPERIOD      = Durée de la période d’utilisation de la clé privée invalide

INVALIDVALIDITYORCERTEND  = Période ou date d’expiration du certificat invalide

INVALIDVALIDITY_PAST      = Les dates de validité ne doivent pas expirer dans le passé.

INVALIDCERTVALIDITYOFFSET = Valeur du décalage de validité invalide.

INVALIDCRLEXPIREPERIOD    = Période de validité de la LCR invalide.

INVALIDCRLISSUEINTERVAL   = Intervalle d’émission de la LCR invalide.

INVALIDCRLOVERLAPTIME     = Période de recouvrement des LCR invalide.

INVALIDDELTACRLPERIOD     = Période de mise à jour des delta LCR invalide.

INVALIDNAMECONSTRAINT     = Contraintes de nom invalides : {0}

NAMECONSTRAINTSNOTENABLED = Les contraintes de nom (Name Constraints) ne sont pas permis dans le profil de certificats.

TOOMANYREQUIREDCTLOGS     = Le nombre de réponses requises des journaux “CT Logs” est plus grand que le nombre de journaux (logs) autorisé.

ALLOWVALIDITYOVERRIDE     = Autoriser la surcharge de la validité

VIEW_CACERTIFICATE_HEADING= Certificat de l’AC

VIEW_CACERTIFICATE_TITLE  = Voir le certificat de l’AC

VIEW_CAINFORMATION_HEADING= Informations de l’AC

VIEW_CAINFORMATION_TITLE  = Voir les informations de l’AC

VIEW_CERTIFICATE          = Voir le certificat

VIEW_CERTIFICATES_HEADING = Visualisation des certificats

VIEW_CERTIFICATES_TITLE   = Voir les certificats

VIEW_CMSCERTIFICATE       = Voir le certificat CMS

VIEW_CMSCERTIFICATE_TITLE = Voir le certificat du service CMS

VIEW_INFORMATION          = Voir les informations

VIEWPUBLISHER             = Visualiser le service de publication

WAITINGFORCERTRESPONSE    = En attente de réponse

X509                      = AC X.509

X509EXTENSIONS            = Extensions X.509v3

X509EXTENSIONS_USAGES     = Usages

X509EXTENSIONS_NAMES      = Noms

X509EXTENSIONS_VALDATA    = Données de validation

CMSCERTIFICATERENEWED     = Certificat CMS renouvelé avec succès

CMSSERVICE                = Service CMS

#YOUCANTADDFIXEDCERT       = Il n’est pas possible d’ajouter un profil de certificats dont le nom commence par “FIXED”.

#YOUCANTDELETEFIXEDCERT    = Les profils de certificats marqués « FIXED » ne peuvent pas être supprimés.

YOUCANTEDITFIXEDCERTPROFS = Les profils de certificats marqués « FIXED » ne peuvent pas être édités, ni supprimés, ni ajoutés.

YOUMUSTSELECT             = Vous devez sélectionner un fichier à déposer.

YOUMUSTSPECIFYCAID        = Vous devez spécifier un paramètre « caid » (identifiant d’AC).


### Approval Profiles

APPROVALACTIONS         = Actions requérant une approbation

APPROVAL_EXPIRATION_PERIOD = Période d’expiration des approbations

APPROVALPROFILE         = Profil d’approbation

APPROVAL_PROFILE_ADD_PARTITION = Ajouter une partition

APPROVAL_PROFILE_ADD_STEP = Ajouter une étape

APPROVAL_PROFILE_ALREADY_EXISTS = Un profil d’approbation avec ce nom existe déjà.

APPROVAL_PROFILE_CURRENT_STEP = Étape courante

APPROVAL_PROFILE_DELETE_PARTITION = Supprimer la partition

APPROVAL_PROFILE_PARTITION_NOTIFICATION_ADD = Ajouter une notification

APPROVAL_PROFILE_PARTITION_NOTIFICATION_REMOVE = Supprimer la notification

APPROVAL_PROFILE_PARTITION_USER_NOTIFICATION_ADD = Ajouter une notification utilisateur

APPROVAL_PROFILE_PARTITION_USER_NOTIFICATION_REMOVE = Supprimer la notification utilisateur

APPROVAL_PROFILE_DELETE_STEP = Supprimer l’étape

APPROVAL_PROFILE_EXECUTION_HELP = L’approbation sera effective après l’exécution de la dernière étape.

APPROVAL_PROFILE_FIELD_ADD = Ajouter un champ

APPROVAL_PROFILE_FIELD_ADD_ROW = Ajouter une ligne

APPROVAL_PROFILE_FIELD_REMOVE = Supprimer le champ

APPROVAL_PROFILE_FIELD_REMOVE_ROW = Supprimer la ligne

APPROVAL_PROFILE_FIELD_EXISTS = Un champ de profil d’approbation avec ce nom existe déjà.

APPROVAL_PROFILE_FIELD_RADIO_LABEL = Libellé de bouton radio

APPROVAL_PROFILE_FIELD_RADIO_EXISTS = Un bouton radio avec ce libellé existe déjà.

APPROVAL_PROFILE_FIELD_RADIO_NO_VALUES = Le bouton radio défini n’a pas de ligne.

APPROVAL_PROFILE_STEPS = Étapes d’approbation :

APPROVAL_PROFILE_PARTITION = Partition

APPROVAL_PROFILE_PARTITION_ACTION = Partitions requérant une action

APPROVAL_PROFILE_PARTITION_PREVIOUS = Partitions précédentes

APPROVAL_PROFILE_PARTITION_HIDDEN = Note : vous n’êtes pas autorisé à voir toutes les partitions, car certaines peuvent être cachées.

APPROVAL_PROFILE_STEP = Étape

APPROVALPROFILE_FROMTEMPLATE = Profil d’approbation modèle

APPROVALPROFILE_NAME    = Nom du profil d’approbation

APPROVALPROFILE_NEWNAME = Nom du nouveau profil d’approbation

APPROVALPROFILEID       = Identifiant du profil d’approbation

APPROVALPROFILES        = Profils d’approbation

APPROVALPROFILESAVED    = Profil d’approbation enregistré.

APPROVALPROFILETYPE     = Type de profil d’approbation

APPROVALPROFILETYPE_UPDATE = Mettre à jour

APPROVALPROFILEUSEDINCAS = Le profil d’approbation est utilisé par les AC suivantes : 

APPROVALPROFILEUSEDINCERTPROFILES = Le profil d’approbation est utilisé dans les profils de certificats suivants : 

APPROVEGENERATETOKENCERT = WS : Générer des certificats matériels

BACKTOAPPROVALPROFILES  = Retour aux profils d’approbation

COULDNTDELETEAPPROVALPROF = Le profil d’approbation suivant ne peut pas être supprimé : 

MAX_EXTENSION_TIME = Durée maximum de prolongation

MAX_EXTENSION_TIME_HELP = La durée maximum pendant laquelle une demande expirée peut être prolongée. Mettre 0d pour désactiver la prolongation de demande.

REQUEST_EXPIRATION_PERIOD = Période d’expiration des demandes

SELF_APPROVE_EDIT = Autoriser l’auto-approbation des modifications de demandes

SELF_APPROVE_EDIT_HELP = Permet à l’administrateur de modifier des demandes sans l’approbation d’un autre administrateur.

#-- Approval Profile Implementations

APPROVAL_PROFILE_COMMON_NOTIFICATION_EMAIL_SENDER = Expéditeur du message de notification

APPROVAL_PROFILE_COMMON_NOTIFICATION_EMAIL_RECIPIENT = Destinataire du message de notification

APPROVAL_PROFILE_COMMON_NOTIFICATION_EMAIL_MSG_SUBJECT = Sujet du message de notification

APPROVAL_PROFILE_COMMON_NOTIFICATION_EMAIL_MSG_BODY = Corps du message de notification

APPROVAL_PROFILE_COMMON_USER_NOTIFICATION_EMAIL_SENDER = Expéditeur du message de notification utilisateur

APPROVAL_PROFILE_COMMON_USER_NOTIFICATION_EMAIL_MSG_SUBJECT = Sujet du message de notification utilisateur

APPROVAL_PROFILE_COMMON_USER_NOTIFICATION_EMAIL_MSG_BODY = Corps du message de notification utilisateur

APPROVAL_PROFILE_ACCUMULATIVE_APPROVAL_NUMBER_OF_REQUIRED_APPROVALS = Nombre d’approbations requises

APPROVAL_PROFILE_PARTITIONED_APPROVAL_NAME = Nom

APPROVAL_PROFILE_PARTITIONED_APPROVAL_ROLES_WITH_APPROVAL_RIGHTS = Rôles qui peuvent approuver cette partition

APPROVAL_PROFILE_PARTITIONED_APPROVAL_ROLES_WITH_VIEW_RIGHTS = Rôles qui peuvent visualiser cette partition


### Mostly Configuration Module

SYSTEMCONFIGURATION       = Configuration du système

#-- Basic Configurations

APPLICATIONCACHES         = Caches applicatifs

AUTOENROLLMENT_SCRIPT     = Auto-enrôlement par script

AUTOENROLLUSE             = Utiliser l’auto-enrôlement

AUTOENROLLUSE_HELP        = Activation de l’auto-enrôlement de certificats pour les systèmes Microsoft. Attention : pour des raisons de sécurité la servlet d’auto-enrôlement doit être protégée par une authentification Kerberos via un proxy Apache.

AUTOENROLLCA              = AC d’auto-enrôlement

AUTOENROLLCA_HELP         = Autorité de certification qui émettra tous les certificats auto-enrôlés.

AUTOENROLLSSLCONNECTION   = Connexion par contrôleur de domaine sécurisée

AUTOENROLLSSLCONNECTION_HELP = Utilise une connexion sécurisée SSL pour le contrôleur de domaine.

AUTOENROLLADSERVER        = Serveur du contrôleur de domaine (DC)

AUTOENROLLADSERVER_HELP   = Nom du serveur du contrôleur de domaine duquel proviennent les informations.

AUTOENROLLADPORT          = Port du serveur du contrôleur de domaine

AUTOENROLLADPORT_HELP     = Port du serveur du contrôleur de domaine. Entrer ‘0’ pour utiliser le port par défaut.

AUTOENROLLCONNECTIONDN    = DN du compte Active Directory

AUTOENROLLCONNECTIONDN_HELP = DN de l’utilisateur pouvant accéder à l’Active Directory en lecture.

AUTOENROLLCONNECTIONPWD   = Mot de passe du compte Active Directory

AUTOENROLLCONNECTIONPWD_HELP = Mot de passe du compte qui peut lire des informations depuis l’Active Directory.

AUTOENROLLBASEDNUSER      = DN de base

AUTOENROLLBASEDNUSER_HELP = Recherche tous les éléments à partir de cette branche lors d’une recherche d’un utilisateur et de la récupération de ses informations.

CERTIFICATECHAINORDER     = Ordre de la chaîne de certificats dans l’interface web publique

CERTIFICATECHAINROOTFIRST = Certificat d’AC racine en premier

CERTIFICATECHAINROOTFIRST_HELP = Permet d’afficher le certificat d’AC racine en premier dans la chaîne des AC, dans l’interface web publique (Public Web).

CLEARALLCACHES            = Vider tous les caches

CLEARALLCACHES_EXCLUDE_CRYPTOTOKEN_CACHE = Exclure les conteneurs de clés actifs

CLEARALLCACHES_HELP1      = Vider tous les caches sur tous les nœuds. Il s’agit des caches suivants : cache de la configuration globale, cache de la configuration CMP, cache de la configuration SCEP, cache des profils d’entités, cache des profils de certificats, cache des autorisations, cache des AC, cache des conteneurs de clés (Crypto Tokens), cache des services de publication, cache des bindings de clés internes, cache du répondeur OCSP, cache des extensions OCSP, caches CT et cache du stockage de certificats.

CLEARALLCACHES_HELP2      = Noter qu’après le nettoyage du cache et s’ils ne sont pas exclus, tous les conteneurs de clés (Crypto Tokens) qui ont été activés manuellement seront mis hors ligne.

COMMANDLINEINTERFACE      = Interface en ligne de commande (CLI) 

EXTERNALSCRIPTS           = Scripts externes

DATABASE_CONFIGURATION    = Configuration de la base de données

EJBCATITLE                = Titre

EJBCATITLE_HELP           = Titre de ce site web d’administration.

ENABLECLIACCESS           = Activation de l’accès CLI (Command Line Interface)

ENABLECLIACCESS_HELP      = Activation de l’accès Super Administrateur depuis l’interface en ligne de commandes (CLI) locale. Attention : la désactivation de cet accès rend impossible l’utilisation de la CLI pour toute opération qui requière les droits administrateur, notamment le renouvellement du certificat Super Administrator. Veillez à renouveler les certificats administrateur via l’administration web avant qu’ils expirent ! Note : après avoir changé cette option, vous devriez cliquer sur le bouton « Vider tous les caches ».

ENABLECLIDEFAULTUSER      = Activer l’utilisateur CLI (Command Line Interface) par défaut

ENABLECLIDEFAULTUSER_HELP = Activer l’utilisateur CLI par défaut défini dans le fichier ejbca.properties. Désactiver cet utilisateur obligera l’interface en ligne de commandes (CLI) à requérir une authentification pour toutes les opérations CLI.

ENABLEEXTERNALSCRIPTS     = Activer l’accès aux scripts externes

ENABLEEXTERNALSCRIPTS_HELP = Permet à EJBCA d’appeler des scripts externes stockés en local sur le serveur. Si cette fonctionnalité est désactivée, alors GeneralPurposeCustomPublisher et ExternalCommandCertificateValidator seront désactivés, et aucun d’eux ne sera affiché sur l’interface ni même invoqué.

ENABLEENDENTITYPROFILELIM = Activer les limitations des profils d’entités

ENABLEENDENTITYPROFILELIM_HELP = Permet d’utiliser le contrôle d’accès des entités.

ENABLEICAOCANAMECHANGE    = Activer la Modification de nom d’AC

ENABLEKEYRECOVERY         = Activer le séquestre de clés

FOOTBANNER                = Pied de page

FOOTBANNER_HELP           = Nom du fichier de pied de page en JSP ou HTML. Ce fichier doit être placé dans le répertoire “banners”.

FORCELOCALKEYRECOVERY     = Forcer la génération des clés en local

HEADBANNER                = En-tête de page

HEADBANNER_HELP           = Nom du fichier d’en-tête de page en JSP ou HTML. Ce fichier doit être placé dans le répertoire “banners”.

ICAOSPECIFICOPTIONS       = Options spécifiques ICAO

MAXIMUM_QUERY_COUNT       = Nombre maximum de requêtes

MAXIMUM_QUERY_COUNT_HELP  = Cette valeur définit le nombre maximum de lignes qui peuvent être récupérées de la base de données en une seule transaction.

MAXIMUM_QUERY_TIMEOUT     = Timeout maximum des requêtes

MAXIMUM_QUERY_TIMEOUT_HELP = Cette valeur définit la durée d’expiration (timeout) en millisecondes (ms) pour certaines requêtes de base de données. Zéro (0) signifie Désactivé. Requiert JDBC et le support d’une base de données pour fonctionner.

NODESINCLUSTER            = Nœuds dans le cluster

NODESINCLUSTER_HELP       = Liste des noms d’hôte de nœud connus dans ce cluster. Les nœuds peuvent être manuellement ajoutés ou supprimés de la liste.

NOENCRYPTION              = Pas de chiffrement

USE_SESSION_TIMEOUT		  = Activer l’expiration de session (timeout)

USE_SESSION_TIMEOUT_HELP  = Termine la session TLS après un temps déterminé d’inactivité.\nCette fonctionnalité ne fonctionne qu’avec les navigateurs IE6 et suivants.

SESSION_TIMEOUT_TIME	  = Timeout (minutes)

#-- Administrator Preferences

DEFAULTADMINPREFERENCES   = Préférences par défaut des administrateurs

NUMBEROFRECORDSPERPAGE    = Nombre de résultats par page

NUMBEROFRECORDSPERPAGE_HELP = Nombre maximum de résultats affichés sur une page.

PREFEREDLANGUAGE          = Langue préférée

PREFEREDLANGUAGE_HELP     = Langue à utiliser dans l’interface web.

SECONDARYLANGUAGE         = Langue secondaire

SECONDARYLANGUAGE_HELP    = Langue à utiliser si le texte n’est pas trouvé dans la langue préférée.

THEME                     = Thème graphique

THEME_HELP                = Thème graphique de l’interface d’administration web (fontes, couleurs, etc.).

#-- Protocol Configuration

PC_EDIT_PC_TITLE            = Activation des accès par protocole

PC_VIEW_PC_TITLE            = Statut des protocoles disponibles

PC_TABLE_PROTOCOL_TITLE     = Protocole

PC_TABLE_STATUS_TITLE       = Statut

PC_TABLE_RESOURCE_URL       = URL par défaut du service

PC_ACTION_ENABLE            = Activer

PC_ACTION_DISABLE           = Désactiver

PC_STATUS_DISABLED          = Désactivé

PC_STATUS_ENABLED           = Activé

PC_STATUS_UNAVAILABLE       = Non disponible

#-- Extended Key Usages

#-> See: X.509 Certificate and CRL > Extended Key Usage

#-- Certificate Transparency Logs (Enterprise only)

CONFIGURE_GOOGLES_CT_POLICY = Configurer la politique CT de Google

SAVE_CT_POLICY              = Enregistrer la politique CT

CT_NUMBER_OF_SCTS           = Nombre de SCT depuis des journaux distincts

LESS_THAN_15_MONTHS         = N < 15 mois

BETWEEN_15_AND_27_MONTHS    = 15 mois ≤ N ≤ 27 mois

BETWEEN_27_AND_39_MONTHS    = 27 mois < N ≤ 39 mois

MORE_THAN_39_MONTHS         = 39 mois < N

CTLOGCONFIGURATION        = Journaux “Certificate Transparency Logs”

CTLOGCONFIGURATION_HELP   = Ces journaux “Certificate Transparency Logs” (CT Logs) seront disponibles dans les profils de certificats.

CTLOGCONFIGURATION_ADDTEXT = Ajouter un nouveau “CT Log”

CTLOGCONFIGURATION_ADD_NEW = Ajouter un nouveau journal “Certificate Transparency”

CTLOGCONFIGURATION_KNOWN_LOGS1 = Liste des journaux “Google Certificate Transparency” connus [↗]

CTLOGCONFIGURATION_KNOWN_LOGS2 = Liste des journaux “Apple Certificate Transparency” connus [↗]

CTLOGCONFIGURATION_EDIT_CTLOG_TITLE = Ajouter ou supprimer des journaux “Certificate Transparency Audit Logs”

CTLOGCONFIGURATION_VIEW_CTLOG_TITLE = Visualiser les journaux “Certificate Transparency Audit Logs”

CTLOGCONFIGURATION_URL    = URL du journal (log)

CTLOGCONFIGURATION_PUBLICKEY = Clé publique

CTLOGCONFIGURATION_PUBLICKEYFILE = Fichier Base64, PEM ou DER

CTLOGCONFIGURATION_TIMEOUT = Délai/timeout (ms)

CTLOGCONFIGURATION_EDITLOG = Édition du “CT Log”

CTLOGCONFIGURATION_CURRENT_PUBLICKEY = Identifiant de clé publique “CT Log” actuelle

CTLOGCONFIGURATION_REPLACE_PUBLICKEY = Remplacement de la clé publique

CTLOGCONFIGURATION_INVALID_YEAR = L’année d’expiration doit être un nombre.

CTLOGCONFIGURATION_INTERVAL_REQUIRED = Les dates de début et de fin de période devraient être définies.

CTLOGCONFIGURATION_INTERVAL_ERROR = La date de début de période devrait être antérieure à la date de fin de période.

CTLOGCONFIGURATION_PERIOD = Publier seulement les certificats qui expirent durant cette période :

CTLOGCONFIGURATION_NOT_BEFORE = Date de début :

CTLOGCONFIGURATION_NOT_AFTER = Date de fin :

CTLOGNOTFILLEDIN          = Les deux champs “URL du journal” et “Clé publique” doivent être saisis pour ajouter un journal (log).

CTLOGINVALIDPUBLICKEY     = Fichier de clé publique invalide.

CTLOGTAB_MISSINGPROTOCOL  = L’URL des journaux CT Log doit indiquer un protocole : http:// ou https://

CTLOGTAB_UPLOADFAILED     = Le dépôt du fichier de la clé publique des journaux CT Log a échoué.

CTLOGTAB_TIMEOUTNEGATIVE  = La valeur du délai (timeout) ne peut pas être négative.

CTLOGTAB_BADKEYFILE       = Ne peut pas parser le fichier ‘{0}’ de la clé publique. {1}

CTLOGTAB_GENERICADDERROR  = Ne peut pas ajouter le CT Log. {0}

CTLOGTAB_ALREADYEXISTS    = Un CT Log avec cette URL existe déjà : {0}

CTLOGTAB_INUSEBYPROFILES  = Le CT Log est toujours utilisé par les profils de certificats suivants et ne peut pas être supprimé : {0} 

INVALID_CT_POLICY = La politique CT contient une ou plusieurs valeurs invalides.

ACCEPTING_BASED_ON_YEAR_OF_EXPIRY = Ce journal (log) n’accepte que les certificats ayant une date d’expiration dans une certaine année.

CTLOGTAB_SHARDED_LOG          = Répartition des logs (Log Sharding)

CTLOGTAB_USE_SHARDING		  = Utiliser

CTLOGTAB_SHARDING_YEAR		  = Publier uniquement les certificats qui expirent cette année

#-- Custom Certificate Extensions

CUSTOMCERTEXTENSION             = Extension de certificat personnalisée

CUSTOMCERTEXTENSION_CLASS       = Classe d’extension

CUSTOMCERTEXTENSION_CONF_DELETE = Êtes-vous sûr de vouloir supprimer cette extension personnalisée ?

CUSTOMCERTEXTENSION_CREATENEW   = Créer une nouvelle extension...

CUSTOMCERTEXTENSION_EDIT_CCE_TITLE = Ajouter, supprimer, éditer ou visualiser des Extensions de certificat personnalisées

CUSTOMCERTEXTENSION_NAV_BACK    = Retour à la liste Custom Certificate Extensions

CUSTOMCERTEXTENSION_NAV_EDIT    = Passer en mode édition

CUSTOMCERTEXTENSION_NEW         = Nouvelle extension de certificat personnalisée

CUSTOMCERTEXTENSION_VIEW_CCE_TITLE = Visualiser des Extensions de certificat personnalisées

# Basic Certificate Extension
CUSTOMCERTEXTENSION_PROPERTY_dynamic = Dynamique
CUSTOMCERTEXTENSION_PROPERTY_encoding = Codage
CUSTOMCERTEXTENSION_PROPERTY_value = Valeur

# Basic CV Certificate Extension
CUSTOMCERTEXTENSION_PROPERTY_include_in_certs = Inclure dans les certificats
CUSTOMCERTEXTENSION_PROPERTY_include_in_csr = Inclure dans les requêtes CSR
CUSTOMCERTEXTENSION_PROPERTY_include_in_linkcerts = Inclure dans les certificats liés
CUSTOMCERTEXTENSION_PROPERTY_rawdata = Données brutes (octets en hexadécimal)

#-- Custom RA Styles

COLUMNNAMETITLE           = Nom

CSSCOLUMNTITLE            = CSS modifiée

CSSIMPORTFROM             = Sélectionner une CSS à partir d’un fichier zip ou CSS

CSSIMPORTIGNORED          = Information : {0} fichier(s) CSS importé(s) avec succès : {1} ; {2} fichier(s) CSS ignoré(s) : {3} (pas reconnu comme fichier .css).

CSSIMPORTSUCCESS          = Information : {0} fichier(s) CSS importé(s) avec succès : {1}.

CSS_CONFIRM_DELETE        = Êtes-vous sûr de vouloir supprimer ce style d’AE ?

CSS_LIST_TITLE            = Liste des styles disponibles pour l’AE

CSS_NOT_AUTH              = Vous n’êtes pas autorisé(e) à réaliser cette action.

ISNOTAZIPFILE             = Le fichier sélectionné est vide ou n’est pas un fichier zip ni CSS.

LOGOCOLUMNTITLE           = Logo

LOGOIMPORTFROM            = Selectionner un logo à partir d’un fichier PNG ou JPEG

LOGOIMPORTIGNORE          = Le fichier {0} n’est pas reconnu comme une image. Types de fichier supportés : JPEG (.jpg), PNG (.png).

LOGOIMPORTSUCCESS         = Importation d’un logo avec succès : {0}.

NOFILESELECTED            = Pas de fichier sélectionné pour l’importation.

STYLEIMPORTFAIL           = Échec de l’importation du fichier {0}.

STYLENONAME               = Aucun nom n’a été donné pour l’archive de style.

STYLEEXISTS               = Un style d’AE avec le nom ‘{0}’ existe déjà.

#-- Statedump (Enterprise only)

STATEDUMPTAB_TITLE        = Importation d’un fichier zip Statedump

STATEDUMPTAB_WARNING      = Attention : l’imporation d’un Statedump peut écraser ou modifier des données existantes.

STATEDUMPTAB_LOCALTEMPLATE = Option 1 - Sélectionner un modèle local :

STATEDUMPTAB_ZIPFILE      = Option 2 - Sélectionner un fichier zip :

STATEDUMPTAB_ZIPFILE_TOOLTIP = Sélectionner un fichier zip Statedump contenant des fichiers XML

STATEDUMPTAB_LOCKDOWN     = Désactiver la section Statedump après l’importation

STATEDUMPTAB_LOCKDOWN_CHECKBOX = Verrouiller

#-- Validator settings
EXTERNAL_SCRIPTS_WHITELIST            = Configuration de la WhiteList des scripts
EXTERNAL_SCRIPTS_WHITELIST_HELP       = Indiquer le chemin complet des exécutables externes (un par ligne) qui sont autorisés à être exécutés par un “Validateur de certificat par commande externe”. Les lignes commençant par ‘#’ sont considérées comme des commentaires et sont ignorées.
USE_EXTERNAL_SCRIPTS_WHITELIST        = Utiliser la WhiteList (seulement les exécutables listés sont autorisés à s’exécuter)
EXTERNAL_SCRIPTS_VALIDATE             = Valider
EXTERNAL_SCRIPTS_SAVED                = Le paramétrage des validateurs a été enregistré avec succès.
EXTERNAL_SCRIPTS_SAVE_FAILED          = Le paramétrage des validateurs ne peut pas être enregistré. Au moins un chemin de la WhiteList n’est pas valide.
EXTERNAL_SCRIPTS_VALIDATION_FAILED    = La WhiteList ne peut pas être validée. Description de l’erreur : {0}

#-- Configuration Checker

CONFIGURATION_CHECKER = Vérificateur de configuration
CONFIGURATION_CHECKER_ON_FRONT_PAGE = Vérificateur de configuration en page d’accueil
CONFIGURATION_CHECKER_ON_FRONT_PAGE_HELP = Affiche le Vérificateur de configuration EJBCA sur la page d’accueil, permettant à un administrateur d’identifier les points de configuration pour cette instance EJBCA.
TOGGLE_CONFIGURATION_CHECKER = Activer le Vérificateur de configuration EJBCA
CONFIGURATION_CHECKER_NOTICE = Le Vérificateur de configuration EJBCA est une fonctionnalité expérimentale, encore en développement. Les caractéristiques sont limitées, et peuvent être supprimées dans des versions futures. Les retours à PrimeKey sont appréciés !
TOGGLE_CONFIGURATION_CHECKER_HELP = L’activation du Vérificateur de configuration EJBCA permet aux administrateurs d’identifier les points de configuration pour cette instance EJBCA. Les points de configuration sont affichés en tant que tickets sur la page d’accueil des administrateurs dont cette fonctionnalité est activée.
TOGGLE_CONFIGURATION_ISSUE_SETS = Active/désactive les Groupes de points de configuration
TOGGLE_CONFIGURATION_ISSUE_SETS_HELP = Active ou désactive la détection de points de configuration multiples, associés en Groupes de points de configuration.
CONFIGURATION_CHECKER_CANNOT_SAVE = Le paramétrage du Vérificateur de configuration EJBCA ne peut pas être enregistré. Autorisation refusée.
CONFIGURATION_CHECKER_SAVE_OK = Le paramétrage du Vérificateur de configuration EJBCA a été enregistré avec succès.
CONFIGURATION_ISSUESET_LABEL = {0} (vérifie {1} points de configuration)
CONFIGURATION_CHECKER_NO_TICKETS = Il n’y a pas de tickets.

# Configuration Issues and Tickets

NOT_IN_PRODUCTION_MODE_TICKET_DESCRIPTION = EJBCA n’est pas exécutée en mode production, des tests système peuvent tourner sur cette instance et des outils supplémentaires pour développeurs sont disponibles.
NOT_IN_PRODUCTION_MODE_ISSUE_DESCRIPTION = Alerter lorsque EJBCA n’est pas exécutée en mode production.
ECC_WITH_KEY_ENCIPHERMENT_TICKET_DESCRIPTION = Le profil de certificats ‘{0}’ autorise des algorithmes elliptiques (ECC) alors que l’usage de clé ‘keyEncipherment’ est positionné.
ECC_WITH_KEY_ENCIPHERMENT_ISSUE_DESCRIPTION = Alerter lorsque des profils de certificats basés sur des algorithmes elliptiques (ECC) utilisent un usage de clé ‘keyEncipherment’.
INTERNAL_KEY_BINDING_VALIDITY_CHECK_ISSUE_DESCRIPTION = Alerter lorsque le certificat d’un binding de clé interne actif a expiré ou n’est plus valide.
INTERNAL_KEY_BINDING_VALIDITY_CHECK_TICKET_DESCRIPTION = Le certificat du binding de clé interne ‘{0}’ a expiré ou n’est plus valide.
BASIC_CONSTRAINTS_VIOLATION_ISSUE_DESCRIPTION = Génère une erreur lorsque la chaîne de certificats d’une AC X.509 ne respecte pas une contrainte de base (Basic Constraints).
BASIC_CONSTRAINTS_VIOLATION_TICKET_DESCRIPTION = La chaîne de certificats pour ‘{0}’ ne respecte pas les contraintes de base (Basic Constraints).

# Configuration Issue Sets

EJBCA_COMMON_ISSUESET_TITLE = Global EJBCA
EJBCA_COMMON_ISSUESET_DESCRIPTION = Surveille les points de configuration couramment trouvés dans les installations EJBCA. Il est recommandé de toujours activer ce groupe de points de configuration.
CT_ISSUESET_TITLE = Transparence de certificat (Certificate Transparency)
CT_ISSUESET_DESCRIPTION = Surveille les points de configuration relatifs à la transparence de certificat (Certificate Transparency). Devrait être activé si cette instance publie dans les journaux ‘CT Logs’.

#-- My Preferences

ADMINISTRATORPREFERENCES  = Préférences de l’administrateur

CASTATUSONHOMEPAGE        = Statut des AC sur la page d’accueil

CASTATUSONHOMEPAGE_HELP   = Permet d’afficher le statut des AC sur la page d’accueil.

FORADMIN                  = Pour l’administrateur :

PUBLISHERQUEUESTATUSON    = Statut des files d’attente de publication sur la page d’accueil

PUBLISHERQUEUESTATUSON_HELP = Permet d’afficher le statut des files d’attente de publication sur la page d’accueil.


### Mostly CMP Configuration

CMPADDALIAS               = Ajouter un alias

CMPALIAS                  = Alias CMP

CMPALIASEXISTS            = L’alias existe déjà.

CMPNOTSELECTED			  = Pas d’alias CMP sélectionné.

CMPALLOWVERIFYPOPO        = RA : Vérification de la preuve de possession

CMPALLOWVERIFYPOPO_HELP   = Permet d’indiquer que l’AC ne devrait pas vérifier la preuve de possession (Proof-of-Possession), car l’AE (RA) est de confiance.

CMPALLOWAUTOMATICKEYUPDATE= Mise à jour automatique des clés

CMPALLOWAUTOMATICKEYUPDATE_HELP = Pour permettre l’émission d’un nouveau certificat, le statut de l’entité en question doit être positionné à ‘Nouveau’. Cette option autorise le statut des entités à être automatiquement positionné à ‘Nouveau’ lors de la réception d’une requête de mise à jour de clé (KeyUpdateRequest).

CMPALLOWKURWITHSAMEKEY    = Renouvellement de certificat avec les mêmes clés

CMPALLOWKURWITHSAMEKEY_HELP = Autorise l’utilisation des mêmes anciennes clés de certificat lors du renouvellement d’un certificat.

CMPALLOWSERVERGENERATEDKEYS = Autoriser la génération de clés côté serveur

CMPALLOWSERVERGENERATEDKEYS_HELP = Autoriser le serveur à générer les clés pour le client lors du traitement d’une telle demande.

CMPAUTHENTICATIONMODULE   = Modules d’authentification CMP

CMPAUTHENTICATIONMODULE_HELP = Définit les modules utilisés pour l’authentification des requêtes CMP.

CMPAUTHSUBJECTDNPART      = Partie du DN du sujet

CMPBACKTOALIASES          = Retour à la liste des alias CMP

CMPCLIENTMODE             = Mode client

CMPCONFIGURATIONALIAS     = Alias de configuration CMP

CMPCONFIGURATIONALIAS_HELP= L’alias de configuration CMP à utiliser.

CMPCONFIRMATIONMESSAGE    = Confirmation de certificat (Certificate Confirmation)

CMPRESPONSECONFIGURATION  = Configuration des réponses

CMPCOULDNOTDELETEALIAS    = Impossible de supprimer l’alias CMP.

CMPCOULDNOTRENAMEORCLONE  = Impossible de renommer ou de dupliquer l’alias CMP. Le nouvel alias existe déjà.

CMPECCISSUERCA            = AC émettrice

CMPERROREEPNOTFOUND       = Le profil d’entités sélectionné n’a pas été trouvé. Il a peut-être été supprimé. Veuillez choisir un autre profil d’entités.

CMPDEFAULTCA              = AC par défaut

CMPDEFAULTCA_HELP         = Définit l’AC qui sera utilisée pour signer le message de réponse “Certificate Confirmation”.

CMPDEFAULTCA_DISABLED     = (désactivé)

CMPDELETEALIAS            = Supprimer l’alias CMP

CMPEDITALIAS              = Éditer l’alias CMP

CMPEXTRCTUSERNAMECOMPONENT= Extraction de l’identifiant de l’utilisateur

CMPEXTRCTUSERNAMECOMPONENT_HELP = Définit l’attribut du DN dont la valeur doit être utilisée pour rechercher un nom d’utilisateur (i.e. l’identifiant) dans EJBCA.

CMPEXTRCTUSERNAMECOMPONENT_HELP1 = Tout attribut du DN peut être spécifié, e.g. CN, UID, etc. Par défaut, le DN complet est utilisé comme nom d’utilisateur.

CMPEXTRCTUSERNAMECOMPONENT_HELP2 = Si le nom d’utilisateur (i.e. l’identifiant) ne peut pas être extrait, ou si l’entité n’est pas trouvée, le DN complet est également utilisé pour essayer de retrouver l’entité.

CMPHMACCASECRET           = Secret partagé par l’AC

CMPHMACSPECIFYSECRET      = Définir le secret

CMPKEYUPDATEREQUEST       = Mise à jour de clé (Key Update Request)

CMPLISTOFALIASES          = Liste des alias CMP

CMPMANAGEALIASES          = Gestion des alias CMP

CMPNESTEDMESSAGECONTENT   = Message imbriqué (Nested Message)

CMPNOAUTHMODULE           = Veuillez sélectionner au moins un module d’authentification.

CMPOMITVERIFICATIONSINECC = Vérifications dans le module d’authentification EndEntityCertificate

CMPOMITVERIFICATIONSINECC_HELP = Lors de l’utilisation du module d’authentification EndEntityCertificate en mode RA, vous pouvez omettre de réaliser certaines vérifications sur le certificat attaché dans le champ extraCert. Notez que ceci est permis seulement si la requête CMP est envoyée dans un message imbriqué (CMP NestedMessage).

CMPOMITVERIFICATIONSINECC_HELP1 = Cocher cette option omet de vérifier que le certificat attaché dans le champ extraCert : existe dans la base de données, est émis par la bonne AC, est actif, est valide et qu’il appartient à un administrateur autorisé.

CMPOMITVERIFICATIONSINECC_HELP2 = (il est fortement recommandé de ne pas cocher cette option)

CMPOPERATIONALMODE        = Mode opérationnel CMP

CMPOPERATIONALMODE_HELP   = Le mode client signifie que l’entité finale doit être pré-enregistrée. Tandis que le mode RA signifie que l’entité finale sera créée dans EJBCA lors de la requête CMP.

CMPRAALLOWCUSTOMSERNO     = Numéro de série de certificat personnalisé

CMPRAALLOWCUSTOMSERNO_HELP= Indique si le service CMP cherchera un numéro de série de certificat personnalisé dans la requête.

CMPRAALLOWCUSTOMSERNO_HELP1 = En cas d’autorisation, le numéro de série souhaité peut être positionné dans le champ non standard serialNumber dans le CRMF certTemplate.

CMPRACANAME               = RA : Nom de l’AC

CMPRACANAME_HELP          = Définit l’AC à utiliser lors de l’ajout d’entités.

CMPRACANAME_HELP1         = Sélectionner ‘ProfileDefault’ pour utiliser l’AC par défaut définie dans le profil d’entités.

CMPRACERTPROFILE          = RA : Profil de certificats

CMPRACERTPROFILE_HELP     = Définit le profil de certificats utilisé pour générer des certificats.

CMPRACERTPROFILE_HELP1    = Sélectionner ‘ProfileDefault’ pour utiliser le profil de certificats par défaut défini dans le profil d’entités.

CMPRAEEPROFILE            = RA : Profil d’entités

CMPRAEEPROFILE_HELP       = Définit le profil d’entités utilisé pour ajouter des entités.

CMPRA_PROFILEDEFAULT      = Défaut du profil

CMPRANAMEGENERATIONSCHEME = RA : Schéma de génération de noms

CMPRANAMEGENERATIONSCHEME_HELP = Définit quel schéma de génération de noms doit être utilisé.

CMPRANAMEGENERATIONSCHEME_HELP1 = DN – prendra une partie du DN de la requête, et l’utilisera comme nom d’utilisateur. Plusieurs attributs du DN peuvent être spécifiés pour parer aux échecs. Par exemple ‘UID;SN;CN’, essaie UID, s’il n’existe pas essaie SN, puis le CN.

CMPRANAMEGENERATIONSCHEME_HELP2 = RANDOM – générera un nom d’utilisateur composé de 12 caractères aléatoires.

CMPRANAMEGENERATIONSCHEME_HELP3 = FIXED – pour avoir un nom d’utilisateur fixe, défini dans le champ texte.

CMPRANAMEGENERATIONSCHEME_HELP4 = USERNAME – utilisera le DN complet comme nom d’utilisateur.

CMPRANAMEGENERATIONSCHEME_HELP5 = Si le nom d’utilisateur généré existe déjà, le compte existant sera modifié et un nouveau certificat sera émis pour cette entité.

CMPRANAMEGENERATIONPOSTFIX= Suffixe pour la génération de noms

CMPRANAMEGENERATIONPOSTFIX_HELP = Définit un suffixe pour le nom d’utilisateur généré. Utilisez ‘${RANDOM}’ pour obtenir un suffixe composé de 10 caractères aléatoires.

CMPRANAMEGENERATIONPREFIX = Préfixe pour la génération de noms

CMPRANAMEGENERATIONPREFIX_HELP = Définit un préfixe pour le nom d’utilisateur généré. Utilisez ‘${RANDOM}’ pour obtenir un préfixe composé de 10 caractères aléatoires.

CMPRAMODE                 = Mode RA

CMPRAPASSWORDGENPARAMS    = Paramètre de génération de mots de passe

CMPRAPASSWORDGENPARAMS_HELP = Lors de la génération du certificat, un mot de passe aléatoire interne est temporairement utilisé. En définissant ce paramètre, un mot de passe fixe est utilisé à la place d’un mot de passe aléatoire.

CMPRESPONSEPROTECTION     = Protection des réponses CMP

CMPRESPONSEPROTECTION_HELP= Définit la méthode utilisée pour authentifier la réponse CMP envoyée par EJBCA.

CMPSERVERGENKEYS          = Clés générées côté serveur

CMPTRUSTEDCERTPATH        = Chemin des certificats de confiance

CMPTRUSTEDCERTPATH_HELP   = Chemin absolu vers le répertoire qui contient les certificats utilisés pour vérifier la signature dans un message imbriqué (NestedMessage).

CMPVENDORCERT             = Mode Certificats des AC officielles tierces

CMPVENDORCERT_USE         = Utiliser le mode Certificats des AC officielles tierces

CMPVENDORCERT_USE_HELP    = Active et spécifie les AC pour l’authentification par AC officielle tierce dans le champ ‘extraCerts’ d’une requête CMP et les AC retournées au client dans le champ ‘caPubs’ d’une réponse CMP (utilisé en conformité avec le standard 3GPP).

CMPVENDORCERT_USE_HELP1   = Recommandation : ne pas cocher, si vous ne savez pas de quoi il s’agit.

CMPVENDORCERT_VENDORCAS   = Liste des AC officielles tierces

CMPVENDORCERT_VENDORCAS_HELP = Les certificats des AC officielles sont ajoutés au champ ‘extraCert’ du message de requête CMP.

CMPRESPONSECAPUBS         = Certificats des AC supplémentaires pour les réponses CMP

CMPRESPONSECAPUBS_HELP    = Ajoute les certificats des AC supplémentaires dans le champ ‘CertRepMessage.caPubs’ des réponses CMP (RFC 4210). Le certificat de l’AC émettrice des certificats d’entité finale est automatiquement ajouté à l’index 0 (les doublons de cette liste sont supprimés).

PKIRESPONSEMESSAGE_EXTRACERTS = Certificats des AC supplémentaires pour les réponses ‘PKI Message’

PKIRESPONSEMESSAGE_EXTRACERTS_HELP = Ajoute les certificats des AC supplémentaires dans le champ ‘PKIMessage.extraCerts’ des réponses de type message PKI (RFC 4210). La chaîne des certificats d’AC signant ce message est automatiquement ajouté à l’index 0 (les doublons de cette liste sont supprimés).

CMP_VIEW_ALIAS            = Visualiser l’alias CMP

CMP_VIEW_ALIASES          = Visualiser les alias CMP

OMIT                      = Omettre


### Mostly ACME Configuration

ACME_MANAGEALIASES        = Gestion des alias ACME

ACME_VIEW_ALIASES         = Visualiser les alias 

ACME_LISTOFALIASES        = Liste des alias ACME

ACME_ALIAS                = Alias

ACME_ENTERNEWALIAS        = Entrer un nouvel alias ACME

ACME_ALIAS_NAV_BACK       = Retour à la liste des alias ACME

ACME_END_ENTITY_PROFILE   = Profil d’entités

ACME_MUST_HAVE_ONE_PROFILE = Vous devez créer au moins un profil d’entités pour pouvoir utiliser le protocole ACME.

ACME_DEFAULT_CA_WILL_BE_USED = L’AC par défaut et le Profil de certificats par défaut dans le profil d’entités seront utilisés pour émettre des certificats.

ACME_PREAUTHORIZATION_ALLOWED = Autoriser les pré-autorisations

ACME_WILDCARD_CERTIFICATE_ISSUANCE_ALLOWED = Autoriser l’émission de certificats wildcard

ACME_WILDCARD_WITH_HTTP_01_CHALLENGE_ALLOWED = Autoriser l’émission de certificats wildcard avec défi http-01

ACME_WEBSITE_URL          = URL du site web

ACME_TERMS_URL            = URL des Conditions d’utilisation

ACME_TERMS_URL_REQUIRED   = Veuillez saisir l’URL des Conditions d’utilisation.

ACME_TERMS_CHANGE_URL         	= URL pour les modifications des conditions d'utilisation

ACME_TERMS_CHANGE_URL_REQUIRED 	= Veuillez saisir l’URL pour les modifications des conditions d'utilisation.

ACME_TERMS_APPROVAL       		= Les changements de Conditions d’utilisation requièrent une approbation cliente

ACME_TERMS_CHANGED_APPROVAL 	= Autoriser accepter les nouvelles conditions d'utilisation

ACME_DNS_RESOLVER         = Résolveur DNS

ACME_DNS_PORT	     	  = Port DNS

ACME_USE_DNSSEC_VALIDATION = Utiliser DNSSEC pour les validations DNS

ACME_DNSSEC_TRUST_ANCHOR  = Point de départ de la confiance (DNSSEC Trust Anchor)

ACME_DEFAULT_CONFIG       = Configuration ACME par défaut

ACME_REPLAY_NONCE_VALIDITY = Nombre de validité du champ Replay-Nonce

<<<<<<< HEAD
ACME_ORDER_VALIDITY = Validité de la commande

ACME_RETRY_AFTER = Réessayer après
=======
ACME_RETRY_AFTER 	= Réessayer après

ACME_ORDER_VALIDITY = Validité de la commande
>>>>>>> 676c12ef

ACME_REQUIRE_EXTERNAL_ACCOUNT_BINDING 	= Requérir un binding de compte externe

ACME_EAB_TYPE			  				= Type de binding de compte externe

ACMEEABWITHHMACMACALGORITHM				= Algorithme MAC

ACMEEABWITHHMACENCRYPTKEY				= Crypter la clé

ACMEEABWITHHMACENCRYPTIONKEYID			= Clé de cryptage

ACMEEABWITHHMACENCRYPTIONKEYALIAS		= Alias du clé de cryptage

ACMEEABWITHHMACKEYIDENTIFIER 			= Identifiant de clé

ACMEEABWITHHMACUPLOAD 					= Télécharger PEM/DER clé partagé

ACMEEABWITHHMACSYMMETRICKEY  			= Insérer base64Url clé partagé

ACMEEABWITHPUBLICKEYORCERTIFICATEUSEPUBLICKEY 			= Utiliser clé publique

ACMEEABWITHPUBLICKEYORCERTIFICATESIGNATUREALGORITHM 	= Algorithme de signature

ACMEEABWITHPUBLICKEYORCERTIFICATEKEYIDENTIFIER			= Empreinte de clé publique ou certificat

ACMEEABWITHPUBLICKEYORCERTIFICATEUPLOAD 				= Télécharger PEM/DER clé publique ou certificat

ACMEEABWITHPUBLICKEYORCERTIFICATEPEM					= Insérer PEM clé publique ou certificat

HS256 = HS256
HS384 = HS384
HS512 = HS512

ACME_GLOBAL_CONFIGS       = Configuration ACME globale

ONLYNUMBERS_INNONCEVALIDITY = Seulement les chiffres sont autorisés dans le champ “Nombre de validité du champ Replay-Nonce”.

ONLYNUMBERS_INRETRYAFTER = Seuls les nombres positifs sont autorisés dans "Intervalle de relance après".

ONLYVALIDITY_INORDERVALIDATY = Seules les chaînes de temps lisibles par l'homme sont autorisées dans "Validité de la commande".

SELECTCRYPTOTOKEN_INENCRYPTIONKEY	= Un jeton de cryptage doit être sélectionné si le cryptage par clé est activé.

CRYPTOTOKENINVALID_INENCRYPTIONKEY	= Le jeton de cryptage sélectionné n'est pas disponible ou n'est pas valide.

KEYALIASINVALID_INENCRYPTIONKEY	= Le jeton de cryptage sélectionné ne contient pas de paire de clés avec l'alias {0}.

INVALID_DNS_PORT = Numéro de port DNS invalide. Veuillez saisir un nombre entre 53 et 65535.


### Mostly SCEP Configuration

SCEP_ADD_ALIAS            = Ajouter un alias SCEP

SCEP_ALIAS                = Alias

SCEP_ALIAS_NAV_BACK       = Retour à la liste des alias SCEP

SCEP_CLIENT_CERTIFICATE_RENEWAL = Autoriser le renouvellement de certificat client [Édition Entreprise]

SCEP_CLIENT_CERTIFICATE_RENEWAL_WITH_SAME_KEY = Autoriser le renouvellement de certificat client avec une ancienne biclé

SCEP_DEFAULT_CA           = AC par défaut

SCEP_DELETE_ALIAS         = Supprimer l’alias

SCEP_ENTERNEWALIAS        = Entrer un nouvel alias SCEP

SCEP_INCLUDE_CA           = Inclure le certificat de l’AC dans la réponse

SCEP_LISTOFALIASES        = Liste des alias SCEP

SCEP_MANAGEALIASES        = Gestion des alias SCEP

SCEP_MODE                 = Mode

SCEP_OPERATIONAL_MODE     = Mode opérationnel

SCEP_RA_AUTH_PASSWORD     = RA : Mot de passe d’authentification

SCEP_RA_CA                = RA : Nom de l’AC

SCEP_RA_CERT_PROFILE      = RA : Profil de certificats

SCEP_RA_ENDENTITY_PROFILE = RA : Profil d’entités

SCEP_RA_NAME_GEN_PARAMS   = RA : Paramètres pour la génération de noms

SCEP_RA_NAME_GEN_POSTFIX  = RA : Suffixe pour la génération de noms

SCEP_RA_NAME_GEN_PREFIX   = RA : Préfixe pour la génération de noms

SCEP_RA_NAME_GEN_SCHEME   = RA : Schéma de génération de noms

SCEP_RENAME_ALIAS         = Renommer l’alias

SCEP_VIEW_ALIASES         = Visualiser les alias 


### Mostly EST Configuration

ESTADDALIAS               = Ajouter un alias

ESTALIAS                  = Alias EST

ESTALIASEXISTS            = L’alias existe déjà.

ESTALLOWVERIFYPOPO        = RA : Vérification de la preuve de possession

ESTALLOWVERIFYPOPO_HELP   = Permet d’indiquer que l’AC ne devrait pas vérifier la preuve de possession (Proof-of-Possession), car l’AE (RA) est de confiance.

ESTALLOWKURWITHSAMEKEY    = Renouvellement de certificat avec les mêmes clés

ESTALLOWKURWITHSAMEKEY_HELP = Autorise l’utilisation des mêmes anciennes clés de certificat lors du renouvellement d’un certificat.

ESTBACKTOALIASES          = Retour à la liste des alias EST

ESTCONFIGURATIONALIAS     = Alias de configuration EST

ESTCONFIGURATIONALIAS_HELP= L’alias de configuration EST à utiliser.

ESTCOULDNOTDELETEALIAS    = Impossible de supprimer l’alias EST.

ESTCOULDNOTRENAMEORCLONE  = Impossible de renommer ou de dupliquer l’alias EST. Le nouvel alias existe déjà.

ESTERROREEPNOTFOUND       = Le profil d’entités sélectionné n’a pas été trouvé. Il a peut-être été supprimé. Veuillez choisir un autre profil d’entités.

ESTDEFAULTCA              = Nom de l’AC de cette AE

ESTDEFAULTCA_HELP         = Définit l’AC qui sera utilisée par cet alias EST pour émettre des certificats.

ESTDEFAULTCA_DISABLED     = (désactivé)

ESTDELETEALIAS            = Supprimer l’alias EST

ESTEDITALIAS              = Éditer l’alias EST

ESTNAME                   = Nom

ESTNOTSELECTED			  = Pas d’alias EST sélectionné.

ESTREQUIRECERT            = Requérir un certificat client
ESTREQUIRECERT_HELP       = Le client EST doit s’authentifier avec un certificat client autorisé à créer des certificats. Toujours requis pour les renouvellements (‘reenroll’).

ESTREQUIREUSERNAME        = Identifiant client
ESTREQUIREUSERNAME_HELP   = Le client EST doit s’authentifier avec l’identifiant indiqué. Laisser vide pour aucun identifiant. Ne sera pas requis pour les renouvellements (‘reenroll’).

ESTREQUIREPASSWORD        = Mot de passe client
ESTREQUIREPASSWORD_HELP   = Le client EST doit s’authentifier avec le mot de passe indiqué. Laisser vide pour aucun mot de passe. Ne sera pas requis pour les renouvellements (‘reenroll’).

ESTLISTOFALIASES          = Liste des alias EST

ESTMANAGEALIASES          = Gestion des alias EST

ESTCERTPROFILE            = RA : Profil de certificats

ESTCERTPROFILE_HELP       = Définit le profil de certificats utilisé pour générer des certificats.

ESTCERTPROFILE_HELP1      = Sélectionner ‘ProfileDefault’ pour utiliser le profil de certificats par défaut défini dans le profil d’entités.

ESTEEPROFILE              = RA : Profil d’entités

ESTEEPROFILE_HELP         = Définit le profil d’entités utilisé pour ajouter des entités.

ESTPROFILEDEFAULT         = Défaut du profil

EST_VIEW_ALIAS            = Visualiser l’alias EST

EST_VIEW_ALIASES          = Visualiser les alias EST

ESTRANAMEGENERATIONSCHEME = RA : Schéma de génération de noms

ESTRANAMEGENERATIONSCHEME_HELP = Définit quel schéma de génération de noms doit être utilisé.

ESTRANAMEGENERATIONSCHEME_HELP1 = DN – prendra une partie du DN de la requête, et l’utilisera comme nom d’utilisateur. Plusieurs attributs du DN peuvent être spécifiés pour parer aux échecs. Par exemple ‘UID;SN;CN’, essaie UID, s’il n’existe pas essaie SN, puis le CN.

ESTRANAMEGENERATIONSCHEME_HELP2 = RANDOM – générera un nom d’utilisateur composé de 12 caractères aléatoires.

ESTRANAMEGENERATIONSCHEME_HELP3 = FIXED – pour avoir un nom d’utilisateur fixe, défini dans le champ texte.

ESTRANAMEGENERATIONSCHEME_HELP4 = USERNAME – utilisera le DN complet comme nom d’utilisateur.

ESTRANAMEGENERATIONSCHEME_HELP5 = Si le nom d’utilisateur généré existe déjà, le compte existant sera modifié et un nouveau certificat sera émis pour cette entité.

ESTRANAMEGENERATIONPOSTFIX= Suffixe pour la génération de noms

ESTRANAMEGENERATIONPOSTFIX_HELP = Définit un suffixe pour le nom d’utilisateur généré. Utilisez ‘${RANDOM}’ pour obtenir un suffixe composé de 10 caractères aléatoires.

ESTRANAMEGENERATIONPREFIX = Préfixe pour la génération de noms

ESTRANAMEGENERATIONPREFIX_HELP = Définit un préfixe pour le nom d’utilisateur généré. Utilisez ‘${RANDOM}’ pour obtenir un préfixe composé de 10 caractères aléatoires.


### Audit Log Module

ACCESSCONTROL             = Contrôle d’accès
ADMINWEB                  = Administration web
APPROVAL_PROFILE          = Profil d’approbation
AUTHENTICATION            = Authentification
BLACKLIST                 = Blacklist (liste noire)
CERTIFICATE_AUTHORITY     = Autorité de certification
CRL                       = Liste des certificats révoqués
GLOBALCONF                = Configuration globale
KEY_MANAGEMENT            = Gestion de clés
KEYRECOVERY               = Recouvrement de clés
RA                        = Autorité d’enregistrement
RECOVERY                  = Recouvrement
ROLES                     = Rôles
SECURITY_AUDIT            = Audit de sécurité
SERVICE                   = Service
TRUSTED_TIME              = Temps fiable

### Audit Log Event Statuses

FAILURE                   = Échec
SUCCESS                   = Succès
VOID                      = Vide

### Audit Log Events

#-- EventTypes from EJBCA
PUBLISHER_CHANGE          = Service de publication : changement
PUBLISHER_CLONE           = Service de publication : clonage
PUBLISHER_CREATION        = Service de publication : création
PUBLISHER_REMOVAL         = Service de publication : suppression
PUBLISHER_RENAME          = Service de publication : renommage
PUBLISHER_STORE_CERTIFICATE = Service de publication : stockage d’un certificat
PUBLISHER_STORE_CRL       = Service de publication : stockage d’une LCR
PUBLISHER_TEST_CONNECTION = Service de publication : test de la connexion
CA_SIGNCMS                = AC : signature CMS
CA_SIGNREQUEST            = AC : signature d’une requête
CA_RENEWED                = AC : renouvellement d’une AC
CA_REVOKED                = AC : révocation d’une AC
CA_IMPORT                 = AC : importation d’une AC
CA_EXPORTTOKEN            = AC : exportation d’un token d’AC
CA_REMOVETOKEN            = AC : suppression d’un token d’AC
CA_RESTORETOKEN           = AC : restauration d’un token d’AC
CA_VALIDITY               = AC : validité d’une AC
CA_USERAUTH               = Authentification utilisateur sur l’interface web publique
CA_EXTENDEDSERVICE        = AC : exécution d’un service étendu
RA_ADDENDENTITY           = Entité : ajout
RA_EDITENDENTITY          = Entité : modification
RA_DELETEENDENTITY        = Entité : suppression
RA_REVOKEDENDENTITY       = Entité : révocation
RA_ADDEEPROFILE           = Profil d’entités : création
RA_EDITEEPROFILE          = Profil d’entités : modification
RA_REMOVEEEPROFILE        = Profil d’entités : suppression
RA_RENAMEEEPROFILE        = Profil d’entités : renommage
RA_ADDADMINPREF           = Préférences administrateur : ajout
RA_DEFAULTADMINPREF       = Préférences administrateur : par défaut
RA_EDITADMINPREF          = Préférences administrateur : modification
RA_USERDATASOURCEFETCHDATA = Source de données externe : récupération de données
RA_USERDATASOURCEREMOVEDATA = Source de données externe : suppression de données
RA_USERDATASOURCEADD      = Source de données externe : création
RA_USERDATASOURCEEDIT     = Source de données externe : modification
RA_USERDATASOURCEREMOVE   = Source de données externe : suppression
RA_USERDATASOURCERENAME   = Source de données externe : renommage
REVOKE_UNREVOKEPUBLISH    = Publication du statut ‘unrevoked’ d’un certificat
CUSTOMLOG_ERROR           = Journaux personnalisés : erreur
CUSTOMLOG_INFO            = Journaux personnalisés : info
KEYRECOVERY_SENT          = Recouvrement de clés : envoi
KEYRECOVERY_MARKED        = Recouvrement de clés : marquage
KEYRECOVERY_ADDDATA       = Recouvrement de clés : ajout de données
KEYRECOVERY_EDITDATA      = Recouvrement de clés : modification de données
KEYRECOVERY_REMOVEDATA    = Recouvrement de clés : suppression de données
APPROVAL_ADD              = Demande d’approbation : ajout
APPROVAL_EDIT             = Demande d’approbation : modification
APPROVAL_REMOVE           = Demande d’approbation : suppression
APPROVAL_APPROVE          = Demande d’approbation : approbation
APPROVAL_REJECT           = Demande d’approbation : rejet
APPROVAL_EXTEND           = Demande d’approbation : prolongation
APPROVAL_PROFILE_ADD      = Profil d’approbation : ajout
APPROVAL_PROFILE_EDIT     = Profil d’approbation : modification
APPROVAL_PROFILE_REMOVE   = Profil d’approbation : suppression
APPROVAL_PROFILE_RENAME   = Profil d’approbation : renommage
SYSTEMCONF_EDIT           = Configuration système : modification
SYSTEMCONF_CREATE         = Configuration système : création
SERVICE_ADD               = Service : création
SERVICE_REMOVE            = Service : suppression
SERVICE_EDIT              = Service : modification
SERVICE_RENAME            = Service : renommage
SERVICE_EXECUTED          = Service : exécution
ADMINWEB_ADMINISTRATORLOGGEDIN = Administrateur : connexion
ADMINWEB_ADMINISTRATORLOGGEDOUT = Administrateur : fin de session
EJBCA_STARTING            = Démarrage d’un nœud EJBCA

#-- EventTypes from CESeCore
ACCESS_CONTROL            = Contrôle d’accès
#AUTHENTICATION            = 
CA_CREATION               = AC : création d’AC
CA_DELETION               = AC : suppression d’AC
CA_RENAMING               = AC : renommage d’AC
CA_EDITING                = AC : modification d’AC
CA_KEYGEN                 = AC : génération de clés d’AC
CA_KEYACTIVATE            = AC : activation de clés d’AC
CA_KEYDELETE              = AC : suppression de clés d’AC
CA_ROLLEDOVER             = AC : rotation d’AC (rollover)
CA_SERVICEACTIVATE        = AC : activation de service d’AC
CA_SERVICEDEACTIVATE      = AC : désactivation de service d’AC
CA_TOKENACTIVATE          = AC : activation d’un token d’AC
CA_TOKENDEACTIVATE        = AC : désactivation d’un token d’AC
CERT_STORED               = Certificat : stockage
CERT_REVOKED              = Certificat : révocation
CERT_CHANGEDSTATUS        = Certificat : changement du statut
CERT_REQUEST              = Certificat : requête
CERT_CREATION             = Certificat : création
CERT_CTPRECERT_SUBMISSION = Certificat : soumission d’un pré-certificat CT
#CERTIFICATE_KEY_BIND      = 
#CERTIFICATE_KEY_UNBIND    = 
CERTPROFILE_CREATION      = Profil de certificats : création
CERTPROFILE_DELETION      = Profil de certificats : suppression
CERTPROFILE_RENAMING      = Profil de certificats : renommage
CERTPROFILE_EDITING       = Profil de certificats : modification
CRL_STORED                = LCR : stockage
CRL_DELETED               = LCR : suppression
CRL_CREATION              = LCR : création
CRYPTOTOKEN_ACTIVATION    = Conteneur de clés : activation
CRYPTOTOKEN_AUTHORIZE_KEY = Conteneur de clés : autorisation de clé
CRYPTOTOKEN_CHANGE_AUTH_DATA = Conteneur de clés : changement de données d’autorisation
CRYPTOTOKEN_CREATE        = Conteneur de clés : création
CRYPTOTOKEN_DEACTIVATION  = Conteneur de clés : désactivation
CRYPTOTOKEN_REACTIVATION  = Conteneur de clés : réactivation
CRYPTOTOKEN_DELETE_ENTRY  = Conteneur de clés : suppression d’une entrée
CRYPTOTOKEN_DELETION      = Conteneur de clés : suppression
CRYPTOTOKEN_EDIT          = Conteneur de clés : modification
CRYPTOTOKEN_GEN_KEYPAIR   = Conteneur de clés : génération d’une biclé
CRYPTOTOKEN_GEN_KEY       = Conteneur de clés : génération d’une clé
CRYPTOTOKEN_GEN_EXTRACT_KEYPAIR = Conteneur de clés : exportation d’une biclé
CRYPTOTOKEN_UPDATEPIN     = Conteneur de clés : mise à jour du code PIN
CRYPTOTOKEN_INITIALIZE_KEY = Conteneur de clés : initialisation de clé
INTERNALKEYBINDING_CREATE = Binding de clés interne : création
INTERNALKEYBINDING_EDIT   = Binding de clés interne : modification
INTERNALKEYBINDING_DELETE = Binding de clés interne : suppression
LOG_DELETE                = Journaux d’audit : suppression
LOG_EXPORT                = Journaux d’audit : exportation
LOG_MANAGEMENT_CHANGE     = Journaux d’audit : configuration
LOG_SIGN                  = Journaux d’audit : signature
LOG_VERIFY                = Journaux d’audit : vérification
ROLE_CREATION             = Rôle : création
ROLE_DELETION             = Rôle : suppression
ROLE_RENAMING             = Rôle : renommage
ROLE_ACCESS_RULE_ADDITION = Rôle : ajout de droits d’accès
ROLE_ACCESS_RULE_CHANGE   = Rôle : modification de droits d’accès
ROLE_ACCESS_RULE_DELETION = Rôle : suppression de droits d’accès
ROLE_ACCESS_USER_ADDITION = Rôle : ajout d’un utilisateur
ROLE_ACCESS_USER_CHANGE   = Rôle : modification d’un utilisateur
ROLE_ACCESS_USER_DELETION = Rôle : suppression d’un utilisateur
#BACKUP                    = 
#RESTORE                   = 
#TIME_SYNC_ACQUIRE         = 
#TIME_SYNC_LOST            = 
#EVENT_INFO_DATABASE                           = Information sur la base de données
#EVENT_INFO_EDITLOGCONFIGURATION               = Configuration des journaux modifiée
#EVENT_INFO_GETLASTCRL                         = Dernière LCR récupérée
#EVENT_INFO_PUBLICWEBUSERCONNECTED             = Utilisateur connecté sur l’interface web publique
#EVENT_INFO_USERAUTHENTICATION                 = Utilisateur authentifié sur l’interface web publique
#EVENT_INFO_NOTIFICATION                       = Notification
#EVENT_INFO_UNKNOWN                            = Événement inconnu
#EVENT_INFO_SIGNEDREQUEST                      = Requête de certificat signée
#EVENT_INFO_REQUESTCERTIFICATE                 = Requête de certificat reçue
#EVENT_SYSTEM_INITILIZED_LOGGING               = L’instance d’EJBCA a démarré les journaux
#EVENT_SYSTEM_STOPPED_LOGGING                  = L’instance d’EJBCA a arrêté les journaux

### Audit Log Columns

ADDITIONAL_DETAILS        = Détails
ADMINISTRATOR             = Administrateur
#CERTIFICATE               =
CUSTOM_ID                 = Autorité de certification
EVENTSTATUS               = Résultat
EVENTTYPE                 = Événement
MODULE                    = Module
NODE                      = Nœud
TIMESTAMP                 = Date/heure
#USERNAME_ABBR             = 


### Mostly Audit Module

AUDIT_AUTORELOAD          = Recharger automatiquement lorsqu’une condition change
AUDIT_DISPRESULTS         = Affichage des résultats
AUDIT_DISPRESULTSTO       = à
AUDIT_DOWNLOAD            = Télécharger les résultats
AUDIT_DOWNLOADASCMS       = Télécharger les résultats en CMS
AUDIT_DOWNLOADASCMSCA     = AC de signature CMS
AUDIT_INVALIDCMS		  = Pas d’AC de signature CMS, ou AC invalide.
AUDIT_SEARCHRESULTS       = Résultat de la recherche

AUDITHEADER               = Journaux d’audit

NO_SEARCHABLE_AUDIT       = Aucun périphérique de journaux d’audit pouvant faire l’objet d’une recherche n’est en fonctionnement

APPROVAL                  = Approbation

15MIN                     = 15 minutes

1DAY                      = 1 jour

1HOUR                     = 1 heure

6HOURS                    = 6 heures

7DAYS                     = 7 jours

ADMINTYPE                 = Type d’admin.

BATCHCMDLINE              = Outil CLI batch

CACMDLINE                 = Outil CLI ca

CLIENTCERT                = Auth. avec cert. client

COLUMN                    = Colonne

CONDITION                 = Condition

CONDITIONS_NEW            = Ajouter...

CONDITIONS_CLEAR          = Effacer toutes les conditions

CONDITIONS_CLEAR_RELOAD   = Effacer toutes les conditions et recharger

CONDITIONS_CURRENT        = Conditions actuelles

CUSTOM                    = Personnalisé

ENTRIESPERPAGE            = Entrées par page

FIRST                     = Premier

INTERNALCA                = Pas d’AC spécifiée

INTERNALUSER              = Utilisateur interne

LOG                       = Journaux

MATCHADMINCERT            = Cert. d’admin. (numéro de série en hexa.)

MATCHADMINIP              = Adresse IP de l’administrateur

MATCHADMINTYPE            = Type d’administrateur

MATCHCA                   = Nom de l’AC

MATCHCERTIFICATE          = Certificat (numéro de série en hexa.)

MATCHCOMMENT              = Commentaire

MATCHEVENT                = Événement

MATCHMODULE               = Module

MATCHUSERNAME             = Nom d’utilisateur (ID)

PUBLICWEBUSER             = Utilisateur web public

RACMDLINE                 = Client RA

UNKNOWNCAID               = Identifiant d’AC inconnu

VALUE                     = Valeur


### Mostly RA Module

ADDDATASOURCE             = Ajouter une source de données

ADDEDSUCCESSFULLY         = ajoutée avec succès.

ADDENDENTITY              = Ajouter une entité

ADDPROFILE                = Ajouter un profil

ADVANCEDMODE              = Mode avancé

ADEFAULTCA                = L’AC par défaut doit faire partie des AC disponibles.

ADEFAULTCERTPROFILE       = Le profil de certificats par défaut doit figurer parmi les profils de certificats disponibles.

ALLOWEDREQUESTS           = Nombre de requêtes autorisées

ALLOWMERGEDNWEBSERVICES   = Autoriser la fusion des attributs du DN (Web Service)

ALLOWMULTIVALUERDN        = Autoriser les RDN multi-valués

ALLOWMULTIVALUERDN_HELP   = (ne pas utiliser par défaut, mais seulement pour des cas spécifiques)

APPLICABLECAS             = AC applicables

AREVOKEATIONREASON        = Une raison de révocation doit être sélectionnée.

AREYOUSUREDELETE          = Êtes-vous sûr de vouloir supprimer les entités sélectionnées ?

AREYOUSUREDELETEREVOKE    = Êtes-vous sûr de vouloir révoquer et supprimer les entités sélectionnées ?

AREYOUSUREKEYRECOVER      = Êtes-vous sûr de vouloir recouvrir les clés associées à ce certificat ? N’oubliez pas de définir le mot de passe de l’utilisateur à la rubrique “Chercher des entités”, puis “Éditer l’entité”.

AREYOUSUREREVOKE          = Êtes-vous sûr de vouloir révoquer les entités sélectionnées ?

AREYOUSUREREVOKECERT      = Êtes-vous sûr de vouloir révoquer le certificat actif ?

AREYOUSUREUNREVOKECERT    = Êtes-vous sûr de vouloir réactiver le certificat actif ?

AREYOUSUREREVOKETOKEN     = Êtes-vous sûr de vouloir révoquer le token actif ?

AREYOUSURECHANGE          = Êtes-vous sûr de vouloir changer le statut des entités sélectionnées ?

ADMINROLESUSINGPROFILE    = Rôles utilisant le profil :

AUTOGENERATED             = Auto-généré

AVAILABLECERTIFICATEPROF  = Profils de certificats disponibles

AVAILABLETOKENS           = Tokens disponibles

BACKTOENDENTITYPROFILES   = Retour à la liste des profils d’entités

BACKTOUSERDATASOURCES     = Retour à la liste des sources de données externes

BASICMODE                 = Mode de base

BEGINSWITH                = commençant par

CAMUST                    = Une AC doit être sélectionnée.

CANNOTVIEWUSERPROFREM     = Ne peut pas voir les données de l’utilisateur. Le profil de l’entité a été supprimé.

CARDNUMBER                = Numéro de carte

CARDNUMBER_MUSTBE         = Un numéro de carte doit être composé de chiffres décimaux (0-9).

CERTIFICATEDOESNTEXIST    = Le certificat spécifié n’existe pas dans la base de données. Il est possible qu’il n’ait pas été généré.

CERTIFICATENR             = Certificat d’indice

CERTIFICATEPROFILEMUST    = Un profil de certificats doit être sélectionné.

CERTIFICATEPROFILESAVED   = Profil de certificats '{0}' enregistré.

CERTIFICATEREQUESTDATA    = Données de requête de certificat

CERTIFICATES              = Certificats

CERTPROFILE_FROMTEMPLATE  = Profil de certificats modèle

CERTPROFILE_NEWNAME       = Nom du nouveau profil de certificats

CHANGESTATUSTO            = Changer le statut à :

CLEARTEXTPASSWORD         = Mot de passe en clair

CONFIRMPASSWORD           = Confirmation du mot de passe

COULDNTDELETEEEPROFILE    = Impossible de supprimer le profil d’entités, car il est encore utilisé par des entités ou des rôles.

COULDNTDELETEUSERDATASOURCE = Impossible de supprimer la source de données, car elle est encore utilisée par des profils.

COULDNOTFINDALLOBJECTS    = Impossible de trouver tous les objets demandés.

CSR                       = Fichier CSR

CREATED                   = Créé

CURRENTTEMPLATE           = Gabarit actuel

CURRENTUSERDATA           = Données de la dernière demande de certificat

CUSTOMUSERDATASOURCE      = Source de données externes personnalisée

CUSTOMUSERDATASOURCESETTINGS = Paramètres de la source de données externes personnalisée

DEFAULTAVAILABLECA        = L’AC par défaut doit faire partie des AC disponibles.

DEFAULTAVAILABLECERTIFICATEPROFILE = Le Profil de certificats par défaut doit faire partie des Profils de certificats disponibles.

DEFAULTAVAILABLETOKENTYPE = Le Token par défaut doit faire partie des Tokens disponibles.

DEFAULTCA                 = AC par défaut

DEFAULTCERTIFICATEPROFILE = Profil de certificats par défaut

DEFAULTTOKEN              = Token par défaut

DELETEENDENTITYPROFILE    = Supprimer le profil d’entités

DELETEPROFILE             = Supprimer le profil

DELETEUSERDATASOURCE      = Supprimer la source de données

EDITENDENTITYPROFILE      = Éditer le profil d’entités

EDIT_ENDENTITY_TITLE      = Éditer l’entité

EDIT_ENDENTITY_HEADING    = Édition de l’entité

EDITUSERDATASOURCE        = Éditer la source de données

EEPROFILEALREADYEXISTS    = Le profil d’entités existe déjà

EEPROFILENAMEREQUIRED     = Veuillez spécifier le nom du nouveau Profil d’entités

EEPROFILENAMEFORBIDDEN    = Le nom du Profil d’entités est interdit.

EEPROFILENOTSELECTED      = Veuillez sélectionner un Profil d’entités

EEPROFILEDOESNOTEXIST     = Le profil d’entités n’existe pas : il a peut-être été supprimé depuis un autre navigateur. Veuillez redémarrer votre navigateur pour rafraîchir la liste des profils.

EEPROFILEUSEDINENDENTITIESEXCESSIVE = Le profil d’entités est utilisé par certaines entités finales (résultats non affichés, plus de 100 résultats).

EESUSINGPROFILE           = Entités utilisant le profil :

EESUBJDNVALIDATIONEMPTY   = Une expression régulière de validation ne peut pas être vide (champ : {0})

EMAIL                     = Adresse électronique

EMAILADDRESS              = Adresse de courrier électronique

EMAILADDRESS_HELP         = (seulement le nom de domaine de l’adresse, sans le ‘@’)

EMAILEMPTYNONMODIFIABLE   = L’adresse de courriel d’une entité ne peut pas être vide et non modifiable.

EMAILINCOMPLETE           = Adresse de courriel incomplète.

EMPTY                     = VIDE

ENDENTITY                 = Entité finale

ENDENTITY_ABBR            = Entité

ENDENTITYALREADYEXISTS    = L’entité existe déjà. Choisissez un autre nom.

ENDENTITYDOESNTEXIST      = L’entité n’existe pas.

ENDENTITYPROFILE          = Profil d’entités

ENDENTITYPROFILEID        = Identifiant du profil d’entités

ENDENTITYPROFILENAME      = Nom du profil

ENDENTITYSAVED            = Entité enregistrée

ERRORNOPRINTERFOUND       = Erreur : aucune imprimante trouvée.

ERRORNOPRINTERISAVAIL     = Erreur : aucune imprimante ne semble disponible. L’impression doit être désactivée pour pouvoir enregistrer.

EXAMPLE                   = Exemple

EXPORT                    = Exporter

EXPORTROFILES             = Exporter les profils

FINDENDENTITYWITHUSERNAME = Rechercher une entité par son nom

FINGERPRINT_SHA1          = Empreinte SHA-1

FINGERPRINT_SHA256        = Empreinte SHA-256

FORENDENTITY              = Pour l’entité

HAVEYOUREVOKEDTHEENDENTITIES = Les entités sélectionnées sont-elles révoquées ?

HEXREQUIRED               = Une valeur hexadécimale est requise.

HISTORICALUSERDATA        = Historique des données de demande de certificat

HISTORY                   = Historique

ILLEGALATTRIBUTE          = Un attribut vide ne peut pas être non modifiable.

IMPORT                    = Importer

IMPORTPROFILESFROM        = Importer des profils à partir d’un fichier zip

INHERITFROMCA             = Hériter de l’AC émettrice

INVALIDCHARS              = Caractère(s) invalide(s) : 

INVALIDCP5MAXOPERATIONS   = Nombre d’opérations maximum autorisé invalide.

INVALIDURL                = URL invalide.

INVALIDQUERY              = Requête invalide.

ISSUANCEREVOCATIONREASON  = Statut à positionner après l’émission du certificat

KEYALGORITHM              = Algorithme de la clé

KEYRECOVERABLE            = Clé recouvrable

KEYRECOVERY               = Recouvrement de clé

LISTOFENDENTITYPROFILES   = Liste des profils d’entités

LISTOFUSERDATASOURCES     = Liste des sources de données externes

MAINCERTIFICATEDATA       = Données principales de certificat

MANAGEENDENTITYPROFILES   = Gestion des profils d’entités

MANAGEUSERDATASOURCES     = Gestion des sources de données externes

MATCHCERTIFICATEPROFILE   = Profil de certificats

MATCHCOMMONNAME           = CN, Nom commun

MATCHCOUNTRY              = C, Pays (ISO 3166)

MATCHDNSERIALNUMBER       = serialNumber, Numéro de série [DN]

MATCHDOMAINCOMPONENT      = DC, Composante de domaine

MATCHEMAILADDRESS         = Adresse de courriel

MATCHENDENTITYPROFILE     = Profil d’entités

MATCHGIVENNAME            = givenName, Prénom(s)

MATCHINITIALS             = initials, Abréviations des prénoms

MATCHLOCALITY             = L, Localité (ville)

MATCHORGANIZATION         = O, Organisation (raison sociale)

MATCHORGANIZATIONALUNIT   = OU, Unité d’organisation

MATCHSTATEORPROVINCE      = ST, État ou région

MATCHSTATUS               = Statut

MATCHSURNAME              = surname, Nom de famille

MATCHTITLE                = title, Titre

MATCHUID                  = UID, Identifiant unique

MATCHUPN                  = MS UPN, Nom principal d’utilisateur

MAXFAILEDLOGINATTEMPTS    = Nombre maximum de tentatives de connexion

MAXFAILEDLOGINATTEMPTSINVALID = Veuillez saisir un nombre valide pour “Nombre maximum de tentatives de connexion”

MINPWDSTRENGTH            = Force minimum du mot de passe (bits)

MINPWDSTRENGTHINVALID     = Veuillez saisir un nombre valide pour “Force minimum du mot de passe”

MISSINGCAIDS              = (identifiants d’AC manquant)

MODIFYABLE                = Modifiable

MODIFYABLEFIELDS          = Champs modifiables

MODIFIED                  = Modifié

MUSTFILLINANOTIFICATIONSENDER  = Vous devez saisir un expéditeur, si la notification est utilisée.

MUSTFILLINANOTIFICATIONRECIPIENT  = Vous devez saisir un destinataire, si la notification est utilisée.

MUSTFILLINANOTIFICATIONSUBJECT = Vous devez saisir un sujet, si la notification est utilisée.

MUSTFILLINANOTIFICATIONMESSAGE = Vous devez saisir un message, si la notification est utilisée.

MUSTSELECTPRINTER          = Vous devez sélectionner une imprimante, si l’impression est utilisée.

NOENDENTITYPROFILEDEFINED      = Pas de profil d’entités défini pour cette entité.

NOCERTIFICATEPROFILEDEFINED    = Pas de profil de certificats défini pour cette entité.

NOTAUTHORIZEDTOCREATEENDENTITY = Autorisation refusée. Aucun droit créé, pour aucun des profils d’entités.

NOTAUTHORIZEDTOEDIT       = Vous n’êtes pas autorisé à éditer l’entité.

NOTAUTHORIZEDTOVIEW       = Vous n’êtes pas autorisé à visualiser l’entité.

NOTAUTHORIZEDTOVIEWCERT   = Vous n’êtes pas autorisé à visualiser les certificats de l’entité.

NOTAUTHORIZEDTOVIEWHIST   = Vous n’êtes pas autorisé à visualiser l’historique de l’entité.

NOTIFICATIONADDRESSMUSTBE = Une adresse de courriel doit être spécifiée pour envoyer une notification.

NOTIFICATIONEVENTS        = Événements déclencheurs de la notification

NOTIFICATIONMESSAGE       = Message du courriel de notification

NOTIFICATIONRECIPIENT     = Adresse de courriel du destinataire

NOTIFICATIONSENDER        = Adresse de courriel de l’expéditeur

NOTIFICATIONSENDERNOTVALID = L’adresse de courriel de l’expéditeur de notifications ne semble pas valide.

NOTIFICATIONSUBJECT       = Sujet du courriel de notification

NOENDENTITIESFOUND        = Pas d’entité, ni de certificat trouvé.

NOTEMPLATEUPLOADED        = Aucun gabarit d’impression n’est disponible.

ONLYAUTHORIZEDENDENTITIESDEL   = Seules les entités autorisées ont été supprimées.

ONLYAUTHORIZEDENDENTITIESCHANG = Seules les entités autorisées ont été modifiées.

ONLYAUTHORIZEDENDENTITIESREV   = Seules les entités autorisées ont été révoquées.

ONLYHEXINCERTSN           = Seule une valeur hexadécimale est autorisée dans le champ Numéro de série du certificat.

ONLYLETTERSANDNUMBERS     = Seuls les caractères A–Z et 0–9 sont autorisés dans ce champ.

ONLYMORFINGENDERFIELD     = Seule la lettre ‘M’ ou ‘F’ est autorisée dans ce champ.

ONLYNONREVENDENTITIESREV  = Seules les entités qui ne sont pas dans un processus de révocation ont été traitées.

ONLYNUMBERALSANDDOTS      = Seuls les chiffres 0–9 et le point ‘.’ sont autorisés dans ce champ.

ONLYSTATUSCANBESELECTED   = Seuls les statuts : Nouveau, Généré ou Historique peuvent être sélectionnés.

ONORAFTER                 = à partir du

ONORBEFORE                = jusqu’au

OTHERCERTIFICATEDATA      = Autres données de certificat

OTHERSUBJECTATTR          = Autres attributs du sujet

ORIFCERTIFICATSERIAL      = Rechercher un certificat par son numéro de série (hexadécimal)

ORLISTEXPIRING            = Rechercher les entités dont les certificats expirent dans

ORWITHSTATUS              = Rechercher les entités avec le statut

PASSWORD                  = Mot de passe

PASSWORDORENROLLMENTCODE  = Mot de passe (ou code d’enrôlement)

PASSWORDMUSTBEREGEN       = Le mot de passe doit être généré de nouveau lors du changement du statut de l’entité.

PASSWORDSDOESNTMATCH      = Les mots de passe sont différents.

PASSWORDREQUIRED          = Un mot de passe est requis.

PASSWORD_DEFINED_IN_PROFILE = Le mot de passe sera récupéré depuis le profil, si ce champ est laissé vide.

PATHTOTEMPLATE            = Chemin du gabarit d’impression (format SVG, 2 MiB maximum)

PREVIOUSLYADDEDENDENTITIES= Entités précédemment ajoutées

PRINT                     = Imprimer

PRINTERNAME               = Nom de l’imprimante

PRINTING                  = Impression des données utilisateur

PRINTEDCOPIES             = Nombre de copies

PRINTUSERDATA             = Imprimer les données utilisateur

PROFILEDESCRIPTION        = Description du profil

PWGEN_DIGIT               = Seulement des chiffres

PWGEN_LETTERDIGIT         = Lettres (sans diacritique) et chiffres

PWGEN_ALLPRINTABLE        = Tous les caractères latins (sans diacritique) affichables

PWGEN_NOLOOKALIKELD       = Lettres (sans diacritique) et chiffres, exceptés “O0lI1”

PWGEN_NOLOSALIKEENLD      = Lettres (sans diacritique) et chiffres, exceptés “O0lI1ajeg”

PWGEN_NOSOUNDALIKEENLD    = Lettres (sans diacritique) et chiffres, exceptés “ajeg”

PSD2_NCANAME			  = Nom NCA des Déclarations QC PSD2 ETSI

PSD2_NCAID				  = Identifiant NCA des Déclarations QC PSD2 ETSI

PSD2_PSP_ROLES			  = Rôles PSP des Déclarations QC PSD2 ETSI

PSD2_PSP_AS			  	  = PSP_AS (Account Servicing)

PSD2_PSP_PI			  	  = PSP_PI (Payment Initiation)

PSD2_PSP_AI			  	  = PSP_AI (Account Information)

PSD2_PSP_IC				  = PSP_IC (Issuing of Card-based payment instruments)

RECOVERKEY                = Recouvrer la clé

REGENERATENEWPASSWORD     = Regénérer un nouveau mot de passe

RELOAD                    = Recharger

REMAININGLOGINATTEMPTS    = Tentatives de connexion restantes

REQKSALGTYPE              = Algorithme de clé de la requête

REQKSALGSUBTYPE           = Spécification de clé de la requête

REQUIRED                  = Requis

REQUIREDCARDNUMBER        = Vous devez saisir un numéro de carte.

REQUIREDUSERNAME          = Vous devez saisir un nom d’utilisateur.

REQUIREDPASSWORD          = Vous devez saisir un mot de passe.

REQUIREDEMAIL             = Vous devez saisir une adresse de courrier électronique.

RESETLOGINATTEMPTS        = Réinitialiser les tentatives de connexion

REUSEOLDCERTIFICATE       = Réutiliser l’ancien certificat

REVERSEFIELDCHECKS        = Inverser les contrôles du DN et du nom alternatif du sujet

REVOCATIONREASONS         = Raisons de révocation :

REVOKE                    = Révoquer

UNREVOKE                  = Réactiver

REVOKED                   = Révoqué

REACTIVATED_REMOVEFROMCRL = Non. Réactivé et en attente de suppression de la LCR complète.

REVOKEANDDELETE           = Révoquer et supprimer

REVOKESELECTED            = Révoquer la sélection

ROWSWILLBEDISPLAYED       = premières lignes seront affichées.

SEARCHENDENTITIES         = Rechercher des entités

SENDNOTIFICATION          = Envoi de notifications par courriel

SERIALNUMBERALREADYEXISTS = Le numéro de série dans le DN existe déjà. Choisissez un autre numéro de série.

SIGNATUREALGORITHM        = Algorithme de signature

STATUS                    = Statut

STATUSFAILED              = Échoué

STATUSGENERATED           = Généré

STATUSINITIALIZED         = Initialisé

STATUSINPROCESS           = En cours

STATUSHISTORICAL          = Historique

STATUSKEYRECOVERY         = Recouvrement de clé

STATUSNEW                 = Nouveau

STATUSREVOKED             = Révoqué

SUBJECTALTNAME            = Nom alternatif du sujet

SUBJECTDIRATTRIBUTES      = Attributs d’annuaire du sujet

SUBJECTDN                 = DN du sujet

SUBJECTDN_CA_HELP         = DN au format chaîne de caractères, e.g. ‘CN=My CA,O=MyOrg,C=FR’, dont les attributs seront ordonnés selon la convention EJBCA. Voir aussi le champ ‘Ordre LDAP pour le DN’ et son aide associée.

SUBJECTDN_CA_CVC_HELP     = Mnémonique du titulaire et code pays, représentés par un DN X.509 au format chaîne de caractères, e.g. ‘CN=CVCA0001,C=FR’. Mnémonique (CN) : 8 caractères maximum, Pays (C) : code ISO 3166 de deux lettres.

SUBJECTDNEMAILEMPTY       = Les champs d’attribut du DN du sujet requis ne peuvent pas être non-modifiables et vides. Attribut : emailAddress, Adresse de courriel [DN]

USECNFORDNSBUTCNEMPTY     = “Utiliser le CN de l’entité” ne peut pas être utilisé pour les noms DNS, si l’attribut CN n’est pas présent.

SUBJECTDNFIELDEMPTY      =  Les champs d’attribut du DN du sujet requis ne peuvent pas être non-modifiables et vides. Attribut :

SUBJECTDNINVALID          = Le DN du sujet n’est pas valide.

NEWSUBJECTDNINVALID       = Le nouveau DN du sujet pour la Modification de nom d’AC n’est pas valide. Il doit être correctement formaté et contenir un nom commun (CN).

NEWSUBJECTDNSAMEASCURRENT = Le nouveau DN du sujet pour la Modification de nom d’AC est identique au DN du sujet actuel.

RAWSUBJECTDN              = DN du sujet brut

RAWSUBJECTDN_HELP         = Si ‘Autoriser la surcharge du DN du sujet via un appel client’ est activée.

SUBJECTDNBADFORCVC        = Le DN du sujet doit contenir les attributs Nom commun (CN) et Pays (C) pour les AC CVC.

TEMPLATEUPLOADFAILED      = Le téléchargement du fichier a échoué. Êtes-vous sûr qu’il est au format SVG (Scalable Vector Graphics) et que sa taille est inférieure à 2 MiB (i.e. 2 097 152 octets).

TIMEOFEND                 = Date de fin de validité du certificat

TIMEOFENDINVALID          = La date de fin de validité est invalide.

TIMEOFSTART               = Date de début de validité du certificat

TIMEOFSTARTINVALID        = La date de début de validité est invalide.

TIMEOFSTARTAFTEREND       = La date de début de validité doit précéder la date de fin de validité.

TOKEN                     = Token

TOKENMUST                 = Un token doit être sélectionné.

TOKENSOFTJKS              = Fichier JKS (Java KeyStore)

TOKENSOFTP12              = Fichier P12 (PKCS #12)

TOKENSOFTPEM              = Fichier PEM (biclé et cert.)

TOKENSOFTUSERGENERATED    = Généré par l’utilisateur

TOO_LARGE_RESULT          = Ensemble de résultats trop grand. Seules les

UNAUTHTOEESANDAUTHRULES   = Vous n’êtes pas autorisé à voir les entités ni les droits d’accès utilisant le profil d’entités.

UNUSED                    = Non utilisé

UPLOADTEMPLATE            = Ajouter un gabarit

USEINBATCH                = Génération par lot (mot de passe stocké en clair)

USEINBATCH_ABBR           = Génération par lot

USEENTITYEMAILFIELD       = Utiliser l’adresse électronique de l’entité

USEENTITYECNFIELD         = Utiliser le CN de l’entité

USERDATASOURCE            = Source de données

USERDATASOURCEALREADY     = La source de données externe existe déjà.

USERDATASOURCESELECT     =  Sélectionner une source de données.

USERDATASOURCETYPE        = Type de source de données

USERNAME                  = Nom d’utilisateur

USERNAME_ABBR             = Utilisateur (ID)

USERNAMEWILLBEAUTOGENERATED = Nom d’utilisateur auto-généré

USESEMAILFIELDDATA        = Utiliser la valeur du champ Adresse électronique

VALIDATION                = Validation

VALIDATIONREGEXERROR      = L’expression régulière (regex) de validation de ‘{0}’ n’est pas valide. Détails de l’erreur : {1}

VER                       = v.

VIEWENDENTITYPROFILE      = Visualiser le profil d’entités

VIEWENDENTITYPROFILES     = Visualiser les profils d’entités

VIEW_ENDENTITY_TITLE      = Voir l’entité

VIEW_ENDENTITY_HEADING    = Visualisation de l’entité

VIEW_HISTORY_TITLE        = Voir l’historique de l’entité

VIEWNEWER                 = Plus récent

VIEWOLDER                 = Plus ancien

VIEWISSUING               = AC émettrice

VIEWSUBORDINATE           = AC subordonnée

YOUAREREQUIRED            = Vous devez saisir un champ

YOUAREREQUIREDTONOT       = Vous ne pouvez pas saisir de champ

YOUCANNOTUSEEMPTYPROFILE  = Vous ne pouvez pas utiliser le profil EMPTY (vide) comme gabarit pour d’autres profils.

YOUCANTDELETEEMPTYPROFILE = Vous ne pouvez pas supprimer le profil d’entités EMPTY (vide).

YOUCANTEDITEMPTYPROFILE   = Vous ne pouvez pas éditer le profil d’entités EMPTY (vide).

YOUCANTVIEWEMPTYPROFILE   = Vous ne pouvez pas visualiser le profil d’entités EMPTY (vide).

YOUMUSTSPECIFYUSERNAME    = Vous devez spécifier un identifiant dans le champ “Nom d’utilisateur”.

YOUMUSTSPECIFYCERT        = Vous devez spécifier le numéro de série du certificat ou un nom d’entité comme paramètre.


### Services Module

ADDSERVICE                = Ajouter un service

ADMINMESSAGE              = Message administrateur

ADMINMESSAGE_HELP         = (les variables de substitution définies pour les notifications peuvent être utilisées)

ADMINSUBJECT              = Sujet de la notification administrateur

BACKTOSERVICES            = Retour à la liste des services

CASTOCHECK                = AC à contrôler

CERTEXPIRATIONSETTINGS    = Paramètres de la vérification d’expiration de certificat :

CERTNOTIFICATIONWORKER    = Vérification d’expiration de certificat

CERTIFICATEPROFILESTOCHECK = Profils de certificats à contrôler

CRLDOWNLOADWORKER         = Téléchargement de LCR

CRLDOWNLOADWORKERSETTINGS = Paramètres du téléchargement de LCR :

CRLDOWNLOAD_IGNORENU      = Ignorer la date nextUpdate et toujours télécharger les LCR

CRLDOWNLOAD_MAXSIZE       = Taille maximum autorisée à télécharger (octets)

CRLUPDATEWORKER           = Mise à jour des LCR

CRLUPDATEWORKERSETTINGS   = Paramètres de la mise à jour des LCR :

CUSTOMACTION              = Action personnalisée

CUSTOMACTIONCLASSPATH     = Chemin de classe pour l’action

CUSTOMACTIONPROPERTIES    = Propriétés de l’action

CUSTOMACTIONSETTINGS      = Paramètres de l’action personnalisée :

CUSTOMINTERVAL            = Intervalle personnalisé

CUSTOMINTERVALCLASSPATH   = Chemin de classe pour l’ordonnanceur

CUSTOMINTERVALPROPERTIES  = Propriétés de l’ordonnanceur

CUSTOMINTERVALSETTINGS    = Paramètres de l’ordonnanceur :

CUSTOMWORKER              = Tâche personnalisée

CUSTOMWORKERCLASSPATH     = Chemin de classe pour la tâche

CUSTOMWORKERPROPERTIES    = Propriétés de la tâche

CUSTOMWORKERSETTINGS      = Paramètres de la tâche personnalisée :

DELETESERVICE             = Supprimer le service

EDITSERVICE               = Éditer le service

ENDUSERMESSAGE            = Message utilisateur

ENDUSERMESSAGE_HELP       = (les variables de substitution définies pour les notifications peuvent être utilisées)

ENDUSERSUBJECT            = Sujet de la notification utilisateur

ERRORADDINGSERVICE        = Erreur pendant l’ajout du service

ERROREDITINGSERVICE       = Erreur pendant l’édition du service

HSMKEEPALIVEWORKER        = Service ‘keepalive’ de HSM

LISTOFSERVICES            = Liste des services

MAILACTIONSENDERADDRESS   = Adresse de l’expéditeur

MAILACTIONSENDERADDRESSERR= Erreur : une adresse d’expéditeur est requise.

MAILACTIONSETTINGS        = Paramètres de la notification par courriel :

MAILACTIONRECIEVERADDRESS = Adresse du destinataire

MAILNOTIFICATIONACTION    = Notification par courriel

MANAGESERVICES            = Gestion des services

NOACTION                  = Aucune action

OCSPQUEUEWORKER			  = Service de pré-signature des réponses OCSP

OCSPQUEUESETTINGS		  = Paramètres de la mise à jour des réponses OCSP

PERIODICALVALUEERROR      = Erreur : la valeur de l’intervalle périodique est incorrecte.

PINTONODES                = Lié à certains nœuds

PINTONODESUNKNOWNNODE     = (nœud inconnu)

PUBLISHQUEUEWORKER        = Traitement des files d’attente de publication

PUBLISHERQUEUESETTINGS    = Paramètres du traitement des files d’attente de publication :

PUBLISHERSTOCHECK         = Services de publication à contrôler

RENEWCAWORKER             = Service de renouvellement d’AC

RENEWCASETTINGS           = Paramètres du renouvellement d’AC :

RUNONALLNODES             = Exécuter sur tous les nœuds

SECONDS                   = secondes

ROLLOVERWORKER            = Service de rotation (rollover)

ROLLOVERSETTINGS          = Paramètres de la rotation :

SELECTACTION              = Type d’action

SELECTINTERVAL            = Type d’intervalle

SELECTWORKER              = Type de tâche

SENDNOTIFICATIONTOADMIN   = Envoyer un message à un administrateur

SENDNOTIFICATIONTOADMIN_HELP = (en utilisant la valeur du champ Adresse du destinataire, dans l’action Notification par courriel)

SENDNOTIFICATIONTOENDUSER = Envoyer un message à l’utilisateur

SENDNOTIFICATIONTOENDUSER_HELP = (en utilisant l’adresse électronique de l’entité)

SERVICENAMEALREADYEXISTS  = Ce nom de service existe déjà

THECHARACTERSARENTALLOWED = Erreur : le caractère ‘;’ n’est pas autorisé dans un nom de service.

TIMEBEFOREEXPIRATION      = Délai avant l’expiration du certificat, pour l’envoi de la notification

TIMERENEWBEFOREREXPIRE    = Délai avant que l’AC expire, pour son renouvellement

TIMEUNTILUSEREXPIRE       = Délai jusqu’à l’expiration du mot de passe utilisateur

TIMEBEFOREEXPIRATIONERROR = Erreur : n’utilisez que des chiffres dans le champ Délai avant l’expiration.

USERPASSWORDEXPIREWORKER  = Service d’expiration du mot de passe utilisateur

USEREXPIRATIONSETTINGS    = Paramètres de l’expiration du mot de passe utilisateur :

VIEWSERVICE               = Visualiser le service

YOUHAVETOENTERASERVICE    = Vous devez préciser un nom pour le service.

YOUHAVETOSELECTASERVICE   = Vous devez sélectionner un service.

WARNINGCHANGINGPROFILE    = Attention : tous les changements non sauvegardés seront perdus lors d’une modification de profil d’entités.

CERTIFICATECRLREADER_TITLE = Importation de certificats et de LCR

PEERINTERNALKEYBINDINGUPDATERWORKER_CERTIFICATE_DIRECTORY = Worker de mise à jour de binding de clés interne tiers : Répertoire de certificats
PEERINTERNALKEYBINDINGUPDATERWORKER_CRL_DIRECTORY = Worker de mise à jour de binding de clés interne tiers : Répertoire de LCR (CRL)
PEERINTERNALKEYBINDINGUPDATERWORKER_SIGNING_CA_ID = Worker de mise à jour de binding de clés interne tiers : Identifiant de l’AC de signature

#-- Custom service PeerIkbUpdaterWorker
PEERINTERNALKEYBINDINGUPDATERWORKER_TITLE = Mise à jour d’un binding de clés interne distant
PEERINTERNALKEYBINDINGUPDATERWORKER_PEERCONNECTORID = Système tiers
PEERINTERNALKEYBINDINGUPDATERWORKER_RENEWKEYS = Renouveler la biclé
PEERINTERNALKEYBINDINGUPDATERWORKER_TIMEBEFORECERTIFICATEEXPIRES = Durée avant l’expiration du certificat
PEERINTERNALKEYBINDINGUPDATERWORKER_TIMEUNITVALUE = Unité de durée pour l’expiration du certificat
PEERINTERNALKEYBINDINGUPDATERWORKER_WORKER_CAIDSTOCHECK = Traiter les bindings de clés lorsque le certificat est émis par
PEERINTERNALKEYBINDINGUPDATERWORKER_ANYLOCALCA = Toute AC X.509 locale active


### Peer Connector module

NAV_PEERCONNECTOR = Systèmes tiers
PEERS_TITLE = Systèmes tiers
PEERS_INCOMING_ALLOWED = Autoriser les connexions entrantes
PEERS_OUTGOING_ALLOWED = Autoriser les connexions sortantes
PEERS_NODEAUTH_AKB = Credentials du nœud
PEERS_NODE_SOURCEID = Identifiant de la source actuelle
PEERS_OUTGOING = Connecteurs tiers sortants
PEERS_OUTGOING_NONE = Aucun connecteur sortant n’a été configuré.
PEERS_POOL_STATS = Statut de la pile de connexions
PEERS_OUTGOING_CERT = Certificat client TLS actif
PEERS_OUTGOING_NOCERT = Pas de certificat utilisé.
PEERS_OUTGOING_CREDENTIAL = Configuration du client TLS
PEERS_OUTGOING_SERVERTLS = Certificat serveur TLS
PEERS_OUTGOING_ROLE = Rôle d’administrateur de serveur
PEERS_POOL_LEASED = Utilisé
PEERS_POOL_AVAILABLE = Prêt
PEERS_POOL_MAX = Max
PEERS_POOL_PENDING = Dans la file
PEERS_POOL_NOTSTARTED = Pile de connexions non démarrée.
PEERS_POOL_DISABLED = Pile de connexions désactivée.
PEERS_OUTGOING_STOP = Réinitialiser
PEERS_OUTGOING_EDIT = Éditer
PEERS_OUTGOING_CLONE = Cloner
PEERS_OUTGOING_ADD = Ajouter
PEERS_OUTGOING_CREATEAUTH = Autorisation des requêtes
PEERS_OUTGOING_EXTENDAUTH = Requêtes autorisées
PEERS_INCOMING = Connexions entrantes
PEERS_INCOMING_NONE = Aucun tiers ne s’est connecté avec succès à ce nœud.
PEERS_INCOMING_AUTH = Identité distante
PEERS_INCOMING_IP = Adresse distante
PEERS_INCOMING_LAST = Dernier vu
PEERS_OUTGOING_CLEAR = Nettoyer 
PEERS_TITLE_EDIT = Éditer le connecteur tiers
PEERS_TITLE_CREATE = Créer un connecteur tiers
PEERS_TITLE_DELETE = Supprimer le connecteur tiers
PEERS_EDIT_ID = ID
PEERS_EDIT_NAME = Nom
PEERS_EDIT_URL = URL
PEERS_EDIT_CREDENTIAL = Binding de clés d’authentification
PEERS_EDIT_ENABLED = Activé
PEERS_EDIT_SAVE = Enregistrer
PEERS_EDIT_CREATE = Créer
PEERS_EDIT_CREATE_NFO_DONE = Un nouveau connecteur tiers sortant a été créé.
PEERS_EDIT_CANCEL = Annuler
PEERS_EDIT_DELETE = Supprimer
PEERS_EDIT_CLONE = Cloner
PEERS_EDIT_CLONE_POSTFIX = (clone)
PEERS_EDIT_CLONE_NFO_DONE = Un clone du connecteur a été créé.
PEERS_EDIT_DELETE_REALLY = Êtes-vous sûr de vouloir supprimer ce connecteur ?
PEERS_EDIT_DELETE_CANCEL = Annuler
PEERS_EDIT_DELETE_CONFIRM = Supprimer
PEERS_EDIT_ERR_UNAUTH = Vous n’êtes pas autorisé à réaliser cette opération.
PEERS_EDIT_ERR_NONAME = Le champ Nom ne peut pas être vide.
PEERS_EDIT_ERR_INVALIDURL = L’URL est invalide.
PEERS_EDIT_ERR_INVALIDURLHTTPS = Seul le protocole HTTPS est permis.
PEERS_EDIT_ERR_NOAUTHANDENABLED = Le connecteur tiers ne peut pas être activé sans authentification (credentials) en sortie.
PEERS_EDIT_LONG_HANGING = Requêtes entrantes
PEERS_EDIT_LONG_HANGING_USE = Traiter les requêtes entrantes
PEERS_EDIT_LONG_HANGING_MIN = Requêtes minimum en parallèle
PEERS_EDIT_LONG_HANGING_MAX = Requêtes maximum en parallèle
PEERS_EDIT_INFO_CANCELED = L’opération est annulée.
PEERS_EDIT_INFO_DELETED = Connecteur tiers supprimé.
PEERS_OUTGOING_PING = Tester le ping
PEERS_OUTGOING_CHECK = Vérifier l’autorisation
PEERS_OUTGOING_MANAGE = Gérer
PEERS_NOAKB_AVAILABLE = Configuration requise
PEERS_INCOMING_ROLE = Première correspondance de rôle
PEERS_INCOMING_NOROLE = Aucun
PEERS_INCOMING_CREATEAUTH = Créer un rôle
PEERS_INCOMING_EXTENDAUTH = Modifier le rôle
PEERS_UNABLE_TO_CONNECT = Impossible de se connecter au serveur tiers.
PEERS_MESSAGE_NOT_SUPPPORTED_BY_PEER = L’opération demandée n’est pas autorisée ou ce tiers ne supporte pas l’opération.
PEERS_MESSAGE_UNEXPECTED_RESPONSE = Réponse inattendue d’un tiers.
PEERS_MESSAGE_ERRORREPLY = Un tiers a répondu avec un message d’erreur.

PEERS_MGMT_TITLE = Opérations de gestion pour
PEERS_MGMT_NAME = Connecteur tiers
PEERS_MGMT_URL = Point d’accès
PEERS_MGMT_REFRESH = Rafraîchir
PEERS_MGMT_CANCEL = Retour
PEERS_MGMT_SAVE = Enregistrer

#-- Peer Synchronization
PEERS_MGMT_SYNC_TITLE = Synchronisation des données de certificat
PEERS_MGMT_SYNC_STATUS = Statut
PEERS_MGMT_SYNC_PROGRESS = Progression
PEERS_MGMT_SYNC_RATE = Taux actuel
PEERS_MGMT_SYNC_TIMELEFT = Temps restant estimé
PEERS_MGMT_SYNC_DURATION = Durée
PEERS_MGMT_SYNC_TIMEOUT = Timeout
PEERS_MGMT_SYNC_START = Démarrer
PEERS_MGMT_SYNC_CANCEL = Annuler
PEERS_MGMT_SYNC_CLEAR = Nettoyer
PEERS_MGMT_SYNC_NFO_CANCEL = Synchronisation des données annulée.
PEERS_MGMT_SYNC_NFO_STARTED = Synchronisation des données démarrée.
PEERS_MGMT_SYNC_STORECERTIFICATE = Transférer les certificats, en mode Push
PEERS_MGMT_SYNC_INCLUDEINTEGRITY = Transférer la protection en intégrité, en mode Push
PEERS_MGMT_SYNC_ONLYPUBLISHREVOKED = Synchroniser seulement les certificats révoqués
PEERS_MGMT_SYNC_IGNOREUPDATETIME = Ignorer les entrées du tiers les plus récentes
PEERS_MGMT_SYNC_DONTSTORECERTIFICATEMETADATA = Ne pas stocker les méta-données de certificat, excepté pour les certificats d’AC et de signature OCSP
PEERS_MGMT_SYNC_SKIPROWESTIMATION = Ne pas estimer les lignes traitées
PEERS_MGMT_SYNC_ONLYCHECK = Vérifier seulement les écarts (test à blanc)
PEERS_MGMT_SYNC_FILTERBY = Filtre
PEERS_MGMT_SYNC_FILTER_NONE = Aucun
PEERS_MGMT_SYNC_FILTER_ISSUER = Émetteur
PEERS_MGMT_SYNC_FILTER_CERTPROFILE = Profil de certificats
PEERS_MGMT_SYNC_ISSUERS = Émetteurs
PEERS_MGMT_SYNC_CERTPROFILE = Profils de certificats
PEERS_MGMT_SYNC_NFO_CANCELLED_FULL = Synchronisation annulée
PEERS_MGMT_SYNC_NFO_FINISHED_FULL = Synchronisation finie
PEERS_MGMT_SYNC_NFO_FAILURE_FULL = Échec de la synchronisation
PEERS_MGMT_SYNC_NFO_NOTRUNNING = À l’arrêt
PEERS_MGMT_SYNC_NFO_INPROGRESS = Synchronisation en cours
PEERS_MGMT_SYNC_NFO_RESPONSEDTOPING = Le ping répond en
PEERS_MGMT_SYNC_NFO_LESSTHANS = moins d’une seconde
PEERS_MGMT_SYNC_NFO_SECONDS = secondes
PEERS_MGMT_SYNC_NFO_MINUTES = minutes
PEERS_MGMT_SYNC_NFO_ROWSPERSEC = lignes/seconde
PEERS_MGMT_DOWNLOAD_REPORT = Télécharger le rapport

#-- Peer Internal Key Bindings
PEERS_MGMT_IKBS_TITLE = Bindings de clés distantes
PEERS_MGMT_IKBS_NAME = Nom distant
PEERS_MGMT_IKBS_ISSUER = Émetteur
PEERS_MGMT_IKBS_CERTIFICATE = Certificat associé
PEERS_MGMT_IKBS_EXPIRES = Date d’expiration
PEERS_MGMT_IKBS_REMOTEKEYS = Biclé distante
PEERS_MGMT_IKBS_STATUS = Statut
PEERS_MGMT_IKBS_ENDENTITY = Entité locale
PEERS_MGMT_IKBS_RENEWKEYS_HELP = Renouveler cette biclé pendant le renouvellement du certificat.
PEERS_MGMT_IKBS_ACTION = Action
PEERS_MGMT_IKBS_ISSUE = Émettre la signature du certificat
PEERS_MGMT_IKBS_RENEW = Renouveler
PEERS_MGMT_IKBS_NONEAVAILABLE = Aucun binding de clés interne distant autorisé trouvé.
PEERS_MGMT_IKBS_NFO_KEYSRENEWED = La biclé distante a été renouvelée.
PEERS_MGMT_IKBS_NFO_UPDATED = Le certificat a été renouvelé.
PEERS_MGMT_IKBS_NFO_UPDATEDFULL = La biclé et le certificat ont été renouvelés.
PEERS_MGMT_IKBS_ERR_NOSUCHEE = Aucune entité avec le nom cherché trouvée.
PEERS_MGMT_IKBS_ERR_NOTAUTHORIZEDTOEE = L’autorisation vers cette entité est refusée.
PEERS_MGMT_IKBS_ERR_EEPREPARE = Échec de préparation de l’entité pour l’émission du certificat.
PEERS_MGMT_IKBS_ERR_ISSUE = Échec d’émission d’un certificat utilisant l’entité spécifiée.

#-- Peer Incoming Connection Authorization handling
PEERS_INAUTH_TITLE_CREATE = Autorisation des connexions entrantes
PEERS_INAUTH_TITLE_EXTEND = Modification de l’autorisation des connexions entrantes
PEERS_INAUTH_AUTH = DN du sujet du certificat client
PEERS_INAUTH_ISSUER = Émetteur du certificat client
PEERS_INAUTH_SERIALNUMBER = Numéro de série du certificat client
PEERS_INAUTH_REMOTEADDR = Adresse distante
PEERS_INAUTH_LASTSEEN = Dernier vu
PEERS_INAUTH_ROLENAME = Rôle
PEERS_INAUTH_GENERIC = Droits génériques
PEERS_INAUTH_CARULES = AC
PEERS_INAUTH_IKBRULES = Bindings de clés internes
PEERS_INAUTH_CTRULES = Conteneurs de clés
PEERS_INAUTH_PPRULES = Publication
PEERS_INAUTH_CREATE = Créer un nouveau rôle
PEERS_INAUTH_MODIFY = Modifier le rôle
PEERS_INAUTH_CANCEL = Retour sans enregistrer
PEERS_INAUTH_ROLESELECT = Rôle
PEERS_INAUTH_CREATENEW = − Création d’un nouveau rôle −
PEERS_INAUTH_ADDTOROLE = Sélectionner
PEERS_INAUTH_ERR_ROLENAMEEMPTY = Le nom du rôle ne peut pas être vide.
PEERS_ROLE_SELECTION_SUCCEEDED = L’administrateur a été ajouté au rôle avec succès.
PEERS_ROLE_CREATION_SUCCEEDED = Rôle créé.
PEERS_ROLE_CREATION_FAILED = Échec lors de la création du rôle.
PEERS_ROLE_MODIFY_SUCCEEDED = Rôle enregistré.
PEERS_ROLE_MODIFY_FAILED = Échec lors de la modification du rôle.
PEERS_INAUTH_ACCESS = Accès
PEERS_INAUTH_RULE_PEERINCOMING = Rôle destiné aux connexions tiers
PEERS_INAUTH_RULE_PEERINCOMINGMASTERRA = Accepter les connexions suspendues de longue durée (Cette instance est une ‘External RA’ requêtée par l’AC.)
PEERS_INAUTH_RULE_PEERINCOMINGSLAVERA = Accepter les requêtes de l’AE (Cette instance sert une ‘External RA’ directement connectée.)
PEERS_INAUTH_RULE_WRITECERT = Publier un certificat
PEERS_INAUTH_RULE_READCERT = Comparer le statut de synchronisation de certificat
PEERS_INAUTH_RULE_WRITECRL = Publier une LCR
PEERS_INAUTH_RULE_IKB_NONE = Pas d’accès
PEERS_INAUTH_RULE_IKB_VIEW = Visualisation seulement
PEERS_INAUTH_RULE_IKB_MODIFY = Renouveler un certificat
PEERS_INAUTH_RULE_NFO_CT1 = Le renouvellement du binding de clés interne
PEERS_INAUTH_RULE_NFO_CT2 = requière l’accès au conteneur de clés
PEERS_INAUTH_RULE_NFO_CA1 = Le renouvellement du binding de clés interne
PEERS_INAUTH_RULE_NFO_CA2 = requière l’accès à l’AC
PEERS_INAUTH_RULE_NFO_NOTEXTCA1 = Le renouvellement du binding de clés interne
PEERS_INAUTH_RULE_NFO_NOTEXTCA2 = requière une configuration de l’accès à l’AC interne

#-- Peer Processing Authorization handling
PEERS_PROCESSAUTH_TITLE_CREATE = Autorisation du traitement de requête
PEERS_PROCESSAUTH_TITLE_EXTEND = Modification de l’autorisation pour le traitement de requête
PEERS_PROCESSAUTH_SERVERTLS = DN du sujet du certificat serveur TLS
PEERS_PROCESSAUTH_ISSUER = DN de l’émetteur du certificat serveur TLS
PEERS_PROCESSAUTH_SERIALNUMBER = Numéro de série du certificat serveur TLS
PEERS_PROCESSAUTH_ENDPOINT = Serveur d’extrémité
PEERS_PROCESSAUTH_ROLENAME = Rôle
PEERS_PROCESSAUTH_ROLESELECT = Rôle
PEERS_PROCESSAUTH_CREATENEW = − Création d’un nouveau rôle −
PEERS_PROCESSAUTH_ADDTOROLE = Sélectionner
PEERS_PROCESSAUTH_CREATE = Créer un nouveau rôle
PEERS_PROCESSAUTH_MODIFY = Modifier le rôle
PEERS_PROCESSAUTH_CANCEL = Retour sans enregistrer
PEERS_PROCESSAUTH_GENERIC = Droits génériques
PEERS_PROCESSAUTH_RULE_INVOKE_MASTER = Autorise le traitement de requêtes d’un serveur tiers
PEERS_PROCESSAUTH_RARULES = Droits AE
PEERS_PROCESSAUTH_CARULES = Traiter les requêtes pour les AC
PEERS_PROCESSAUTH_EEPRULES = Traiter les requêtes pour les profils d’entités
PEERS_PROCESSAUTH_PROTOCOL = Traiter les requêtes provenant des protocoles
PEERS_PROCESSAUTH_RULE_VIEWANDSEARCH = Visualisation et recherche de certificats
PEERS_PROCESSAUTH_RULE_ISSUECERTS = Enrôlement d’entités finales et émission de certificats
PEERS_PROCESSAUTH_RULE_KEYRECOVERY = Opérations de recouvrement de clés
PEERS_PROCESSAUTH_RULE_APPROVALS = Gestion des approbations
PEERS_PROCESSAUTH_RULE_REVOKE = Révocation de certificats
PEERS_PROCESSAUTH_RULE_DELETEEE = Suppression d’entités finales
PEERS_PROCESSAUTH_RULE_VIEWCA = Visualisation d’AC et de LCR
PEERS_PROCESSAUTH_RULE_NEW_CAS = Autoriser le traitement des demandes pour les nouvelles AC par défaut
PEERS_PROCESSAUTH_RULE_NEW_EEP = Autoriser le traitement des demandes pour les nouveaux profils d’entités par défaut

#-- Peer Protocol Access
PEERS_PROCESSAUTH_RULE_ACME = ACME
PEERS_PROCESSAUTH_RULE_CMP = CMP
PEERS_PROCESSAUTH_RULE_EST = EST
PEERS_PROCESSAUTH_RULE_REST = REST
PEERS_PROCESSAUTH_RULE_SCEP = SCEP
PEERS_PROCESSAUTH_RULE_WS = Web Service


### Publisher module

#-- PeerPublisher
PEERPUBLISHER = Service de publication tiers Autorité de validation
PEERPUBLISHER_PEERID = Système tiers
PEERPUBLISHER_STORECERT = Stocker les certificats sur l’autorité de validation
PEERPUBLISHER_STORECRL = Stocker les LCR sur l’autorité de validation
PEERPUBLISHER_ONLYPUBLISHREVOKED = Publier seulement les certificats révoqués
PEERPUBLISHER_INCLUDEINTEGRITY = Inclure les informations d’intégrité de base de données
PEERPUBLISHER_IGNOREUPDATETIME = Ignorer les entrées du tiers les plus récentes
PEERPUBLISHER_DONTSTORECERTIFICATEMETADATA = Ne pas stocker les méta-données de certificat, excepté pour les certificats d’AC et de signature OCSP
PEERPUBLISHRULES = Droits de service de publication tiers

#-- CertSafe Publisher (Enterprise only)
CERTSAFEPUBLISHER_CERTSAFE_URL = URL du serveur CertSafe
CERTSAFEPUBLISHER_CERTSAFE_AUTHKEYBINDINGNAME = Binding de clés d’authentification pour la connexion
CERTSAFEPUBLISHER_CERTSAFE_CONNECTIONTIMEOUT = Timeout de connexion HTTPS (ms)

#-- GeneralPurposeCustomPublisher
GENERALPURPOSECUSTOMPUBLISHER = Service de publication Usage général
GENERALPURPOSECUSTOMPUBLISHER_CRL_FAILONERRORCODE = Échec de publication de LCR lors d’un code d’erreur du script
GENERALPURPOSECUSTOMPUBLISHER_CRL_FAILONSTANDARDERROR = Échec de publication de LCR lors d’une écriture sur stderr
GENERALPURPOSECUSTOMPUBLISHER_CRL_APPLICATION = Chemin complet du script de publication des LCR
GENERALPURPOSECUSTOMPUBLISHER_CERT_FAILONERRORCODE = Échec de publication de certificat lors d’un code d’erreur du script
GENERALPURPOSECUSTOMPUBLISHER_CERT_FAILONSTANDARDERROR = Échec de publication de certificat lors d’une écriture sur stderr
GENERALPURPOSECUSTOMPUBLISHER_CERT_APPLICATION = Chemin complet du script de publication des certificats
GENERALPURPOSECUSTOMPUBLISHER_REVOKE_FAILONERRORCODE = Échec de publication de révocation lors d’un code d’erreur du script
GENERALPURPOSECUSTOMPUBLISHER_REVOKE_FAILONSTANDARDERROR = Échec de publication de révocation lors d’une écriture sur stderr
GENERALPURPOSECUSTOMPUBLISHER_REVOKE_APPLICATION = Chemin complet du script de publication des révocations
GENERALPURPOSECUSTOMPUBLISHER_CRL_CALCLULATEDELTACRLLOCALLY = Calculer les Delta LCR localement

#-- LDAP Search Publisher

SEARCHBASEDN              = DN de base (suffixe) pour la recherche LDAP

SEARCHBASEDN_HELP         = DN de base (suffixe) pour la recherche LDAP, dans le but de trouver une entrée en utilisant un filtre de recherche défini.

SEARCHFILTER              = Filtre de recherche LDAP

SEARCHFILTER_HELP         = Filtre LDAP utilisé pour retrouver une entrée LDAP existante qui pourrait exister sous la branche LDAP spécifiée dans SEARCHBASEDN. Il est possible d’utiliser des variables telles que $USERNAME, $UID, $CN, $O, $OU et $C, provenant d’une entité enregistrée dans EJBCA.

LDAPSEARCHPUBLISHER       = Service de publication LDAP v3 Search

LDAPSEARCHSETTINGS        = Paramètres de recherche LDAP

LDAPSETUSERPASSWORD       = Mettre à jour l’attribut userPassword

ADDMULTIPLECERTIFICATES   = Ajouter plusieurs certificats par utilisateur

REMOVEREVOKEDCERTIFICATES = Supprimer les certificats révoqués

REMOVEUSERONCERTREVOKE    = Supprimer l’utilisateur LDAP lors d’une révocation

PUBLISHERQUEUESTATUS      = Statut des files d’attente de publication

UPLOADUSERDATATEMP        = Dépôt d’un gabarit d’impression pour les données utilisateur

#-- VA Publisher

VALIDATIONAUTHORITYPUBLISHER = Service de publication Autorité de validation [OBSOLÈTE]

ENTERPRISEVALIDATIONAUTHORITYPUBLISHER = Service de publication Autorité de validation

VASETTINGS                  = Paramétrage du service Autorité de validation

ENTERPRISEVALIDATIONAUTHORITYPUBLISHER_DATASOURCE = Source de données

ENTERPRISEVALIDATIONAUTHORITYPUBLISHER_DONTSTORECERTIFICATEMETADATA = Ne pas stocker les méta-données de certificat, sauf pour les certificats d’AC et de signature OCSP

ENTERPRISEVALIDATIONAUTHORITYPUBLISHER_STORECERT = Stocker les certificats sur l’autorité de validation

ENTERPRISEVALIDATIONAUTHORITYPUBLISHER_ONLYPUBLISHREVOKED  = Publier seulement les certificats révoqués

ENTERPRISEVALIDATIONAUTHORITYPUBLISHER_STORECRL = Stocker les LCR sur l’autorité de validation

ENTERPRISEVALIDATIONAUTHORITYPUBLISHER_STORECRL_HELP = Le service de publication doit stocker les certificats, et peut-être pas seulement publier les certificats révoqués, pour pouvoir stocker les LCR.

LEGACYVALIDATIONAUTHORITYPUBLISHER = Service de publication Autorité de validation

LEGACYVALIDATIONAUTHORITYPUBLISHER_DATASOURCE = Source de données

LEGACYVALIDATIONAUTHORITYPUBLISHER_STORECERT = Stocker les certificats sur l’autorité de validation

LEGACYVALIDATIONAUTHORITYPUBLISHER_ONLYPUBLISHREVOKED = Publier seulement les certificats révoqués

LEGACYVALIDATIONAUTHORITYPUBLISHER_STORECRL = Stocker les LCR sur l’autorité de validation

#-- Publisher queue

PUBLISHERQUEUE              = File d’attente du service de publication

CURRENTQUEUELENGTH          = Longueur actuelle (< 1 min, 1–10 min, 10–60 min, > 60 min)

ONLYUSEQUEUE                = Pas de publication directe, seulement en file d’attente

KEEPPUBLISHEDINQUEUE        = Garder les publications réussies en base de données

USEQUEUEFORCRLS             = Utiliser des files d’attente pour les LCR

USEQUEUEFORCERTIFICATES     = Utiliser des files d’attente pour les certificats

QUEUELENGTH                 = Longueur de la file d’attente

QUEUELENGTH_ABBR            = Long.

NOPUBLISHERS                = Pas de services de publication définis.

YOUHAVETOENTERAPUBLISHER    = Vous devez saisir un nom de service de publication.

YOUHAVETOSELECTAPUBLISHER   = Vous devez d’abord sélectionner un service de publication.

PUBLISHERALREADYEXISTS      = Le service de publication {0} existe déjà.

PUBLISHERDOESNOTEXISTS      = Le service de publication {0} n’existe pas.


### Roles and Access Rules

#-- Roles
ROLES_ACTION_NEWNAMESPACE   = Nouveau...
ROLES_LABEL_RASTYLES        = Styles de l’AE
ROLES_LABEL_NAMESPACE       = Espace de noms
ROLES_LABEL_ROLENAME        = Nom du rôle
ROLES_INFO_DELETED          = Rôle supprimé.
ROLES_INFO_RENAMED          = Rôle renommé.
ROLES_INFO_ROLEADDED        = Rôle ajouté.
ROLES_ERROR_UNAUTH          = Vous n’êtes pas autorisé à visualiser ou à gérer les rôles.
ROLES_ERROR_UNAUTHORIZED    = Autorisation refusée : {0}
ROLES_ERROR_EMPTYNAME       = Le nom du rôle ne peut pas être vide.
ROLES_NAMESPACE_PLACEHOLDER = Espace de noms optionnel
ROLES_ROLENAME_PLACEHOLDER  = Nom du rôle obligatoire

#-- Role Members
ROLEMEMBERS_DESCRIPTION     = Description
ROLEMEMBERS_DELETE_TITLE    = Supprimer le membre du rôle
ROLEMEMBERS_LABEL_NAMESPACE = Espace de noms
ROLEMEMBERS_LABEL_ROLENAME  = Nom du rôle
ROLEMEMBERS_INFO_REMOVED    = Le membre du rôle a été supprimé.
ROLEMEMBERS_ERROR_NOROLE    = Vous n’êtes pas autorisé à visualiser les membres de ce rôle ou le rôle n’existe pas.
ROLEMEMBERS_ERROR_UNAUTH    = Autorisation refusée : {0}

#-- Access Rules
ACCESSRULES_SELECT          = Sélectionner
ACCESSRULES_INFO_SAVED      = Le rôle a été mis à jour avec succès.
ACCESSRULES_INFO_SAVED_MIN  = Le rôle a été mis à jour avec succès. {0} droit(s) d’accès déjà concernés par héritage ont été exclu(s).
ACCESSRULES_ERROR_UNAUTH    = Autorisation refusée : {0}
ACCESSRULES_STATE_UNDEFINED = Hériter
ACCESSRULES_STATE_UNDEFINED_ROOT = Hériter (Refus)
ACCESSRULES_STATE_ALLOW     = Autorisé
ACCESSRULES_STATE_DENY      = Refusé
ACCESSRULES_LINK_SUMMARY    = Résumé
ACCESSRULES_LINK_CONFIG     = Configuration
ACCESSRULES_RESOURCE        = Ressource
ACCESSRULES_STATE           = Droits


### System Upgrade

UPGRADE_TITLE               = Mise à jour du système
UPGRADE_ERR_UNAUTH          = Vous n’êtes pas autorisé à exécuter la tâche de mise à jour (post-upgrade).
UPGRADE_VERSION_NEWEST      = Version la plus récente dans le cluster
UPGRADE_VERSION_EFFECTIVE   = Version effective des données
UPGRADE_STATUS              = Processus de mise à jour sur ce nœud
UPGRADE_STATUS_RUNNING      = En cours
UPGRADE_STATUS_NOTRUNNING   = Arrêté
UPGRADE_STATUS_FAILED       = Échec
UPGRADE_STATUS_CLUSTER      = Processus de mise à jour du cluster
UPGRADE_STATUS_CLUSTER_HELP = Cette valeur peut être erronée à cause du cache.
UPGRADE_ACTION_START        = Démarrer la mise à jour
UPGRADE_ACTION_REFRESH      = Rafraîchir la page
UPGRADE_ACTION_CLEARLOCK    = Supprimer le verrou (lock) de la mise à jour (à utiliser seulement si le nœud ayant démarré la mise à jour est mort)
UPGRADE_LOGGED_TITLE        = Journaux de la mise à jour
UPGRADE_LOGGED_NONE         = Pas de journaux disponibles.
UPGRADE_INFO_TITLE          = Informations sur la mise à jour
UPGRADE_INFO_WARNING        = Le processus de mise à jour doit être exécuté seulement sur UN des nœuds du cluster APRÈS avoir mis à jour TOUS les nœuds du cluster vers la même version du logiciel.
UPGRADE_INFO_NOTES          = Après la procédure de mise à jour 
UPGRADE_INFO_NOTES_TO680    = Un administrateur appartenant à plusieurs rôles sera autorisé sur une combinaison des accès (au lieu d’utiliser la correspondance de valeurs selon leur priorité).


### Validators module

VALIDATOR                                           = Validateur
VALIDATORS                                          = Validateurs
MANAGEVALIDATORS                                    = Gestion des validateurs
LISTOFVALIDATORS                                    = Liste des validateurs
BACKTOVALIDATORS                                    = Retour à la liste des validateurs
VIEWVALIDATOR_TITLE                                 = Visualiser le validateur
EDITVALIDATOR_TITLE                                 = Éditer le validateur
VALIDATORALREADY                                    = Le validateur {0} existe déjà.
VALIDATORDOESNOTEXIST                               = Le validateur {0} n’existe pas.
COULDNTDELETEVALIDATOR                              = Le validateur ne peut pas être supprimé, car il est utilisé dans des profils de certificats et/ou dans des AC.
DELETEVALIDATOR_TITLE                               = Supprimer le validateur
RENAMEVALIDATOR_TITLE                               = Renommer le validateur
CLONEVALIDATOR_TITLE                                = Cloner le validateur
CLONEVALIDATOR_FROMTEMPLATE                         = Modèle de validateur
CLONEVALIDATOR_NEWNAME                              = Nom du nouveau validateur
VALIDATORSAVED                                      = Validateur enregistré.
COMMAND_IS_NOT_PERMITTED                            = La commande est interdite (non présente dans la ‘whitelist’).
COMMAND_IS_EMPTY                                    = La ligne de commande est vide.
VALIDATORACCESSRULES                                = Droits d’accès aux validateurs
VALIDATORNAME                                       = Nom
VALIDATORTYPE                                       = Type de validateur
VALIDATORALLCERTIFICATEPROFILES                     = Appliquer à tous les profils de certificats
VALIDATORCERTIFICATEPROFILE                         = Appliquer aux profils de certificats
VALIDATOR_PERFORM_DURING                            = Effectuer la validation sur
VALIDATORNOTBEFORE                                  = Les certificats dont la date ‘notBefore’ est
VALIDATORNOTAFTER                                   = Les certificats dont la date ‘notAfter’ est

#-- External Command Certificate Validator
EXTERNALCOMMANDCERTIFICATEVALIDATOR                     = Validateur de certificat avec commande externe
EXTERNALCOMMANDCERTIFICATEVALIDATORSETTINGS             = Paramétrage du validateur de certificat avec commande externe
EXTERNALCOMMANDCERTIFICATEVALIDATORPLATFORM             = Système d’exploitation
EXTERNALCOMMANDCERTIFICATEVALIDATOREXTERNALCOMMAND      = Chemin complet du script
EXTERNALCOMMANDCERTIFICATEVALIDATORFAILONERRORCODE      = Abandonner lors d’un code d’erreur du script
EXTERNALCOMMANDCERTIFICATEVALIDATORFAILONSTANDARDERROR  = Abandonner lors d’une écriture sur stderr
EXTERNALCOMMANDCERTIFICATEVALIDATORLOGSTANDARDOUT       = Journaliser la sortie standard (stdout)
EXTERNALCOMMANDCERTIFICATEVALIDATORLOGERROROUT          = Journaliser la sortie d’erreur (stderr)
EXTERNALCOMMANDCERTIFICATEVALIDATORTEST                 = Tester
EXTERNALCOMMANDCERTIFICATEVALIDATORTESTPATH             = Chemin du certificat de test
EXTERNALCOMMANDCERTIFICATEVALIDATORTESTPATHMISSING      = Le chemin du certificat de test n’existe pas.
EXTERNALCOMMANDCERTIFICATEVALIDATORTESTOUT              = Résultat du test en sortie
EXTERNALCOMMANDCERTIFICATEVALIDATORTESTCOMMAND          = Tester la commande externe
EXTERNALCERTIFICATEVALIDATORCOMMANDNOTFOUND             = La commande ‘{0}’ n’a pas pu être trouvée.

#-- Blacklist Key Validator
#BLACKLISTKEYVALIDATOR                                  = Validateur de clés ‘blacklistées’
PUBLICKEYBLACKLISTKEYVALIDATORSETTINGS                  = Paramétrage du validateur de clés ‘blacklistées’
PUBLICKEYBLACKLISTKEYVALIDATORKEYALGORITHMS             = Algorithmes de clés

#-- RSA Key Validator
#RSAKEYVALIDATOR                                        = Validateur de clés RSA
RSAKEYVALIDATORSETTINGS                                 = Paramétrage du validateur de clés RSA
RSAKEYVALIDATORSETTINGSTEMPLATE                         = Modèle de paramétrage du validateur
RSAKEYVALIDATORBITLENGTHS                               = Longueurs de clés disponibles (bits)
RSAKEYVALIDATORPUBLICKEYEXPONENTONLYALLOWODD            = Autoriser seulement les exposants impairs de clé publique
RSAKEYVALIDATORPUBLICKEYEXPONENTMIN                     = Valeur minimum de l’exposant de la clé publique
RSAKEYVALIDATORPUBLICKEYEXPONENTMAX                     = Valeur maximum de l’exposant de la clé publique
RSAKEYVALIDATORPUBLICKEYMODULUSONLYALLOWODD             = Autoriser seulement les modules impairs de clé publique
RSAKEYVALIDATORPUBLICKEYMODULUSDONTALLOWPOWEROFPRIME    = Ne pas autoriser les puissances du module de la clé publique
RSAKEYVALIDATORPUBLICKEYMODULUSDONTALLOWROCAWEAKKEYS    = Ne pas autoriser les clés faibles “ROCA” (CVE-2017-15361)
RSAKEYVALIDATORPUBLICKEYMODULUSMINFACTOR                = Plus petit facteur du module de la clé publique
RSAKEYVALIDATORPUBLICKEYMODULUSMIN                      = Valeur minimum du module de la clé publique
RSAKEYVALIDATORPUBLICKEYMODULUSMAX                      = Valeur maximum du module de la clé publique

#-- CAA Validator
#CAAVALIDATOR                                           = Validateur CAA
CAAVALIDATORSETTINGS                                    = Paramétrage du validateur CAA
CAAVALIDATORDNSRESOLVER                                 = Résolveur DNS
CAAVALIDATORISSUER                                      = Émetteurs
CAAVALIDATORISSUERHELP                                  = Écrire chaque émetteur sur une ligne séparée
CAAVALIDATORVALIDATEDNSSEC                              = Valider DNSSEC
CAAVALIDATORLOOKUPDNAMES                                = Chercher les DNAME
CAAVALIDATORIODEFSETTINGS                               = Paramétrage IODEF
CAAVALIDATORUSEIODEFEMAIL                               = Utiliser le courriel IODEF
CAAVALIDATOREMAILSENDER                                 = De
CAAVALIDATOREMAILSUBJECT                                = Sujet
CAAVALIDATOREMAILCONTENT                                = Informations supplémentaires
CAAVALIDATORUSEIODEFWEB                                 = Utiliser le web IODEF
CAAVALIDATORTRUSTANCHOR                                 = Point de départ de la confiance (DNSSEC Trust Anchor)
CAAVALIDATORTRUSTANCHORHELP                             = Le point de départ de la confiance par défaut est le point de départ racine de l’IANA (recommandé).
CAAVALIDATORFAILONLOOKUPERRORHELP                       = Interdire l’émission lorsque le domaine n’est pas signé et qu’il y a une erreur de recherche (e.g. un timeout ou une réponse invalide).
CAAVALIDATORFAILONLOOKUPERROR                           = Abandonner lors d’une erreur de recherche
CAAVALIDATORTLDIGNORELIST                               = Ignorer les domaines de premier niveau (TLD)
CAAVALIDATORTLDIGNORELISTHELP                           = Liste de TLD séparés par des points-virgules, e.g. “com;org;net”.
CAAVALIDATORDOMAINIGNORESTRING                          = Ignorer les noms de domaine
CAAVALIDATORDOMAINIGNORESTRINGHELP                      = Écrire chaque nom de domaine sur une ligne distincte.
CAAVALIDATORDNSRETRYDELAY                               = Délai des tentatives de recherche DNS
CAAVALIDATORDNSRETRYDELAYHELP                           = Définit une durée d’attente (en millisecondes) avant une nouvelle tentative suite à un échec de recherche. Par défaut : 500.
CAAVALIDATORMAXIMUMRECURSIONS                           = Niveaux maximum de recherche récursive
CAAVALIDATORMAXIMUMRECURSIONSHELP                       = Définit un nombre maximum de recherche récursive pour les CNAME DNS. Valeur par défaut et minimum : 8.

#-- Domain Blacklist Validator
DOMAINBLACKLISTVALIDATORSETTINGS                        = Paramétrage du validateur Blacklist de domaines
DOMAINBLACKLISTVALIDATORNORMALIZATIONS                  = Normalisations à appliquer (optionel, choix multiples)
DOMAINBLACKLISTVALIDATORCHECKS                          = Vérifications à réaliser (choix multiples)
DOMAINBLACKLISTVALIDATOR_NORMALIZATION_ASCIILOOKALIKE   = Codes ASCII semblables (O0, 1Il, etc.)
DOMAINBLACKLISTVALIDATOR_CHECK_EXACTMATCH               = Correspondance exacte
DOMAINBLACKLISTVALIDATOR_CHECK_BASEDOMAIN               = Domaines de base
DOMAINBLACKLISTVALIDATOR_CHECK_COMPONENT                = Composants de domaine
DOMAINBLACKLISTVALIDATORBLACKLIST_INFO                  = Blacklist existante
DOMAINBLACKLISTVALIDATORBLACKLIST_UPLOAD                = Importer une nouvelle blacklist
DOMAINBLACKLISTVALIDATORTEST_DOMAINENTRY                = Test du domaine
DOMAINBLACKLISTVALIDATORTEST_BUTTON                     =
DOMAINBLACKLISTVALIDATORTEST_BUTTON_TEXT                = Tester le domaine
DOMAINBLACKLISTVALIDATORTEST_RESULT                     = Résultat du test
DOMAINBLACKLISTVALIDATOR_VALIDATION_FAILED              = Échec de la validation Blacklist de domaines

#-- ECC Key Validator
#ECCKEYVALIDATOR                                        = Validateur de clés ECC
ECCKEYVALIDATORSETTINGS                                 = Paramétrage du validateur de clés ECC
ECCKEYVALIDATORSETTINGSTEMPLATE                         = Modèle de paramétrage du validateur
ECCKEYVALIDATORECCURVES                                 = Courbes disponibles
ECCKEYVALIDATORAVAILABLECURVES                          = Courbes disponibles
ECCKEYVALIDATORUSEFULLPUBLICKEYVALIDATION               = Utiliser la validation complète de clé publique
ECCKEYVALIDATORUSEFULLPUBLICKEYVALIDATIONROUTINE        = Utiliser la validation complète de clé publique

VALIDATORAPPLICABLEPHASE                            = Phase d’émission
VALIDATORPHASE_APPROVAL_VALIDATION                  = Validation de la demande d’approbation
VALIDATORPHASE_DATA_VALIDATION                      = Validation des données
VALIDATORPHASE_PRE_CERTIFICATE_VALIDATION           = Validation du pré-certificat CT
VALIDATORPHASE_CERTIFICATE_VALIDATION               = Validation du certificat
VALIDATORPHASE_PRESIGN_CERTIFICATE_VALIDATION       = Validation de la pré-signature du certificat

VALIDATORSETTINGSTEMPLATE                           = Modèle de paramétrage du validateur
VALIDATORSETTINGSTEMPLATE_USE_CP_SETTINGS           = Paramétrage du profil de certificats
VALIDATORSETTINGSTEMPLATE_USE_CAB_FORUM_SETTINGS    = Exigences (BR 1.4.2) du CA/Browser Forum
VALIDATORSETTINGSTEMPLATE_USE_CUSTOM_SETTINGS       = Paramétrage personnalisé

VALIDATORDATECONDITION_LESS_THAN                    = Plus petite que
VALIDATORDATECONDITION_LESS_OR_EQUAL                = Plus petite ou égale à
VALIDATORDATECONDITION_GREATER_THAN                 = Plus grande que
VALIDATORDATECONDITION_GREATER_OR_EQUAL             = Plus grande ou égale à

VALIDATORNOTAPPLICABLEACTION                        = Si le validateur n’est pas applicable
VALIDATORFAILEDACTION                               = Si la validation échoue
VALIDATORFAILEDACTION_DO_NOTHING                    = Ne rien faire
VALIDATORFAILEDACTION_LOG_INFO                      = Enregistrer un message de log ‘info’
VALIDATORFAILEDACTION_LOG_WARN                      = Enregistrer un message de log ‘warning’
VALIDATORFAILEDACTION_LOG_ERROR                     = Enregistrer un message de log ‘error’
VALIDATORFAILEDACTION_ABORT_CERTIFICATE_ISSUANCE    = Abandonner l’émission du certificat

#-- GUI log events
VALIDATOR_VALIDATION_SUCCESS                        = Validation : succès
VALIDATOR_VALIDATION_FAILED                         = Validation : échec
VALIDATOR_CHANGE                                    = Validateur : modification
VALIDATOR_CREATION                                  = Validateur : création
VALIDATOR_REMOVAL                                   = Validateur : suppression
VALIDATOR_RENAME                                    = Validateur : renommage
BLACKLIST_CREATION                                  = Blacklist : création
BLACKLIST_CHANGE                                    = Blacklist : modification
BLACKLIST_REMOVAL                                   = Blacklist : suppression

#-- SCP Publisher Plugin
SCPPUBLISHER_ANONYMIZE_CERTIFICATES					= Publier sans information d’identification
SCPPUBLISHER_SSH_USERNAME							= Nom du compte système pour la connexion SSH
SCPPUBLISHER_CRL_SCP_DESTINATION					= Destination SCP ‘fqdn:path’ pour les LCR (CRL)
SCPPUBLISHER_CERT_SCP_DESTINATION					= Destination SCP ‘fqdn:path’ pour les certificats
SCPPUBLISHER_SCP_PRIVATEKEY							= Chemin vers le fichier de la clé privée SSH
SCPPUBLISHER_SCP_KNOWNHOSTS							= Chemin vers le fichier des hôtes connus (known_hosts)
SCPPUBLISHER_SCP_PRIVATEKEY_PASSWORD				= Mot de passe du fichier de la clé privée (peut être vide)
SCPPUBLISHER_SIGNING_CA_ID							= AC pour signer les données publiées

#-- AWS S3 CRL Publisher
AWSS3PUBLISHER_S3_CRL_BUCKET_NAME                 = Nom du compartiment S3 pour les LCR
AWSS3PUBLISHER_S3_CRL_BUCKET_NAME_HELP            = (exemple : mycrlbucket). Note : les fichiers des LCR seront stockés dans le compartiment S3 en tant que <DN-de-l-AC>.crl 
AWSS3PUBLISHER_S3_CRL_KEY_PREFIX                  = Préfixe de clé S3 pour les LCR (optionnel)
AWSS3PUBLISHER_S3_CRL_KEY_PREFIX_HELP             = (exemple : myprefixa/myprefixb)
AWSS3PUBLISHER_S3_CERT_BUCKET_NAME                = Nom du compartiment S3 pour les certificats
AWSS3PUBLISHER_S3_CERT_BUCKET_NAME_HELP           = (exemple : mycertbucket)
AWSS3PUBLISHER_S3_CERT_KEY_PREFIX                 = Préfixe de clé S3 pour les certificats (optionnel)
AWSS3PUBLISHER_S3_CERT_KEY_PREFIX_HELP            = (exemple : myprefixa/myprefixb)
AWSS3PUBLISHER_S3_CRL_FILE_FORMAT                 = Format de fichier des LCR
AWSS3PUBLISHER_S3_CRL_FILE_NAME_FORMAT            = Nom de fichier des LCR
AWSS3PUBLISHER_S3_CERT_FILE_FORMAT                = Format de fichier des certificats
AWSS3PUBLISHER_S3_CERT_STORE_SEPARATE_PATH        = Stocker les certificats actifs et révoqués dans des chemins séparés
AWSS3PUBLISHER_S3_CERT_STORE_SEPARATE_PATH_HELP   = <DN-de-l-AC-emettrice>/active/, <DN-de-l-AC-emettrice>/revoked/
AWSS3PUBLISHER_S3_CERT_FILE_NAME_FORMAT           = Nom de fichier des certificats

#-- Inspect publisher queue
INSPECT_PUBLISHER_QUEUE_DESCRIPTION_HEADER        = Description
INSPECT_PUBLISHER_QUEUE_STATUS_HEADER             = Statut
INSPECT_PUBLISHER_QUEUE_CREATED_HEADER            = Créé
INSPECT_PUBLISHER_QUEUE_LAST_UPDATED_HEADER       = Dernière MAJ
INSPECT_PUBLISHER_QUEUE_NEXT_PAGE                 = Page suivante
INSPECT_PUBLISHER_QUEUE_PREVIOUS_PAGE             = Page précédente
INSPECT_PUBLISHER_QUEUE_TITLE                     = File d’attente de publication
INSPECT_PUBLISHER_QUEUE_EMPTY                     = Il n’y a pas d’éléments dans la file d’attente pour ce service de publication
INSPECT_PUBLISHER_QUEUE_CRL_DESCRIPTION           = LCR : n° {0}, émise par ‘{1}’
INSPECT_PUBLISHER_QUEUE_CERTIFICATE_DESCRIPTION   = Certificat : ‘{0}’
INSPECT_PUBLISHER_QUEUE_NOT_AUTHORIZED            = Vous n’êtes pas autorisé(e) à visualiser l’élément de ce service de publication.

#-- Certificate and CRL Reader Worker Plugin
CERTIFICATECRLREADER_CERTIFICATE_DIRECTORY 			= Répertoire local contenant les certificats
CERTIFICATECRLREADER_CRL_DIRECTORY					= Répertoire local contenant les LCR (CRL)
CERTIFICATECRLREADER_SIGNING_CA_ID				    = AC signataire des données (le cas échéant)


### EOF
<|MERGE_RESOLUTION|>--- conflicted
+++ resolved
@@ -1,5092 +1,5086 @@
-# Language file for the EJBCA Administration GUI
-# 
-# Language name:    French
-# Language code:    fr (fr-FR)
-# Native encoding:  UTF-8
-# EJBCA supported:  7.x
-# Modified date:    $Id$
-# 
-# Contributors:
-#   David CARELLA <david.carella@gmail.com>
-
-
-### Language
-
-#-- Name of this language written in English language.
-LANGUAGE_ENGLISHNAME      = French
-
-#-- Name of this language written in its own language.
-LANGUAGE_NATIVENAME       = français
-
-
-### General
-
-ACCEPT                    = Accepter
-
-ACTIONS                   = Actions
-
-ACTIVE                    = Actif
-
-ADD                       = Ajouter
-
-ADDANOTHER                = Ajouter un autre
-
-ALL                       = Tout
-
-ALLOW                     = Autoriser
-
-AND                       = et
-
-ANDNOT                    = et pas
-
-APPLY                     = Appliquer
-
-ASTEMPLATE                = comme gabarit
-
-BACK                      = Retour
-
-BITS                      = bits
-
-BOOL_TRUE                 = On
-
-BOOL_FALSE                = Off
-
-CANCEL                    = Annuler
-
-CHARS                     = caractères
-
-CLONE                     = Cloner
-
-CLONE_CONFIRM             = Créer à partir du modèle
-
-CLONE_SELECTED            = Cloner la sélection
-
-CLOSE                     = Fermer
-
-CREATE                    = Créer
-
-CRITICAL                  = Critique
-
-DATABASEDOWN              = Problème de base de données. Veuillez vérifier que la connexion à la base de données fonctionne !
-
-DATE                      = Date
-
-DATE_HELP                 = Date (ISO 8601) :
-
-DAYS                      = jours
-
-DAY_MONDAY                = Lundi
-
-DAY_TUESDAY               = Mardi
-
-DAY_WEDNESDAY             = Mercredi
-
-DAY_THURSDAY              = Jeudi
-
-DAY_FRIDAY                = Vendredi
-
-DAY_SATURDAY              = Samedi
-
-DAY_SUNDAY                = Dimanche
-
-DECLINE                   = Décliner
-
-DEFAULT                   = Défaut
-
-DELETE                    = Supprimer
-
-DELETEALL                 = Tout supprimer
-
-DELETE_CONFIRM            = Confirmer la suppression
-
-DELETE_SELECTED           = Supprimer la sélection
-
-DESCRIPTION               = Description
-
-SERIALNUMBER_OCTET_SIZE   = Taille des numéros de série (octet)
-
-DESELECTALL               = Désélectionner tout
-
-DISABLED                  = Désactivé
-
-DOCUMENTATION             = Documentation
-
-EDIT                      = Éditer
-
-ENCODING                  = Codage
-
-ENFORCE                   = Forcer
-
-ERROR                     = Erreur
-
-ERRORRECIEVINGFILE        = L’erreur s’est produite en recevant le fichier. Êtes-vous sûr qu’il est valide et au format PEM (Base64) ou DER binaire ?
-
-EXPORTABLE                = Utilisation de la cryptographique exportable
-
-FORMAT_ALIAS              = Alias, chaîne de caractères
-
-FORMAT_CABFORGANIZATIONIDENTIFIER = Identifiant d’organisation CAB Forum (organizationIdentifier), e.g. NTRFR-123456789
-
-FORMAT_CLASSPATH          = Chemin de classe (class path)
-
-FORMAT_DN                 = DN : Nom distinctif
-
-FORMAT_DOMAINNAME         = Nom de domaine
-
-FORMAT_EMAILADDRESS       = Adresse électronique
-
-FORMAT_EMAILADDRESSORUSER = Adresse électronique, ‘USER’, ou ‘CUSTOM:com.example.java.MyClass’
-
-FORMAT_FILENAME           = Nom de fichier
-
-FORMAT_GENERALNAMES       = Noms de type GeneralName, séparés par des virgules [RFC 5280, § 4.2.1.6]
-
-FORMAT_HEXA               = Chaîne hexadécimale
-
-FORMAT_HOSTNAME           = Nom d’hôte
-
-FORMAT_HOSTNAMES          = Noms d’hôtes, séparés par des points-virgules
-
-FORMAT_ID_STR             = Identifiant, au format chaîne de caractères
-
-FORMAT_INTEGER            = Nombre entier
-
-FORMAT_ISO4217            = Code ISO 4217
-
-FORMAT_ISO8601            = Format ISO 8601
-
-FORMAT_MILLISECONDS       = Millisecondes, nombre entier
-
-FORMAT_OID                = OID : Identifiant d’objet, notation avec points
-
-FORMAT_OIDS               = Liste d’identifiants OID, séparés par des virgules
-
-FORMAT_ISO3166_2_COUNTRIES= Liste des codes de pays ISO-3166-2, séparés par des virgules
-
-FORMAT_REGEX              = Expression régulière (regex), syntaxe Pattern Java
-
-FORMAT_STRING             = Chaîne de caractères
-
-FORMAT_TIME_YMD           = (*y *mo *d)
-
-FORMAT_TIME_YMDHMIN       = (*y *mo *d *h *m)
-
-FORMAT_TIME_YMODHMS       = (*y *mo *d *h *m *s)
-
-FORMAT_URI                = URI : Identifiant de ressource unifié (e.g. URL)
-
-FORMAT_URL                = URL : Adresse web (e.g. http://ejbca.org/)
-
-FROM                      = De
-
-GENERALSETTINGS           = Paramètres généraux
-
-GENERATE                  = Générer
-
-HOURS                     = heures
-
-IDENTIFIER                = Identifiant (ID)
-
-INTEGRATEDBY              = Intégrée par
-
-INVERTSELECTION           = Inverser la sélection
-
-JAVASCRIPTDISABLED        = Veuillez activer JavaScript !
-
-KEY                       = Clé
-
-LABEL                     = Libellé
-
-LOGOUT                    = Déconnexion
-
-MADEBYPRIMEKEY            = © 2002–2021 PrimeKey Solutions AB. EJBCA® est une marque déposée de PrimeKey Solutions AB.
-
-MANDATORY                 = Obligatoire
-
-MESSAGE                   = Message
-
-MINUTES                   = minutes
-
-MO30DAYS                  = mo=30 jours
-
-MODIFY                    = Modifier
-
-MONTHJAN                  = janvier
-
-MONTHFEB                  = février
-
-MONTHMAR                  = mars
-
-MONTHAPR                  = avril
-
-MONTHMAY                  = mai
-
-MONTHJUN                  = juin
-
-MONTHJUL                  = juillet
-
-MONTHAUG                  = août
-
-MONTHSEP                  = septembre
-
-MONTHOCT                  = octobre
-
-MONTHNOV                  = novembre
-
-MONTHDEC                  = décembre
-
-MOVEUP                    = Déplacer vers le haut
-
-MOVEDOWN                  = Déplacer vers le bas
-
-NAME                      = Nom
-
-NEXT                      = Suivant
-
-NO                        = Non
-
-NONE                      = Aucun
-
-NOTUSED                   = Non utilisé
-
-OF                        = sur
-
-OFLENGTH                  = de longueur
-
-OID                       = Identifiant d’objet (OID)
-
-ONLYCHARACTERS            = Seuls les lettres, les chiffres, le souligné et l’espace sont autorisés dans ce champ.
-
-ONLYCHARACTERS2           = Seuls les lettres, les chiffres, le souligné et l’espace sont autorisés dans ces champs.
-
-ONLYDECNUMBERS            = Seuls les nombres décimaux sont autorisés dans ce champ.
-
-ONLYDNCHARACTERS          = Seuls les lettres, les chiffres, le souligné, ‘.’ ‘-’ ‘,’ ‘=’ ‘(’ ‘)’ ‘/’ et ‘@’ sont autorisés dans les champs DN.
-
-ONLYEMAILCHARSNOAT        = Seuls les lettres, les chiffres, le souligné, ‘-’, ‘.’ et \u0027 sont autorisés dans le champ courriel.
-
-ONLYHEXNUMBERS            = Seuls les nombres hexadécimaux sont autorisés dans le champ Numéro de série du certificat.
-
-OPENHELPSECTION           = Cliquer pour ouvrir le paragraphe approprié dans la fenêtre d’aide.
-
-OR                        = ou
-
-ORENDDATE                 = \ ou date d’expiration du certificat
-
-ORNOT                     = ou pas
-
-PERIOD                    = Période
-
-PERIODICALINTERVAL        = Intervalle périodique
-
-PERIODICALSETTINGS        = Paramètres de l’intervalle périodique :
-
-PLEASE_SELECT             = – Veuillez sélectionner –
-
-PLEASE_SELECT_ENCRYPTION_CRYPTOTOKEN = – Conteneur pour le chiffrement des clés –
-
-PLEASE_SELECT_KEY         = – Sélectionner une clé –
-
-POPUP_WINDOW              = (fenêtre popup)
-
-POSTUPGRADE_REQUIRED      = L’étape de « post-upgrade » est requise, après que tous les nœuds aient été mis à jour. Aller à la rubrique « Mise à jour du système » pour finaliser le processus.
-
-PREVIOUS                  = Précédent
-
-PROPERTIES                = Propriétés
-
-RA                        = AE
-
-RECURSIVE                 = Récursif
-
-REMOVE                    = Supprimer
-
-RENAME                    = Renommer
-
-RENAME_CONFIRM            = Renommer
-
-RENAME_CURRENTNAME        = Nom actuel
-
-RENAME_NEWNAME            = Nouveau nom
-
-RENAME_SELECTED           = Renommer la sélection
-
-RESET                     = Réinitialiser
-
-RESTORE                   = Restaurer
-
-RESTRICT                  = Restreindre
-
-RULE                      = Règle
-
-SAVE                      = Enregistrer
-
-SAVE_AND_INITIALIZE       = Enregistrer et initialiser
-
-SEARCH                    = Rechercher
-
-SELECT                    = Sélectionner
-
-SELECTALL                 = Tout sélectionner
-
-SELECT_CRITERIA           = – Sélectionner un critère –
-
-SELECTFORREMOVAL          = Sélection...
-
-SHOW                      = Afficher
-
-SUSPENDED                 = Suspendu
-
-SWITCHTOEDITMODE          = Passer en mode édition
-
-SWITCHTOVIEWMODE          = Passer en mode visualisation
-
-UNIT_BITS                 = (bits)
-
-UNIT_DAYS                 = (jours)
-
-UNIT_MSEC                 = (ms : millisecondes)
-
-UNIT_YEARS                = (années)
-
-UNLIMITED                 = Illimité
-
-UPDATE                    = Mettre à jour
-
-USE                       = Utiliser
-
-VALUE                     = Valeur
-
-VERSION                   = Version :
-
-VIEW                      = Voir
-
-YEAR365DAYS               = y=365 jours
-
-YES                       = Oui
-
-YEAR                      = Année
-
-
-### Comparators
-
-CONTAINS                  = contient
-ENDS_WITH                 = termine par
-EQUALS                    = égal(e) à
-GREATER_THAN              = plus grand que
-LESS_THAN                 = plus petit que
-NOT_EQUALS                = différent(e) de
-STARTS_WITH               = commence par
-
-
-### Mostly Main Module
-
-AUTHORIZATIONDENIED       = Autorisation refusée
-
-CAUSE                     = Cause
-
-ERRORNOBROWSER            = Erreur : votre navigateur doit supporter les cadres (frames) et JavaScript 1.3 pour administrer EJBCA.
-
-EXCEPTIONOCCURED          = Une erreur s’est produite.
-
-UNKNOWN_PAGE			  = La ressource demandée n’a pas été trouvée.
-
-SESSION_TIMEOUT			  = La session a expiré. 
-
-NAV_HOME                  = Accueil
-
-NAV_CAFUNCTIONS           = Fonctions d’AC
-
-NAV_CASTRUCTUREANDCRL     = Structure d’AC et LCR
-
-NAV_CAACTIVATION          = Activation d’AC
-
-NAV_CERTIFICATEPROFILES   = Profils de certificats
-
-NAV_CRYPTOTOKENS          = Gestion des clés
-
-NAV_PUBLISHERS            = Services de publication
-
-NAV_VALIDATORS            = Validateurs
-
-NAV_CAS                   = Autorités de certification
-
-NAV_RAFUNCTIONS           = Fonctions d’AE
-
-NAV_USERDATASOURCES       = Sources de données
-
-NAV_ENDENTITYPROFILES     = Profils d’entités
-
-NAV_ADDENDENTITY          = Ajouter une entité
-
-NAV_SEARCHENDENTITIES     = Chercher des entités
-
-NAV_SUPERVISIONFUNCTIONS  = Supervision
-
-NAV_APPROVEACTIONS        = Actions d’approbation
-
-NAV_APPROVALPROFILES      = Profils d’approbation
-
-NAV_AUDIT                 = Journaux d’audit
-
-NAV_ACMECONFIGURATION     = Configuration ACME
-
-NAV_CMPCONFIGURATION      = Configuration CMP
-
-NAV_SCEPCONFIGURATION     = Configuration SCEP
-
-NAV_ESTCONFIGURATION      = Configuration EST
-
-NAV_SYSTEMFUNCTIONS       = Fonctions système
-
-NAV_SYSTEMCONFIGURATION   = Configuration système
-
-NAV_SYSTEMUPGRADE         = Mise à jour du système
-
-NAV_SERVICES              = Services
-
-NAV_KEYBINDINGS           = Bindings de clés internes
-
-NAV_ROLES                 = Rôles et droits d’accès
-
-NAV_MYPREFERENCES         = Mes préférences
-
-PUBLICWEB                 = Interface publique
-
-RAWEB                     = Autorité d’enregistrement
-
-TOEJBCA                   = sur le portail d’administration d’EJBCA.
-
-WELCOME                   = Bienvenue
-
-
-### Crypto Tokens
-
-CRYPTOTOKEN               = Conteneur de clés
-
-MANAGECRYPTOTOKENS        = Gestion des conteneurs de clés (Crypto Tokens)
-
-CRYPTOTOKEN_ACTIONS       = Actions
-
-CRYPTOTOKEN_ACTIVATE      = Activer
-
-CRYPTOTOKEN_ACTIVE        = Activé
-
-CRYPTOTOKEN_ALLOWEXPORT   = Autoriser l’exportation des clés privées
-
-CRYPTOTOKEN_USEEXPLICITKEYPARAMETERS = Utiliser des paramètres ECC explicites
-
-CRYPTOTOKEN_ATTRFILE      = Fichier d’attributs
-
-CRYPTOTOKEN_AUTO          = Auto-activation
-
-CRYPTOTOKEN_CANCEL        = Annuler
-
-CRYPTOTOKEN_CREATENEW     = Créer un nouveau conteneur...
-
-CRYPTOTOKEN_DEACTIVATE    = Désactiver
-
-CRYPTOTOKEN_DELETE_CONFIRM= Êtes-vous sûr de vouloir supprimer ce conteneur de clés ?
-
-CRYPTOTOKEN_ID            = Identifiant (ID)
-
-CRYPTOTOKEN_KEYVAULT_CLIENTID  = Identifiant client du Key Vault
-
-CRYPTOTOKEN_KEYVAULT_NAME = Nom du Key Vault
-
-CRYPTOTOKEN_KEYVAULT_TYPE = Type du Key Vault
-
-CRYPTOTOKEN_AWSKMS_REGION = Région
-
-CRYPTOTOKEN_AWSKMS_ACCESSKEYID = KeyID d’accès
-
-CRYPTOTOKEN_KPM_ACTION    = Actions
-
-CRYPTOTOKEN_KPM_ALIAS     = Alias
-
-CRYPTOTOKEN_KPM_ALGO      = Algorithme
-
-CRYPTOTOKEN_KPM_CONF_REM  = Êtes-vous sûr de vouloir supprimer cette clé ?
-
-CRYPTOTOKEN_KPM_CONF_REMS = Êtes-vous sûr de vouloir supprimer les clés sélectionnées ?
-
-CRYPTOTOKEN_KPM_DOWNPUB   = Télécharger la clé publique
-
-CRYPTOTOKEN_KPM_GENNEW    = Générer une nouvelle biclé
-
-CRYPTOTOKEN_KPM_NA        = La gestion de biclés est uniquement disponible pour les conteneurs de clés activés.
-
-CRYPTOTOKEN_KPM_NOPAIRS   = Le conteneur de clés ne contient pas actuellement de biclé.
-
-CRYPTOTOKEN_KPM_REMOVE    = Supprimer
-
-CRYPTOTOKEN_KPM_REMOVESEL = Supprimer la sélection
-
-CRYPTOTOKEN_KPM_SKID      = Identifiant de clé du sujet (SubjectKeyID)
-
-CRYPTOTOKEN_KPM_PADDING_SCHEME = Schéma de remplissage (padding)
-
-CRYPTOTOKEN_KPM_SPEC      = Spécification
-
-CRYPTOTOKEN_KPM_TEST      = Tester
-
-CRYPTOTOKEN_KPM_INIT	  = Initialiser
-
-CRYPTOTOKEN_KPM_AUTH	  = Autoriser
-
-CRYPTOTOKEN_KPM_AUTH_KEY  = Clé d’autorisation
-
-CRYPTOTOKEN_KPM_KEY_OPERATION_COUNT = Nombre d’opérations autorisé
-
-CRYPTOTOKEN_KPM_GENFROMTEMPLATE = Générer
-
-CRYPTOTOKEN_KPM_NOTGENERATED = (non généré)
-
-CRYPTOTOKEN_KPM_KU		  = – Usage de clé –
-
-CRYPTOTOKEN_KPM_KU_ENC    = Chiffrement / Déchiffrement
-
-CRYPTOTOKEN_KPM_KU_SIGN   = Signature / Vérification
-
-CRYPTOTOKEN_KPM_KU_SIGENC = Signature et Chiffrement
-
-CRYPTOTOKEN_LIBRARY       = Librairie
-
-CRYPTOTOKEN_NAME          = Nom
-
-CRYPTOTOKEN_NEW           = Nouveau conteneur de clés
-
-CRYPTOTOKEN_NAV_BACK      = Retour aux conteneurs de clés
-
-CRYPTOTOKEN_NAV_BACK_ACT  = Retour à l’activation d’AC
-
-CRYPTOTOKEN_NAV_EDIT      = Passer en mode édition
-
-CRYPTOTOKEN_PIN           = Code d’authentification
-
-CRYPTOTOKEN_PIN_NOTICE    = (code PIN d’activation existant, pas possible de le modifier)
-
-CRYPTOTOKEN_PIN_REPEAT    = Confirmation du code d’authentification
-
-CRYPTOTOKEN_REACTIVATE    = Réactiver
-
-CRYPTOTOKEN_REFDHEAD      = Utilisé
-
-CRYPTOTOKEN_UNUSED        = Non
-
-CRYPTOTOKEN_REFD          = Oui
-
-CRYPTOTOKEN_SAVE          = Enregistrer
-
-CRYPTOTOKEN_SAVE_CONFIRM  = Confirmer l’enregistrement
-
-CRYPTOTOKEN_SLOT          = Référence
-
-CRYPTOTOKEN_LABEL_TYPE    = Type de référence
-
-CRYPTOTOKEN_LABEL_TYPE_SLOT_LABEL = Nom du slot
-
-CRYPTOTOKEN_LABEL_TYPE_SLOT_INDEX = Index du slot
-
-CRYPTOTOKEN_LABEL_TYPE_SLOT_NUMBER = Identifiant du slot
-
-CRYPTOTOKEN_LABEL_TYPE_SUN_FILE = Fichier de configuration Sun
-
-CRYPTOTOKEN_TYPE          = Type
-
-CRYPTOTOKEN_TYPE_AZURE    = Azure Key Vault
-
-CRYPTOTOKEN_TYPE_AWSKMS   = AWS KMS
-
-CRYPTOTOKEN_TYPE_P11      = PKCS #11
-
-CRYPTOTOKEN_TYPE_P11NG    = PKCS#11 NG
-
-CRYPTOTOKEN_TYPE_SOFT     = Logiciel
-
-CRYPTOTOKEN_VIEWWITH      = Visualiser le conteneur de clés d’identifiant
-
-CRYPTOTOKEN_MISSING_OR_EMPTY = Identifiant de conteneur de clés manquant ou vide.
-
-CRYPTOTOKEN_NEED_EXISTING_OR_GEN = Vous avez besoin de sélectionner un conteneur de clés qui existe, ou de générer des clés s’il existe, avant de pouvoir l’éditer !
-
-
-### Internal Key Bindings
-
-INTERNALKEYBINDING = Binding de clés internes
-INTERNALKEYBINDINGS = Bindings de clés internes
-INTERNALKEYBINDING_NAME     = Nom
-INTERNALKEYBINDING_VIEWWITH = Visualiser le binding de clés internes avec l’identifiant
-INTERNALKEYBINDING_CERTIFICATEISSUER = Émetteur
-INTERNALKEYBINDING_NOT_PRESENT = Aucun
-INTERNALKEYBINDING_CERTIFICATESERIAL = Numéro de série
-INTERNALKEYBINDING_CRYPTOTOKEN = Conteneur de clés
-INTERNALKEYBINDING_KEYPAIRALIAS = Biclé actuelle
-INTERNALKEYBINDING_NEXTKEYPAIRALIAS = Prochaine biclé
-INTERNALKEYBINDING_STATUS = Statut
-INTERNALKEYBINDING_ACTIONS = Actions
-INTERNALKEYBINDING_GENERATENEWKEY_SHORT = Nouvelle biclé
-INTERNALKEYBINDING_GENERATENEWKEY_FULL = Génère une nouvelle biclé avec les mêmes spécifications de clé que la biclé actuelle.
-INTERNALKEYBINDING_RENEWCERTIFICATE_SHORT = Renouvellement
-INTERNALKEYBINDING_RENEWCERTIFICATE_FULL = Renouvelle le certificat utilisant la même AC interne et les mêmes méta-données que pour le certificat actuel.
-INTERNALKEYBINDING_GETCSR_SHORT = Requête CSR
-INTERNALKEYBINDING_GETCSR_FULL = Crée une nouvelle requête de certificat (CSR) pour la prochaine ou l’actuelle biclé.
-INTERNALKEYBINDING_RELOADCERTIFICATE_SHORT = Mise à jour
-INTERNALKEYBINDING_RELOADCERTIFICATE_FULL = Recherche en base de données un certificat plus à jour associé à la prochaine ou à l’actuelle biclé.
-INTERNALKEYBINDING_DELETE_SHORT = Supprimer
-INTERNALKEYBINDING_DELETE_FULL = Supprime le binding de clés internes. Mais, laisse les certificats et les clés intactes.
-INTERNALKEYBINDING_CONF_DELETE = Confirmez-vous la suppression du binding de clés internes ?
-INTERNALKEYBINDING_CREATENEW = Créer un nouveau binding de clés...
-INTERNALKEYBINDING_DEFAULTRESPONDER = Répondeur par défaut
-INTERNALKEYBINDING_SET_DEFAULTRESPONDER = Définir le répondeur par défaut
-INTERNALKEYBINDING_DEFAULT_RESPONDERIDTYPE = Type d’identifiant de répondeur OCSP par défaut
-INTERNALKEYBINDING_ENABLED_NONCE_CA = Extension nonce activée dans les réponses OCSP provenant des AC.
-INTERNALKEYBINDING_SET_ENABLE_NONCE_CA = Activer l’extension nonce dans les réponses OCSP provenant des AC
-INTERNALKEYBINDING_SET_DEFAULT_RESPONDERIDTYPE = Type d’identifiant de répondeur des AC
-INTERNALKEYBINDING_DISABLE_SHORT = Désactiver
-INTERNALKEYBINDING_DISABLE_FULL = Rend le binding de clés internes indisponible à tout système qui l’utilise.
-INTERNALKEYBINDING_ENABLE_SHORT = Activer
-INTERNALKEYBINDING_ENABLE_FULL = Rend le binding de clés internes disponible à tout système qui l’utilise.
-INTERNALKEYBINDING_CA = Autorité de certification
-INTERNALKEYBINDING_SERIALNUMER = Numéro de série (hexa)
-INTERNALKEYBINDING_UPLOAD = Importer
-INTERNALKEYBINDING_UPLOADHEADER = Importation d’un certificat émis en externe
-INTERNALKEYBINDING_UPLOAD_TARGET = Cible
-INTERNALKEYBINDING_UPLOAD_CERTIFICATE = Certificat
-INTERNALKEYBINDING_TRUSTENTRY_DESCRIPTION = Description
-INTERNALKEYBINDING_TRUSTENTRY_TITLE = Description facultative
-INTERNALKEYBINDING_TRUSTINGANY = Fait confiance à TOUT certificat émis par TOUTE AC connue de cette instance d’EJBCA.
-INTERNALKEYBINDING_EMPTYFORANY = Laisser vide pour ‘TOUT’ numéro de série de certificat.
-INTERNALKEYBINDING_NOTYETGENERATED = Pas encore généré
-INTERNALKEYBINDING_CRYPTOTOKEN_NOTACTIVE = (non actif)
-INTERNALKEYBINDING_CRYPTOTOKEN_MISSING = (non présent)
-INTERNALKEYBINDING_CRYPTOTOKEN_UPDATENEXT = Mise à jour du prochain
-INTERNALKEYBINDING_KEYPAIRALIAS_UPDATE = Mise à jour de la prochaine
-INTERNALKEYBINDING_FIELD_ID = Identifiant (ID)
-INTERNALKEYBINDING_FIELD_TYPE = Type
-INTERNALKEYBINDING_FIELD_NAME = Nom
-INTERNALKEYBINDING_FIELD_CRYPTOTOKEN = Conteneur de clés
-INTERNALKEYBINDING_FIELD_KEYPAIRALIAS = Alias de biclé
-INTERNALKEYBINDING_FIELD_SIGALG = Algorithme de signature
-INTERNALKEYBINDING_FIELD_NEXTKEYPAIRALIAS = Alias de la prochaine biclé
-INTERNALKEYBINDING_FIELD_BOUNDCERT = Certificat associé
-INTERNALKEYBINDING_FIELD_NONE = Aucun
-INTERNALKEYBINDING_FIELD_NOTSPECIFIED = Non spécifié
-INTERNALKEYBINDING_BACKTOOVERVIEW = Retour à la section {0}
-INTERNALKEYBINDING_TRUSTEDCERTIFICATES = Certificats de confiance
-INTERNALKEYBINDING_PROPERTIES = Propriétés
-INTERNALKEYBINDING_NOPROPERTIES = Il n’y a pas de propriété pouvant être configurée.
-INTERNALKEYBINDING_SAVE = Enregistrer
-INTERNALKEYBINDING_SET = Définir
-INTERNALKEYBINDING_STATUS_ACTIVE = Activé
-INTERNALKEYBINDING_STATUS_DISABLED = Désactivé
-INTERNALKEYBINDING_STATUS_REVOKED = Révoqué
-INTERNALKEYBINDING_STATUS_NOTYETVALID = Pas encore valide
-INTERNALKEYBINDING_STATUS_EXPIRED = Expiré
-
-INTERNALKEYBINDING_OPERATIONAL_STATUS = Actif
-INTERNALKEYBINDING_OPERATIONAL_STATUS_ONLINE = En ligne
-INTERNALKEYBINDING_OPERATIONAL_STATUS_PENDING = En attente
-INTERNALKEYBINDING_OPERATIONAL_STATUS_OFFLINE = Hors ligne
-
-#-- Internal Key Bindings: OcspKeyBinding
-INTERNALKEYBINDING_OCSPKEYBINDING_DESCRIPTION = Permet de déléguer la signature de réponses OCSP à une biclé n’appartenant pas à une AC.
-INTERNALKEYBINDING_OCSPKEYBINDING_ENABLENONCE = Activer l’extension nonce dans la réponse
-INTERNALKEYBINDING_OCSPKEYBINDING_INCLUDECERTCHAIN = Inclure la chaîne de certificats dans la réponse
-INTERNALKEYBINDING_OCSPKEYBINDING_INCLUDESIGNCERT = Inclure le certificat signataire dans la réponse
-INTERNALKEYBINDING_OCSPKEYBINDING_MAXAGE = En-tête HTTP « max-age » (secondes)
-INTERNALKEYBINDING_OCSPKEYBINDING_NODEFAULTRESPONDER = Aucun
-INTERNALKEYBINDING_OCSPKEYBINDING_NONEXISTINGISGOOD = Sans existence, répondre “good”
-INTERNALKEYBINDING_OCSPKEYBINDING_NONEXISTINGISREVOKED = Sans existence, répondre “revoked”
-INTERNALKEYBINDING_OCSPKEYBINDING_NONEXISTINGISUNAUTHORIZED = Sans existence, répondre “unknown”
-INTERNALKEYBINDING_OCSPKEYBINDING_REQUIRETRUSTEDSIGNATURE = Les requêtes doivent être signées
-INTERNALKEYBINDING_OCSPKEYBINDING_RESPONDERIDTYPE = Type d’identifiant du répondeur
-INTERNALKEYBINDING_OCSPKEYBINDING_UNTILNEXTUPDATE = Validité de la réponse (secondes)
-INTERNALKEYBINDING_OCSPKEYBINDING_OCSPEXTENSIONHEADER = Extensions OCSP
-INTERNALKEYBINDING_OCSPKEYBINDING_OCSPEXTENSION_NAME = Extension
-INTERNALKEYBINDING_OCSPKEYBINDING_OCSPEXTENSION_OID = OID
-INTERNALKEYBINDING_OCSPKEYBINDING_ARCHIVECUTOFFHEADER = Limite d’archivage (Archive Cutoff)
-INTERNALKEYBINDING_OCSPKEYBINDING_USEISSUERNOTBEFOREASARCHIVECUTOFF = Date de début de validité (notBefore) de l’émetteur
-INTERNALKEYBINDING_OCSPKEYBINDING_USEISSUERNOTBEFOREASARCHIVECUTOFF_HELP = Utiliser la date de début de validité du certificat de l’AC émettrice en tant que date limite d’archivage du certificat (Archive Cutoff date) dans les réponses OCSP telle que recommandée par eIDAS [ETSI EN 319 411-2, CSS-6.3.10-10].
-INTERNALKEYBINDING_OCSPKEYBINDING_RETENTIONPERIOD = Période de rétention
-INTERNALKEYBINDING_OCSPKEYBINDING_RETENTIONPERIOD_HELPTEXT = Définit la durée de rétention de l’information de révocation au-delà de la date d’expiration du certificat, telle que définie dans la PC/DPC [RFC 6960, § 4.4.4].
-
-#-- Internal Key Bindings: AuthenticationKeyBinding
-INTERNALKEYBINDING_AUTHENTICATIONKEYBINDING_DESCRIPTION = Permet d’authentifier ce module en tant que client TLS auprès de systèmes tiers.
-INTERNALKEYBINDING_AUTHENTICATIONKEYBINDING_PROTOCOLANDCIPHERSUITE = Protocole et suite d’algorithmes
-
-
-### X.509 Certificate and CRL
-
-#-- Subject Alternative Name
-
-ALT_NONE                    = Aucun
-
-ALT_KERBEROS_KPN            = Nom principal KPN Kerberos 5 (krb5Principal)
-
-ALT_MS_GUID                 = MS GUID, Identifiant unique global (guid)
-
-ALT_MS_UPN                  = MS UPN, Nom principal d’utilisateur (upn)
-
-ALT_MS_UPN_HELP             = (seulement le nom de domaine du nom d’utilisateur, sans le ‘@’)
-
-ALT_NIST_FASCN              = Numéro PIV FASC-N (fascN)
-
-ALT_PKIX_DIRECTORYNAME      = DN d’annuaire (directoryName)
-
-ALT_PKIX_DNSNAME            = Nom DNS (dNSName)
-
-ALT_PKIX_EDIPARTYNAME       = Nom de partie EDI (ediPartyName)
-
-ALT_PKIX_IPADDRESS          = Adresse IP (iPAddress)
-
-ALT_PKIX_OTHERNAME          = Autre nom
-
-ALT_PKIX_PERMANENTIDENTIFIER= Identifiant permanent (permanentIdentifier)
-
-ALT_PKIX_REGISTEREDID       = Identifiant enregistré OID (registeredID)
-
-ALT_PKIX_RFC822NAME         = Adresse de courriel (rfc822Name)
-
-ALT_PKIX_SRVNAME            = Nom de service (srvName)
-
-ALT_PKIX_SUBJECTIDENTIFICATIONMETHOD = Nom SIM (subjectIdentificationMethod)
-
-ALT_PKIX_UNIFORMRESOURCEID  = Identifiant URI (uniformResourceIdentifier)
-
-ALT_PKIX_X400ADDRESS        = Adresse X.400 (x400Address)
-
-ALT_PKIX_XMPPADDR           = Adresse XMPP (xmppAddr)
-
-#-- Certificate fields
-
-CERT_TYPEVERSION            = Type et version du certificat
-
-CERT_SERIALNUMBER           = Numéro de série du certificat
-
-CERT_SERIALNUMBER_HEXA      = Numéro de série du certificat (hexadécimal)
-
-CERT_SERIALNUMBER_CUSTOM    = Numéro de série du certificat personnalisé
-
-CERT_ISSUERDN               = DN de l’émetteur
-
-CERT_VALIDITY               = Durée de validité
-
-CERT_CORRECT_VALIDITY       = de validité correcte
-
-CERT_VALIDITY_CA_HELP       = (utilisée quand l’AC est renouvelée)
-
-CERT_VALIDITY_OFFSET        = Décalage des dates de validité
-
-CERT_VALIDFROM              = Valide depuis
-
-CERT_VALIDTO                = Valide jusqu’au
-
-CERT_EXPIRATION_RESTRICTIONS = Restrictions sur la date d’expiration
-
-CERT_EXPIRATION_RESTRICTION_FOR_WEEKDAYS = Le certificat n’expire pas les jours suivants :
-
-CERT_EXPIRATION_RESTRICTION_FOR_WEEKDAYS_BUT = mais expire
-
-CERT_EXPIRATION_RESTRICTION_BEFORE = avant
-
-CERT_EXPIRATION_RESTRICTION_AFTER = après
-
-CERT_EXPIRATION_RESTRICTION_FIXED_DATE_CHANGED = La date fixe de validité du certificat a été modifiée de {0} vers {1}, à cause de restrictions sur la date d’expiration.
-
-CERT_EXPIRATION_RESTRICTION_FOR_WEEKDAYS_ALL_EXCLUDED = Les restrictions sur la date d’expiration ne peuvent pas inclure tous les jours de la semaine !
-
-CERT_SUBJECTDN              = DN du sujet
-
-CERT_SUBJECTDN_ATTRIBUTES   = Attributs du DN du sujet
-
-CERT_SUBJECTDN_CNPOSTFIX    = Suffixe de CN
-
-CERT_SUBJECTDN_CNPF_HELP    = (texte concaténé à la fin du premier attribut CN)
-
-CERT_SUBJECTDN_CUSTOMORDER  = Ordre personnalisé pour le DN du sujet
-
-CERT_SUBJECTDN_CUSTOMORDER_HELP = (attributs du DN, séparés par des virgules)
-
-CERT_SUBJECTDN_CUSTOMORDER_LDAP = Selon l’« Ordre LDAP pour le DN »
-
-CERT_SUBJECTDN_LDAPORDER    = Ordre LDAP pour le DN
-
-CERT_SUBJECTDN_PRINTABLESTR = Codage PrintableString pour les attributs du DN
-
-CERT_SUBJECTDN_SUBSET       = Sous-ensemble d’attributs du DN du sujet
-
-CERT_PUBLICKEY              = Clé publique
-
-CERT_EXTENSIONDATA          = Données d’extensions du certificat
-
-CERT_EXTENSIONDATA_CUSTOM   = Données d’extensions du certificat personnalisées
-
-#-- CRL data
-
-CRL_CA_CRLDP_EXTERNAL       = Point de distribution de LCR externe
-
-CRL_CA_CRLDP_EXTERNAL_ERROR = Le Point de distribution de LCR externe n’est pas un URI valide.
-
-CRL_CA_DEFAULTVALUES_HELP   = (utilisé comme valeur par défaut, et aussi dans les LCR)
-
-CRL_CA_CRLPERIOD            = Période de validité de la LCR
-
-CRL_CA_ISSUEINTERVAL        = Intervalle d’émission de la LCR
-
-CRL_CA_OVERLAPTIME          = Période de recouvrement des LCR
-
-CRL_CA_DELTACRLPERIOD       = Période de validité de la delta LCR
-
-CRL_CA_DELTACRLPERIOD_HELP  = (0m, si aucune delta LCR n’est publiée)
-
-CRL_CA_MERGECRLSAFTERCASUBJECTDNCHANGE  = Fusionner les LCR après la modification du DN du sujet d’une AC (ICAO 9303)
-
-CRL_EXT_AUTHORITYKEYID      = Identifiant de la clé publique de l’émetteur (Authority Key Identifier)
-
-CRL_EXT_CRLNUMBER           = Numéro de LCR (CRL Number)
-
-CRL_EXT_ISSUINGDISTPOINT    = Point de distribution émetteur (Issuing Distribution Point)
-
-CRL_EXT_CAISSUERS_URI       = URI de l’AC émettrice
-
-CRL_EXT_CAISSUERS_URI_ERROR = L’URI de l’AC émettrice n’est pas un URI valide.
-
-CRL_ENTRY_REVOCATIONDATE    = Date de révocation :
-
-CRL_ENTRY_REVOCATIONREASON  = Raison de révocation :
-
-#-- DN attributes
-
-DN_ABBR_COMMONNAME          = CN
-
-DN_ABBR_ORGANIZATIONALUNIT  = OU
-
-DN_ABBR_ORGANIZATION        = O (organisation)
-
-DN_ETSI_ORGANIZATION_IDENTIFIER = organizationIdentifier, Identifiant d’organisation
-
-DN_JURISDICTION_LOCALITY    = Localité de la juridiction [certificat EV]
-
-DN_JURISDICTION_STATE       = État ou région de la juridiction [certificat EV]
-
-DN_JURISDICTION_COUNTRY     = Pays de la juridiction (ISO 3166) [certificat EV]
-
-DN_PKIX_DESCRIPTION         = description, Description
-
-DN_PKIX_EMAILADDRESS        = emailAddress, Adresse de courriel [DN]
-
-DN_PKIX_EMAILADDRESS_HELP   = Voir aussi le paramétrage du champ de l’adresse électronique.
-
-DN_PKIX_UID                 = UID, Identifiant unique
-
-DN_PKIX_COMMONNAME          = CN, Nom commun
-
-DN_PKIX_SERIALNUMBER        = serialNumber, Numéro de série [DN]
-
-DN_PKIX_GIVENNAME           = givenName, Prénom(s)
-
-DN_PKIX_INITIALS            = initials, Abréviations des prénoms
-
-DN_PKIX_SURNAME             = surname, Nom de famille
-
-DN_PKIX_TITLE               = title, Titre
-
-DN_PKIX_ORGANIZATIONALUNIT  = OU, Unité d’organisation
-
-DN_PKIX_ORGANIZATION        = O, Organisation (raison sociale)
-
-DN_PKIX_LOCALITY            = L, Localité (ville)
-
-DN_PKIX_STATEORPROVINCE     = ST, État ou région
-
-DN_PKIX_DOMAINCOMPONENT     = DC, Composante de domaine
-
-DN_PKIX_COUNTRY             = C, Pays (ISO 3166)
-
-DN_PKIX_UNSTRUCTUREDADDRESS = unstructuredAddress, Adresse IP
-
-DN_PKIX_UNSTRUCTUREDNAME    = unstructuredName, Nom de domaine (FQDN)
-
-DN_PKIX_POSTALCODE          = postalCode, Code postal
-
-DN_PKIX_BUSINESSCATEGORY    = businessCategory, Type d’organisation
-
-DN_PKIX_DNQUALIFIER         = dnQualifier, Qualificateur de DN
-
-DN_PKIX_POSTALADDRESS       = postalAddress, Adresse géographique
-
-DN_PKIX_TELEPHONENUMBER     = telephoneNumber, Numéro de téléphone
-
-DN_PKIX_PSEUDONYM           = pseudonym, Pseudonyme
-
-DN_PKIX_STREETADDRESS       = streetAddress, Voie
-
-DN_PKIX_NAME                = name, Nom
-
-DN_SPAIN_CIF                = CIF, Code d’identification fiscale (Espagne)
-
-DN_SPAIN_NIF                = NIF, Numéro d’identification fiscale (Espagne)
-
-#-- Extended Key Usage
-
-EKU_EDIT_EKU_TITLE          = Gérer les Usages de clé étendus (Extended Key Usages)
-
-EKU_VIEW_EKU_TITLE          = Visualiser des Usages de clé étendus (Extended Key Usages)
-
-EKU_NONE                    = Aucun
-
-EKU_ADOBE_PDFSIGNING        = Adobe PDF Signing (signature de documents PDF)
-
-EKU_CSN_TLSCLIENT           = CSN 36 9791 TLS Client (pour une entité SPOC)
-
-EKU_CSN_TLSSERVER           = CSN 36 9791 TLS Server (pour une entité SPOC)
-
-EKU_ETSI_TSLSIGNING         = ETSI TSL Signing (signature de listes de confiance)
-
-EKU_ICAO_MASTERLISTSIGNING  = ICAO Master List Signing (signature de listes maîtres)
-
-EKU_ICAO_DEVIATIONLISTSIGNING = ICAO Deviation List Signing (signature de listes d’écarts)
-
-EKU_INTEL_AMT               = Intel AMT management (Active Management Technology)
-
-EKU_MS_SMARTCARDLOGON       = MS Smart card Logon (login par carte à puce)
-
-EKU_MS_DOCUMENTSIGNING      = MS Document Signing (signature de documents)
-
-EKU_MS_CODESIGNING_COM      = MS Commercial Code Signing (signature de code)
-
-EKU_MS_CODESIGNING_IND      = MS Individual Code Signing (signature de code)
-
-EKU_MS_EFSCRYPTO            = MS Encrypted File System (système de fichiers chiffré)
-
-EKU_MS_EFSRECOVERY          = MS EFS Recovery (restauration de données chiffrées)
-
-EKU_NIST_PIVCARDAUTH        = PIV Card Authentication (authentification de carte PIV)
-
-EKU_PKIX_ANYEXTENDEDKEYUSAGE= Tout usage de clé étendu (anyExtendedKeyUsage)
-
-EKU_PKIX_SERVERAUTH         = Authentification serveur (serverAuth)
-
-EKU_PKIX_CLIENTAUTH         = Authentification client (clientAuth)
-
-EKU_PKIX_CODESIGNING        = Signature de code (codeSigning)
-
-EKU_PKIX_EMAILPROTECTION    = Protection de courriel (emailProtection)
-
-#EKU_PKIX_IPSECENDSYSTEM    = Système IPsec (ipsecEndSystem)
-
-#EKU_PKIX_IPSECTUNNEL       = Tunnel IPsec (ipsecTunnel)
-
-#EKU_PKIX_IPSECUSER         = Utilisateur IPsec (ipsecUser)
-
-EKU_PKIX_TIMESTAMPING       = Horodatage (timeStamping)
-
-EKU_PKIX_OCSPSIGNING        = Signature de réponses OCSP (OCSPSigning)
-
-EKU_PKIX_EAPOVERPPP         = Authentification EAP over PPP (eapOverPPP)
-
-EKU_PKIX_EAPOVERLAN         = Authentification EAP over LAN (eapOverLAN)
-
-EKU_PKIX_SCVPSERVER         = Serveur SCVP (scvpServer)
-
-EKU_PKIX_SCVPCLIENT         = Client SCVP (scvpClient)
-
-EKU_PKIX_IPSECIKE           = Échange de clé internet (IKE) pour IPsec (ipsecIKE)
-
-EKU_PKIX_SIPDOMAIN          = Domaine SIP (sipDomain)
-
-EKU_PKIX_SSHCLIENT          = Client SSH (secureShellClient)
-
-EKU_PKIX_SSHSERVER          = Serveur SSH (secureShellServer)
-
-EKU_KRB_PKINIT_CLIENT       = Kerberos Client (authentification client)
-
-EKU_KRB_PKINIT_KDC          = Kerberos KDC (Key Distribution Center)
-
-#-- Certificate extensions
-
-EXT_HEADER_QCSTATEMENTS = Extension « QC Statements »
-
-EXT_HEADER_CERTIFICATETRANSPARENCY = Extension « Certificate Transparency »
-
-EXT_UNUSED                  = Non utilisée
-
-EXT_CRITICAL                = Critique
-
-EXT_ABBR_BASICCONSTRAINTS   = Contraintes de base
-
-EXT_ABBR_KEYUSAGE           = Usages de clé
-
-EXT_ABBR_EXTENDEDKEYUSAGE   = Usages de clé étendus
-
-EXT_ABBR_SUBJECTALTNAME     = Nom alternatif du sujet
-
-EXT_ABBR_SUBJECTDIRATTRS    = Attributs d’annuaire du sujet
-
-EXT_ABBR_NAMECONSTRAINTS    = Contraintes de nom
-
-EXT_ABBR_AUTHORITYINFOACCESS= Accès aux informations de l’émetteur
-
-EXT_ABBR_QCSTATEMENTS       = Déclarations de certificats qualifiés
-
-EXT_ICAO_DOCUMENTTYPELIST   = Liste des types de document (ICAO Document Type List)
-
-EXT_MS_TEMPLATENAME         = Nom du modèle de certificat Microsoft (MS Template Name)
-
-EXT_MS_TEMPLATENAME_HELP    = (seulement le nom, pas le modèle réel)
-
-EXT_PKIX_BASICCONSTRAINTS   = Contraintes de base (Basic Constraints)
-
-EXT_PKIX_BC_PATHLENGTH      = Contrainte de longueur de chemin
-
-EXT_PKIX_BC_CANOLIMIT       = AC, Pas de contrainte de longueur de chemin
-
-EXT_PKIX_BC_CAPATHLENGTH    = AC, Contrainte de longueur de chemin
-
-EXT_PKIX_BC_ENDENTITY       = Entité finale
-
-EXT_PKIX_AUTHORITYKEYID     = Identifiant de la clé publique de l’émetteur (Authority Key Identifier)
-
-EXT_PKIX_SUBJECTKEYID       = Identifiant de la clé publique du sujet (Subject Key Identifier)
-
-EXT_PKIX_KEYUSAGE           = Usages de clé (Key Usage)
-
-EXT_PKIX_EXTENDEDKEYUSAGE   = Usages de clé étendus (Extended Key Usage)
-
-EXT_PKIX_ISSUERALTNAME      = Nom alternatif de l’émetteur (Issuer Alternative Name)
-
-EXT_PKIX_SUBJECTALTNAME     = Nom alternatif du sujet (Subject Alternative Name)
-
-EXT_PKIX_SAN_SUBSET         = Sous-ensemble de champs du nom alternatif du sujet
-
-EXT_PKIX_SUBJECTDIRATTRS    = Attributs d’annuaire du sujet (Subject Directory Attributes)
-
-EXT_PKIX_NAMECONSTRAINTS    = Contraintes de nom (Name Constraints)
-
-EXT_PKIX_NC_PERMITTED       = Contraintes de nom, noms permis
-
-EXT_PKIX_NC_PERMITTED_HELP1 = Liste de noms de domaine, de paires adresse/masque IPv4/IPv6, de noms distinctifs (DN) et d’adresses électroniques. Un par ligne.
-
-EXT_PKIX_NC_PERMITTED_HELP2 = Exemples : exemple.com 198.51.100.0/24 CN=Nom,O=Organisation @exemple.com
-
-EXT_PKIX_NC_EXCLUDED        = Contraintes de nom, noms exclus
-
-EXT_PKIX_NC_EXCLUDED_HELP   = Utiliser 0.0.0.0/0 et ::/0 pour interdire les certificats pour toute adresse IP spécifiée.
-
-EXT_PKIX_CRLDISTRIBPOINTS   = Points de distribution de LCR (CRL Distribution Points)
-
-EXT_PKIX_CDP_CADEFINED      = Utiliser le point de distribution de LCR pré-défini pour une AC
-
-EXT_PKIX_CDP_URI            = URI d’un point de distribution de LCR
-
-EXT_PKIX_CDP_DEFAULTURI     = Point de distribution de LCR par défaut
-
-EXT_PKIX_CDP_DEFAULTURI_ERROR = Le point de distribution de LCR par défaut n’est pas un URI valide.
-
-EXT_PKIX_CDP_CRLISSUER      = DN de l’émetteur de la LCR (CRL Issuer)
-
-EXT_PKIX_CDP_DEFAULTCRLISSUER = Nom de l’émetteur de LCR (CRL Issuer) par défaut
-
-EXT_PKIX_FRESHESTCRL        = Points de distribution de delta LCR (Freshest CRL)
-
-EXT_PKIX_FCRL_CADEFINED     = Utiliser le point de distribution de delta LCR pré-défini pour une AC
-
-EXT_PKIX_FCRL_URI           = URI d’un point de distribution de delta LCR
-
-EXT_PKIX_FCRL_DEFAULTURI    = Point de distribution de delta LCR (Freshest CRL) par défaut
-
-EXT_PKIX_FCRL_DEFAULTURI_ERROR   = Le Point de distribution de delta LCR (Freshest CRL) par défaut n’est pas un URI valide.
-
-EXT_PKIX_CERTIFICATEPOLICIES= Politiques de certification (Certificate Policies)
-
-EXT_PKIX_CP_POLICYID        = OID de la politique de certificat
-
-EXT_PKIX_CP_POLICYID_HELP   = (laisser vide, pour utiliser la valeur par défaut du profil de certificats)
-
-EXT_PKIX_CP_POLICYQUALID    = Type de qualificatif de politique de certificat
-
-EXT_PKIX_CP_NOQUAL          = Pas de qualificatif
-
-EXT_PKIX_CP_CPSURI          = URI de la PC
-
-EXT_PKIX_CP_USERNOTICE      = Avis aux utilisateurs
-
-EXT_PKIX_CP_UTF8NOTICETEXT  = Codage UTF-8 pour le texte d’avis de la politique
-
-EXT_PKIX_AUTHORITYINFOACCESS= Accès aux informations de l’émetteur (Authority Information Access)
-
-EXT_PKIX_AIA_OCSP_CADEFINED = Utiliser l’adresse d’un service OCSP pré-définie pour une AC
-
-EXT_PKIX_AIA_OCSP_URI       = URI du service OCSP
-
-EXT_PKIX_AIA_OCSP_DEFAULTURI = URI par défaut du service OCSP
-
-EXT_PKIX_AIA_OCSP_DEFAULTURI_ERROR = L’URI par défaut du service OCSP n’est pas un URI valide.
-
-EXT_PKIX_AIA_CAISSUERS_CADEFINED = Utiliser l’adresse du certificat d’AC pré-définie pour l’AC émettrice
-
-EXT_PKIX_AIA_CAISSUERS_URI  = URI de l’AC émettrice
-
-EXT_PKIX_AIA_CAISSUERS_DEFAULTURI = URI par défaut de l’AC émettrice
-
-EXT_PKIX_AIA_CAISSUERS_DEFAULTURI_ERROR = L’URI par défaut de l’AC émettrice n’est pas un URI valide.
-
-EXT_PKIX_PRIVKEYUSAGEPERIOD = Période d’utilisation de la clé privée (Private Key Usage Period)
-
-EXT_PKIX_PKUP_STARTOFFSET   = Décalage du début
-
-EXT_PKIX_PKUP_PERIODLENGTH  = Durée de la période
-
-EXT_PKIX_QCSTATEMENTS       = Déclarations de Certificats qualifiés (QC Statements)
-
-EXT_PKIX_QCS_PKIXQCSYNTAXV2 = Conformité Certificat qualifié PKIX v2 (PKIX QCSyntax-v2)
-
-EXT_PKIX_QCS_SEMANTICSID    = Identifiant (OID) de sémantique (Semantics Identifier)
-
-EXT_PKIX_QCS_SEMANTICSID_0.4.0.194121.1.1	= Personne naturelle
-
-EXT_PKIX_QCS_SEMANTICSID_0.4.0.194121.1.2	= Personne juridique
-
-EXT_PKIX_QCS_SEMANTICSID_0.4.0.194121.1.3	= eIDAS Personne naturelle
-
-EXT_PKIX_QCS_SEMANTICSID_0.4.0.194121.1.4	= eIDAS Personne juridique
-
-EXT_PKIX_QCS_NAMERAS        = Autorités d’enregistrement des noms (Name Registration Authorities)
-
-EXT_ETSI_QCS_QCCOMPLIANCE   = Conformité Certificat qualifié ETSI (QCS-1)
-
-EXT_ETSI_QCS_QSCD           = Dispositif qualifié de création de signature/cachet (QSCD) ETSI (QCS-4)
-
-EXT_ETSI_QCS_VALUELIMIT     = Limite de valeur de transaction ETSI (QCS-2)
-
-EXT_ETSI_QCS_VL_CURRENCY    = Devise
-
-EXT_ETSI_QCS_VL_AMOUNT      = Quantité
-
-EXT_ETSI_QCS_VL_EXPONENT    = Exposant
-
-EXT_ETSI_QCS_RETENTIONPERIOD= Période de rétention ETSI (QCS-3)
-
-EXT_ETSI_QCS_TYPE           = Type ETSI (QCS-6)
-
-EXT_ETSI_QCS_TYPE_unused    = Non utilisé
-
-EXT_ETSI_QCS_TYPE_esign     = Signature électronique (eSign)
-
-EXT_ETSI_QCS_TYPE_eseal     = Cachet serveur (eSeal)
-
-EXT_ETSI_QCS_TYPE_web       = Authentification de site web
-
-EXT_ETSI_QCS_PDS            = URL et langue du PDS ETSI (QCS-5)
-
-EXT_ETSI_QCS_PDS_error_message = Veuillez saisir une URL HTTPS valide pour l’URL du PDS ETSI.
-
-EXT_ETSI_QCS_PSD2           = Déclarations QC PSD2 ETSI
-
-EXT_PKIX_QCS_CUSTOMSTRING   = Chaîne des Déclarations QC personnalisées
-
-EXT_PKIX_QCS_CUSTOMSTR_OID  = Identifiant d’objet (OID)
-
-EXT_PKIX_QCS_CUSTOMSTR_TEXT = Texte des Déclarations QC personnalisées
-
-EXT_PKIX_OCSPNOCHECK        = Certificat OCSP sans vérification de révocation (OCSP No Check)
-
-EXT_SEIS_CARDNUMBER         = Extension Numéro de carte (Card Number)
-
-EXT_CERTIFICATE_TRANSPARENCY= Transparence de certificat (Certificate Transparency)
-
-EXT_CERTIFICATE_TRANSPARENCY_SCTS= SCT (signed certificate timestamps)
-
-EXT_CT_USE_IN_CERTS         = Utilisation dans les nouveaux certificats
-
-EXT_CT_USE_IN_OCSP          = Utilisation dans les réponses OCSP
-
-EXT_CT_USE_PUBLISHERS       = Utiliser les services de publication CT
-
-EXT_CT_PUBLISHERMUSTBECREATED = Pour utiliser un service de publication CT, il doit être activé en bas de cette page.
-
-EXT_CT_ENABLEDLABELS        = Libellés CT activés
-
-EXT_CT_NUMOFSCTS_BY_VALIDITY = Par validité
-
-EXT_CT_NUMOFSCTS_BY_CUSTOM  = Personnalisé…
-
-EXT_CT_NUMOFSCT_MIN         = Nombre minimum de SCT
-
-EXT_CT_NUMOFSCT_MAX         = Nombre maximum de SCT
-
-EXT_CT_PER_CERTIFICATE      = par certificat
-
-EXT_CT_PER_OCSPRESPONSE     = par réponse OCSP
-
-EXT_CT_SUBMITEXISTING       = Envoyer les certificats existants
-
-EXT_CT_MAXRETRIES           = Nombre de tentatives
-
-EXT_CABF_ORGANIZATION_IDENTIFIER = Identifiant d’organisation CAB Forum
-
-EXT_CABF_ORGANIZATION_IDENTIFIER_FORMAT = SSSCC-RÉFÉRENCE ou SSSCC+RÉGION-RÉFÉRENCE (où SSS est l’identifiant du schéma d’enregistrement et CC est le code pays ISO 3166)
-
-EXT_CABF_ORGANIZATION_IDENTIFIER_BADFORMAT = L’identifiant d’organisation CAB Forum doit respecter la syntaxe SSSCC-RÉFÉRENCE ou SSSCC+RÉGION-RÉFÉRENCE (où SSS est l’identifiant du schéma d’enregistrement et CC est le code pays ISO 3166).
-
-EXT_CABF_ORGANIZATION_IDENTIFIER_REQUIRED = L’identifiant d’organisation CAB Forum est requis.
-
-#-- Key Usage
-
-KU_NONE                     = Aucun
-
-KU_DIGITALSIGNATURE         = Signature numérique (digitalSignature)
-
-KU_NONREPUDIATION           = Non-répudiation (nonRepudiation)
-
-KU_KEYENCIPHERMENT          = Chiffrement de clés (keyEncipherment)
-
-KU_DATAENCIPHERMENT         = Chiffrement de données (dataEncipherment)
-
-KU_KEYAGREEMENT             = Négociation de clés (keyAgreement)
-
-KU_KEYCERTSIGN              = Signature de certificats (keyCertSign)
-
-KU_CRLSIGN                  = Signature de LCR (cRLSign)
-
-KU_ENCIPHERONLY             = Chiffrement seulement (encipherOnly)
-
-KU_DECIPHERONLY             = Déchiffrement seulement (decipherOnly)
-
-#-- Revocation reasons
-
-REV_NONE                    = Aucune
-
-REV_UNSPECIFIED             = Non spécifiée
-
-REV_KEYCOMPROMISE           = Clé compromise
-
-REV_CACOMPROMISE            = AC compromise
-
-REV_AFFILIATIONCHANGED      = Affiliation modifiée
-
-REV_SUPERSEDED              = Certificat remplacé
-
-REV_CESSATIONOFOPERATION    = Cessation d’opération
-
-REV_CERTIFICATEHOLD         = Certificat suspendu
-
-REV_UNUSED                  = (inutilisée)
-
-REV_REMOVEFROMCRL           = Retirer de la LCR
-
-REV_PRIVILEGEWITHDRAWN      = Privilèges retirés
-
-REV_AACOMPROMISE            = AA compromise
-
-#-- Subject Directory Attributes
-
-SDA_NONE                    = Aucun
-
-SDA_DATEOFBIRTH             = Date de naissance (AAAAMMJJ)
-
-SDA_PLACEOFBIRTH            = Lieu de naissance
-
-SDA_GENDER                  = Genre (M/F)
-
-SDA_COUNTRYOFCITIZENSHIP    = Pays de citoyenneté (ISO 3166)
-
-SDA_COUNTRYOFRESIDENCE      = Pays de résidence (ISO 3166)
-
-
-### Mostly Approval Module
-
-ACTION                    = Action
-
-ALREADYREVOKED            = Déjà révoquée
-
-ANYENDENTITYPROFILE       = Ajouter un profil d’entités
-
-APACTIVATECATOKEN         = Activer le token d’AC
-
-APADDENDENTITY            = Ajouter une entité finale
-
-APCHANGESTATUSENDENTITY   = Modifier le statut de l’entité finale
-
-APCOMMENT                 = Commentaire
-
-APDUMMY                   = Action factice
-
-APEDITENDENTITY           = Éditer l’entité finale
-
-APGENERATETOKEN           = Générer le token
-
-APKEYRECOVERY             = Recouvrer la clé
-
-APREVOKEENDENTITY         = Révoquer l’entité finale
-
-APREVOKEDELETEENDENTITY   = Révoquer et supprimer l’entité finale
-
-APREVOKECERTIFICATE       = Révoquer ou réactiver le certificat
-
-APPROVALREQUESTEXPIRED    = La demande d’approbation a expiré.
-
-APPROVALREQUESTSFOUND     = demande(s) d’approbation trouvée(s).
-
-APPROVALSETTINGS          = Approbation d’actions
-
-APPROVE                   = Approuver
-
-APPROVEACTION             = Action d’approbation
-
-APPROVEACTIONNAME         = Nom de l’action d’approbation
-
-APPROVEACTIONS            = Actions d’approbation
-
-APPROVEACTIVATECA         = Activation d’un service d’AC
-
-APPROVED                  = Approuvée
-
-APPROVEDBY                = Approuvée par
-
-APPROVEADDEDITENDENTITY   = Ajouter/éditer une entité
-
-APPROVEKEYRECOVER         = Recouvrement de clé
-
-APPROVEREVOCATION         = Révocation
-
-AREYOUSUREAPPROVE         = Êtes-vous sûr de vouloir approuver cette action ?
-
-AREYOUSUREREJECT          = Êtes-vous sûr de vouloir rejeter cette action ?
-
-CLITOOL                   = Outil en ligne de commande
-
-CURRENTSTATUS             = Statut actuel
-
-ERROREXECUTINGREQUEST     = Une erreur s’est produite en exécutant la demande, voir les journaux pour plus de détails.
-
-ERRORHAPPENDWHENAPPROVING = Une erreur s’est produite durant l’approbation de la requête, voir les journaux pour plus de détails.
-
-EVER                      = toujours
-
-EXECUTED                  = Exécutée
-
-EXECUTIONDENIED           = Exécution rejetée
-
-EXECUTIONFAILED           = Exécution échouée
-
-EXPIREDANDNOTIFIED        = Expirée et annoncée
-
-EXPIREDATE                = Date d’expiration
-
-MAXAPPROVALQUERYROWS1     = Longue requête, seules les
-
-MAXAPPROVALQUERYROWS2     = premières lignes sont affichées.
-
-NEWPASSWORD               = Nouveau mot de passe
-
-NOTSHOWN                  = Non affiché
-
-NOVALUE                   = pas de valeur
-
-ORIGINALACTIONDATA        = Données d’actions originales
-
-PARTITIONS_HIDDEN         = Cette étape comporte d’autres partitions que vous n’êtes pas autorisé à voir.
-
-REJECT                    = Rejeter
-
-REJECTED                  = Rejetée
-
-REMAININGAPPROVALS        = Approbations restantes
-
-REMAINING_APPROVALS_NONE  = La demande a été traitée.
-
-REQALREADYPROCESSED       = La demande d’approbation a déjà été traitée.
-
-REQHASEXPIRED             = La demande d’approbation a expiré.
-
-REQHAVEBEENADDEDFORAPPR   = La demande a été envoyée pour approbation.
-
-RELATEDCA                 = AC (liée avec)
-
-RELATEDEEPROFILE          = Profil d’entités (lié avec)
-
-REQUESTEDACTIONDATA       = Données de l’action demandée
-
-REQUESTINGADMIN           = Administrateur demandeur
-
-REQUESTDATE               = Date de la demande
-
-REQUESTEDWITHIN           = et demandées depuis
-
-APPROVAL_SAVE_STATE       = Enregistrer l’état
-
-SET                       = Positionner
-
-SET_ACTION                = Positionner l’action
-
-SEARCHFORACTION           = Recherche d’actions avec le statut 
-
-SOMEWEREALREADYREVOKED    = Certains des objets demandés ont déjà été révoqués.
-
-THEREALREADYEXISTSAPPROVAL= Il existe déjà une requête d’approbation pour l’utilisateur spécifié.
-
-THEREALREADYEXISTSAPPOBJ  = Il existe déjà une demande d’approbation pour le(s) objet(s) indiqué(s).
-
-WAITING                   = En attente
-
-
-### Mostly Authorization Module
-
-ACCESSRULES               = Droits d’accès
-
-ADDROLE                   = Ajouter un rôle
-
-ADMINROLE                 = Rôle
-
-ROLEEXISTS                = Le rôle existe déjà.
-
-ROLES                     = Rôles
-
-APPROVEENDENTITYRULE      = Approuver des entités
-
-AREYOUSURE                = Êtes-vous sûr de vouloir l’effacer ?
-
-AUDITLOGRULES             = Droits d’accès aux journaux d’audit
-
-AUDITOR                   = Auditeur
-
-AUTHORIZEDCAS             = AC autorisées
-
-AUTHORIZATION             = Autorisation
-
-AVAILABLERULES            = Droits disponibles
-
-BACKTOROLES               = Retour à la gestion des rôles
-
-CAACCESSRULES             = Droits d’accès aux AC
-
-CAADMINISTRATOR           = Administrateur d’AC
-
-CertificateAuthenticationToken = X509
-
-ApiKeyAuthenticationToken = API-KEY
-
-CliAuthenticationToken    = CLI
-
-CREATEENDENTITYRULE       = Ajouter des entités
-
-CRYPTOTOKENACCESSRULES    = Droits d’accès aux conteneurs de clés
-
-DELETEENDENTITYRULE       = Supprimer des entités
-
-DELETEROLE                = Supprimer le rôle
-
-EDITENDENTITYRULE         = Éditer des entités
-
-EDITACCESSRULES           = Éditer les droits d’accès
-
-EDITROLEMEMBERS           = Éditer les membres
-
-ENDENTITYPROFILEACCESSR   = Droits d’accès aux profils d’entités
-
-ENDENTITYPROFILES         = Profils d’entités
-
-ENDENTITYPROFILESAVED     = Profil d’entités '{0}' enregistré.
-
-ENDENTITYRULES            = Droits relatifs aux entités
-
-ENTERNEWNAME              = Entrer un nouveau nom de rôle
-
-FORROLE                   = Pour le rôle :
-
-INTERNALKEYBINDINGRULES   = Droits sur les bindings de clés internes
-
-KEYRECOVERENDENTITYRULE   = Recouvrer des clés d’entités
-
-LISTOFROLES               = Liste des rôles
-
-MANAGEROLES               = Gestion des rôles
-
-MATCHWITH                 = Critère de contrôle
-
-MATCHTYPE                 = Type de contrôle
-
-MATCHVALUE                = Valeur de contrôle
-
-MATCHVALUEREQUIRED        = La valeur de contrôle est requise.
-
-NOADMINSDEFINED           = Aucune règle de contrôle définie.
-
-OTHERRULES                = Autres droits
-
-PEERMANAGEMENTRULES       = Droits de gestion des serveurs tiers
-
-PEERPROTOCOLRULES         = Droits des protocoles d’AE des serveurs tiers
-
-PEERRARULES               = Droits d’AE des serveurs tiers
-
-RAADMINISTRATOR           = Administrateur d’AE
-
-REGULARACCESSRULES        = Droits d’accès standards
-
-RENAMEROLE                = Renommer le rôle
-
-RESOURCE                  = Ressource
-
-REVOKEENDENTITYRULE       = Révoquer des entités
-
-ROLE                      = Rôle
-
-ROLEBASEDACCESSRULES      = Droits d’accès basés sur des rôles
-
-ROLEMEMBERS               = Membres
-
-ROLETEMPLATE              = Modèle de rôle
-
-SELECTANOTHERROLE         = Les droits d’accès pour les rôles personnalisés ne peuvent être enregistrés qu’en mode avancé. Veuillez passer en mode avancé ou choisir un autre rôle.
-
-SUPERADMINISTRATOR        = Super Administrateur
-
-SUPERVISOR                = Superviseur
-
-TYPE_NONE                 = Aucun
-
-TYPE_EQUALCASE            = Égal à (sensible à la casse)
-
-TYPE_EQUALCASEINS         = Égal à (insensible à la casse)
-
-TYPE_NOT_EQUALCASE        = Différent de (sens. à la casse)
-
-TYPE_NOT_EQUALCASEINS     = Différent de (insens. à la casse)
-
-TYPE_UNUSED               = Non utilisé
-
-VIEWACCESSRULES           = Visualiser les droits d’accès
-
-VIEWAUDITLOG              = Visualiser les journaux d’audit
-
-VIEWENDENTITYRULE         = Visualiser des entités
-
-VIEWHISTORYRULE           = Visualiser des historiques d’entités
-
-VIEWROLES                 = Visualiser des rôles
-
-VIEWROLEMEMBERS           = Visualiser les membres du rôle
-
-#WITH_NONE                 = Aucun
-
-API_KEY                   = Clé
-
-WITH_COMMONNAME           = CN, Nom commun
-
-WITH_COUNTRY              = C, Pays
-
-WITH_DNEMAILADDRESS       = emailAddress, Adresse de courriel [DN]
-
-WITH_DNSERIALNUMBER       = serialNumber, Numéro de série [DN]
-
-WITH_DOMAINCOMPONENT      = DC, Composante de domaine
-
-WITH_FULLDN               = DN du sujet complet
-
-WITH_LOCALITY             = L, Localité (ville)
-
-WITH_ORGANIZATION         = O, Organisation
-
-WITH_ORGANIZATIONALUNIT   = OU, Unité d’organisation
-
-WITH_RFC822NAME           = Nom RFC 822 (adresse de courriel)
-
-WITH_SERIALNUMBER         = Numéro de série du cert. (recommandé)
-
-WITH_SERIALNUMBER_UNKNOWN = Pas de certificat avec le numéro de série {0} connu pour l’AC {1}
-
-WITH_STATEORPROVINCE      = ST, État ou région
-
-WITH_TITLE                = title, Titre
-
-WITH_UID                  = UID, Identifiant unique
-
-WITH_UPN                  = MS UPN (nom principal d’utilisateur)
-
-USERDATASOURCEACCESSRULES = Droits d’accès aux sources de données externes
-
-TRANSPORT_ANY             = Tout transport (HTTP ou HTTPS)
-
-TRANSPORT_PLAIN           = Transport en clair (HTTP)
-
-TRANSPORT_CONFIDENTIAL    = Transport confidentiel (HTTPS)
-
-
-### Mostly CA Module
-
-ACTIVATE                  = Activer
-
-ACTIVATECAS               = Activation d’AC
-
-ACTIVATECAS_ACTION        = Action
-
-ACTIVATECAS_ACTCODE       = Code d’activation de conteneur de clés
-
-ACTIVATECAS_FOOTNOTE      = État du conteneur de clés : s’applique seulement à ce serveur
-
-ACTIVATECAS_HCHECK        = HealthCheck
-
-ACTIVATECAS_KEEPACT       = Garder actif
-
-ACTIVATECAS_MONITORED     = Surveillée par
-
-ACTIVATECAS_NAME          = Nom
-
-ACTIVATECAS_NA            = non disponible
-
-ACTIVATECAS_STATE         = État
-
-ACTIVATECAS_SACTION       = Action du service
-
-ACTIVATECAS_SSTATE        = État du service
-
-ACTIVATEKEYS              = Activer les clés
-
-ACTIVATEORMAKEOFFLINE     = Activer / Mettre hors ligne
-
-ACTIVEDIRECTORYPUBLISHER  = Service de publication Active Directory
-
-ACCOUNTDISABLED           = Compte désactivé
-
-ACCOUNTNEVEREXPIRE        = Compte qui n’expire jamais
-
-ACCOUNTNORMAL             = Compte normal
-
-ADDCA                     = Ajouter une AC
-
-ADDPUBLISHER              = Ajouter un service
-
-ADSETTINGS                = Paramètres Active Directory
-
-ALLOWDNOVERRIDECSR        = Autoriser la surcharge du DN du sujet par une CSR
-
-ALLOWDNOVERRIDEEEI        = Autoriser la surcharge du DN du sujet via un appel client
-
-ALLOWCERTSERIALNUMBEROVERRIDE = Autoriser la surcharge du numéro de série du certificat
-
-CERTSERIALNOUNIQUEIX      = Index non unique pour (issuerDN, serialNumber) dans la table ‘CertificateData’. Option “Autoriser la surcharge du numéro de série du certificat” non autorisée.
-
-ALLOWEXTENSIONOVERRIDE    = Autoriser la surcharge d’extensions
-
-ALLOWKEYUSAGEOVERRIDE     = Autoriser la surcharge des usages de clé (Key Usage)
-
-ALLOWBACKDATEDREVOCATION  = Autoriser la révocation antidatée
-
-ALPHANUMERIC              = Alpha-numérique [0-9][A-Z]
-
-ANYCA                     = Toutes les AC
-
-AREYOUSUREACTIVATECA      = Êtes-vous sûr de vouloir activer cette AC ?
-
-AREYOUSURETODELETECA      = Êtes-vous sûr de vouloir détruire l’AC {0} ? Si vous avez utilisé cette AC pour émettre des certificats, vous devriez plutôt la révoquer.
-
-AREYOUSUREMAKECAOFFLINE   = Êtes-vous sûr de vouloir mettre cette AC hors ligne ?
-
-AREYOUSURERENEWCA         = Êtes-vous sûr de vouloir renouveler cette AC ?
-
-AREYOUSUREREPUBLISH       = Êtes-vous sûr de vouloir publier de nouveau ce certificat ?
-
-AREYOUSUREREVOKECA        = Êtes-vous sûr de vouloir révoquer cette AC ?
-
-ARLATTRIBUTE              = Attribut de LAR (liste des autorités révoquées)
-
-AVAILABLEBITLENGTHS       = Tailles de clé disponibles
-
-AVAILABLECAS              = AC disponibles
-
-AVAILABLEECDSACURVES      = Courbes ECDSA disponibles
-
-AVAILABLEECDSABYBITS      = Toute courbe selon les tailles
-
-AVAILABLEKEYALGORITHMS    = Algorithmes disponibles
-
-AUTHENTICATIONCODE        = Code d’authentification
-
-AUTHENTICATIONCODERENEW   = Code d’authentification pour le renouvellement des clés
-
-AUTHENTICATIONCODEACTIVATE = Code d’authentification pour l’activation des clés
-
-AUTHENTICATIONCODEAUTOACTIVATE = Activer l’auto-activation pour l’AC
-
-AUTHENTICATIONERROR       = Erreur d’authentification
-
-BASEDN                    = DN de base
-
-BASEDN_HELP               = (concaténé aux attributs de localisation pour former un DN LDAP)
-
-BASICFUNCTIONS_TITLE      = Fonctions de base
-
-BASICFUNCTIONSFOR         = Fonctions de base de l’AC
-
-BACKTOCAS                 = Retour à la liste des AC
-
-BACKTOCERTIFICATEPROFILES = Retour à la liste des profils de certificats
-
-BACKTOPUBLISHERS          = Retour à la liste des services de publication
-
-CA                        = AC
-
-CAACTIVATED               = Réponse de certificat reçue avec succès. AC activée.
-
-CAROLLOVERPENDING         = Réponse de certificat reçue avec succès. Le certificat en rotation (rollover) peut être activé après :
-
-CAACTIVATIONSUCCESSFUL    = AC activée avec succès.
-
-CAACTIVATIONSENTAPPROVAL  = La demande d’activation de l’AC a été envoyée pour approbation.
-
-CAACTIVATIONREQEXISTS     = La demande d’activation de l’AC existe déjà.
-
-CAALREADY                 = L’AC existe déjà.
-
-CACERTIFICATE             = Certificat d’AC
-
-CACERTIFICATEATTR         = Attribut de certificat d’AC
-
-CACERTIFICATEDATA         = Données relatives au certificat de l’AC
-
-CADOESNTEXIST             = L’AC n’existe pas dans le système.
-
-CADATA                    = Données d’AC
-
-CAHEALTH                  = État de santé des AC
-
-CAID                      = Identifiant de l’AC (caid)
-
-CAISNTACTIVE              = L’AC n’est pas active.
-
-CALIFECYCLE               = Cycle de vie de l’AC
-
-CANAME                    = Nom de l’AC
-
-CAOBJECTCLASS             = Classe d’objets de l’AC
-
-CACERTPUBLISHINGQUEUED    = Publication des certificats d’AC en file d’attente. Veuillez vérifier que la longueur de la file d’attente passe à 0.
-
-CARENEWED                 = L’AC a été renouvelée avec succès
-
-CAREVOKED                 = L’AC est révoquée
-
-CAROLLOVER                = Rotation (rollover) d’AC
-
-CAROLLOVERBUTTON          = Réaliser la rotation d’AC
-
-CAROLLOVERNOTAFTER        = Certificat actuel valide jusqu’au
-
-CAROLLOVERNOTBEFORE       = Prochain certificat valide à partir du
-
-CASERVICE                 = Service AC
-
-CASERVICE_ON              = Actif
-
-CASERVICE_ON_TITLE        = Service de l’AC : actif
-
-CASERVICE_OFF             = Hors ligne
-
-CASERVICE_OFF_TITLE       = Service de l’AC : hors ligne
-
-CASTATUS                  = Statut de l’AC
-
-CASTRUCTUREANDCRL         = Structure d’AC et LCR
-
-CANBEENABLED              = Peut être activé dans la rubrique Mes préférences.
-
-CATOKENAUTHFAILED         = Erreur : l’autorisation du conteneur de l’AC a échoué.
-
-CATOKENISOFFLINE          = Erreur : le conteneur de l’AC est hors ligne. Veuillez activer ce conteneur avant de continuer.
-
-INITCATOKENISOFFLINE      = Erreur : le conteneur de l’AC est hors ligne. Avez-vous créé les clés dans le conteneur de clés après l’importation ?
-
-CATOKENSTATUS             = Statut du conteneur de clés
-
-CATOKENTYPE               = Type de conteneur de clés
-
-CATYPE                    = Type d’AC
-
-CAALREADYEXISTS           = L’AC {0} existe déjà !
-
-CERTIFICATE               = Certificat
-
-CERTIFICATEGENERATED      = Certificat généré
-
-CERTIFICATEPROFILE        = Profil de certificats
-
-CERTIFICATEPROFILEFIXED   = FIXÉ
-
-CERTIFICATEPROFILEID      = Identifiant du profil de certificats
-
-CERTIFICATEPROFILENAME    = Nom
-
-CERTIFICATEPROFILEALREADY = Le profil de certificats existe déjà.
-
-CERTPROFILENOTFOUND       = Erreur : profil de certificats non trouvé.
-
-CERTPROFILEUSEDINCAS      = Il existe dans les autorités de certification suivantes :
-
-CERTPROFILEUSEDINENDENTITIES = Il existe dans les entités finales suivantes :
-
-CERTPROFILEUSEDINENDENTITIESEXCESSIVE = Il est utilisé par des entités finales (résultat non affiché, car supérieur à 100).
-
-CERTPROFILEUSEDINENDENTITYPROFILES = Il existe dans les profils d’entités suivants :
-
-CERTPROFILEUSEDINSERVICES = Il existe dans les services suivants :
-
-CERTREPUBLISHFAILED       = Impossible de publier directement le certificat. Soit une publication par file d’attente est paramétrée pour être utilisée, soit une erreur s’est produite.
-
-CERTREPUBLISHEDSUCCESS    = Certificat publié avec succès.
-
-CERTREQREPUBLISHFAILED    = Aucun identifiant de profil de certificats n’a été défini pour ce certificat et aucun historique de requête de certificat ne pourra être trouvé. 
-
-CERTREQGEN                = Requête de certificat générée
-
-CLASSPATH                 = Chemin de classe
-
-CONTESTEDSUCESSFULLY      = connexion testée avec succès
-
-COULDNTDELETECA           = Impossible de supprimer l’AC, car elle est encore utilisée par des utilisateurs, ou dans des profils ou des rôles.
-
-COULDNTDELETECERTPROF     = Impossible de supprimer le profil de certificats.
-
-COULDNTDELETEPUBLISHER    = Impossible de supprimer le service de publication.
-
-COULDNTDELETEPUBLISHERDUETOEXISTINGREF = Impossible de supprimer le service de publication, car il existe des références vers celui-ci.
-
-COUNTRYCODEPLUSALPHANUMERIC = Code pays suivi d’une chaîne alpha-numérique
-
-COUNTRYCODEPLUSNUMERIC    = Code pays suivi d’un nombre décimal
-
-CREATECA                  = Créer une AC
-
-CREATECRL                 = Créer la LCR
-
-CREATELINKCERT            = Créer un certificat de lien
-
-CREATENEWCRL              = Mise à jour de la LCR
-
-CREATENONEXISTINGUSERS    = Créer les utilisateurs inexistants
-
-CRLATTRIBUTE              = Attribut de LCR
-
-CRLSPECIFICDATA           = Données relatives aux LCR
-
-CRLSTATUS                 = Statut LCR
-
-CRLSTATUS_ON              = À jour
-
-CRLSTATUS_ON_TITLE        = Statut de la LCR : à jour
-
-CRLSTATUS_OFF             = Expirée
-
-CRLSTATUS_OFF_TITLE       = Statut de la LCR : expirée
-
-CRYPTOTOKEN_DEFAULTKEY    = – Clé par défaut
-
-CRYPTOTOKEN_DOESNT_EXIST_CANT_INITIALIZE = Vous devez sélectionner un conteneur de clés qui existe, avant d’initialiser !
-
-CRYPTOTOKEN_DOESNT_EXIST_CANT_SAVE = Vous devez sélectionner un conteneur de clés qui existe, avant d’enregistrer !
-
-CRYPTOTOKEN_NEWFROMCA     = – Création d’un nouveau conteneur logiciel (par défaut)
-
-CRYPTOTOKEN_NOSUITABLE    = Aucun conteneur approprié n’est disponible pour cet algorithme de signature.
-
-CRYPTOTOKEN_USECERTSIGN   = Utilise la même clé que la clé de signature de certificat (certSignKey).
-
-CUSTOMPUBLISHER           = Service de publication personnalisé
-
-CUSTOMPUBLISHERSETTINGS   = Paramètres du service de publication personnalisé
-
-NOCUSTOMPROPERTYUISUPPORT = Pas de propriété personnalisée supportée.
-
-CREATEAUTHCSR             = Créer une requête de certificat CSR authentifiée
-
-CREATEINTERMEDIATENODES   = Créer les nœuds intermédiaires
-
-CREATEDELTACRL            = Créer la delta LCR
-
-CREATENEWDELTACRL         = Mise à jour de la delta LCR
-
-CVCEPASSPORT              = Certificat CVC (ePassport)
-
-CVCTERMTYPE               = Type de terminal CVC
-
-CVCINSPECTIONSYSTEM       = Système d’inspection (IS)
-
-CVCAUTHENTICATIONTERMINAL = Terminal d’authentification
-
-CVCSIGNATURETERMINAL      = Terminal de signature
-
-CVCSIGNTERMDVTYPE         = Rôle DV du terminal de signature
-
-CVCACCREDITATIONBODY      = Organisme d’accréditation
-
-CVCCERTIFICATIONSERVICEPROVIDER = Prestataire de services de certification
-
-CVCCA                     = AC CVC (Card Verifiable Certificate)
-
-CVCACCESSRIGHTS           = Droits d’accès CVC
-
-CVCACCESSDG3              = DG3 (empreinte digitale)
-
-CVCACCESSDG4              = DG4 (iris de l’œil)
-
-CVCACCESSWRITEDG          = Écriture DG {0}
-
-CVCACCESSREADDG           = Lecture DG {0}
-
-CVCACCESSINSTALLQUALIFIEDCERT = Installation d’un certificat qualifié
-
-CVCACCESSINSTALLCERT      = Installation d’un certificat
-
-CVCACCESSPINMANAGEMENT    = Gestion du code PIN
-
-CVCACCESSCANALLOWED       = CAN autorisé
-
-CVCACCESSPRIVILEGEDTERMINAL = Terminal privilégié
-
-CVCACCESSRESTRICTEDIDENTIFICATION = Identification restreinte
-
-CVCACCESSCOMMUNITYIDVERIFICATION = Vérification de l’identifiant communautaire
-
-CVCACCESSAGEVERIFICATION  = Vérification de l’âge
-
-CVCACCESSSIGN             = Génération d’une signature qualifiée
-
-CVCACCESSQUALSIGN         = Génération d’une signature
-
-CVCCANOTAVAILABLE         = Le type d’AC CVC est disponible dans EJBCA Enterprise.
-
-CVCCANOTAVAILABLEUNIQUEINDEX = Le type d’AC CVC n’est pas disponible parce qu’il y a un unique index (issuerDN, serialNumber) dans la base de données.
-
-DEFAULT_VALIDATION_DATA   = Données de validation pré-définies par défaut
-
-DEFAULT_VALIDATION_DATA_HELP = Utilisé comme valeurs par défaut dans les profils de certificats utilisant cette AC
-
-DELTACRLATTRIBUTE         = Attribut de delta LCR
-
-DELTACRLSNOTENABLED       = Les delta LCR ne sont pas activées.
-
-GETDELTACRL               = Télécharger la delta LCR
-
-NODELTACRLHAVEBEENGENERATED = Aucune delta LCR n’a été générée.
-
-DELETECA                  = Supprimer l’AC
-
-DELETEPUBLISHER           = Supprimer le service de publication
-
-DELETEPUBLISHER_CONFIRM   = Confirmer la suppression
-
-DCOCSHOULDBEDEFINED       = Les champs DC, O, ST et C devraient être définis dans le DN de base.
-
-DIRECTIVES                = Directives
-
-DISPLAYINGFIRSTTENRESULTS = Affichage des dix premiers résultats de 
-
-DOWNLOADIE                = Installer dans IE (format DER binaire)
-
-DOWNLOADNS                = Installer dans Firefox
-
-DOWNLOADJKS               = Télécharger au format JKS (Java KeyStore)
-
-DOWNLOADPEM               = Télécharger au format PEM (Base64)
-
-DOWNLOADBINARY            = Télécharger au format DER binaire
-
-DOWNLOADPEMASPKCS7        = Télécharger au format PKCS #7 (codé en PEM)
-
-EDITCA                    = Éditer l’AC
-
-EDITPUBLISHER             = Éditer le service de publication
-
-ERRORCONNECTINGTOPUB      = L’erreur suivante est survenue durant le test de connexion {0} : {1}
-
-ESTNOTAVAILABLE           = Le protocole EST (RFC 7030) est disponible dans EJBCA Enterprise.
-
-ETSIVALUELIMCANNOTBEEMPTY = Les champs de limite de valeur de transaction ETSI ne peuvent pas être vides, lorsqu’ils sont utilisés.
-
-ETSIRETPERIODCANNOTBEEMPTY= Le champ Période de rétention ETSI ne peut pas être vide, lorsqu’il est utilisé.
-
-EXTERNALCA                = AC externe
-
-EXTERNALLYSIGNED_CA_CREATERENEW = Signature de l’AC par une AC externe
-
-EXTERNALLYSIGNED_CACERT   = Certificat d’AC signé
-
-EXTERNALLYSIGNED_CACERT_HELP = (chemin vers le certificat signé par l’AC externe)
-
-EXTERNALLYSIGNED_CACHAIN  = Certificats de la chaîne d’AC
-
-EXTERNALLYSIGNED_CACHAIN_HELP = (chemin vers la chaîne de certificats PEM ou vers un simple certificat DER de l’AC qui signera la CSR générée. À importer que si l’AC émettrice n’est pas installée en tant qu’AC externe)
-
-EXTERNALLYSIGNED_CAKEY    = Clé de l’AC signée
-
-EXTERNALLYSIGNED_NEXTKEY  = Prochaine clé pour la CSR
-
-EXTERNALLYSIGNED_FUTUREROLLOVER = Certificat en rotation (activé plus tard)
-
-EXTERNALLYSIGNED_FUTUREROLLOVER_HELP = Vous pouvez paramétrer le “Service de rotation” pour automatiquement réaliser la rotation (rollover) des certificats.
-
-EXTERNALLYSIGNED_STEP1    = Étape 1 − Création d’une requête CSR
-
-EXTERNALLYSIGNED_STEP2    = Étape 2 − Importation du certificat
-
-EXPIRED                   = Expiré
-
-EXPIRES                   = Expire le
-
-EXPORTCA                  = Exporter l’AC
-
-EXPORTCA_HEADER           = Exportation de l’AC
-
-EXPORTCA_NA               = Le conteneur de clés de cette AC ne supporte pas et/ou n’autorise pas l’exportation.
-
-EXPORTCA_AUTHCODE         = Code d’authentification du conteneur de clés pour l’exportation de l’AC
-
-EXTSERVICESKEYSPEC        = Spécification de clé des services étendus
-
-FINISHUSER                = Mots de passe d’entité à usage limité
-
-GETCRL                    = Télécharger la LCR
-
-HARDCATOKENPROPERTIES     = Propriétés du token matériel de l’AC
-
-HOSTNAME                  = Nom d’hôte
-
-HOSTNAMES                 = Noms d’hôtes
-
-IMPORTCA_KEYSTORE         = Importer une AC
-
-IMPORTCA_CERTIFICATE      = Importer un certificat d’AC
-
-IMPORTCA_CANAME           = Nom qui sera donné à cette AC
-
-IMPORTCA_KEYSTOREFILE     = Chemin complet du fichier PKCS #12 contenant les clés de l’AC
-
-IMPORTCA_KEYSTOREPASSWORD = Mot de passe du magasin de clés (fichier PKCS #12)
-
-IMPORTCA_CERTIFICATEFILE  = Chaîne complète des certificats d’AC (fichier PEM)
-
-IMPORTCA_SIGNKEYALIAS     = Alias de la clé de signature
-
-IMPORTCA_SIGNKEYALIAS_HELP= (doit correspondre à un alias du keystore, optionnel si un seul alias de clé existe)
-
-IMPORTCA_ENCKEYALIAS      = Alias de la clé de chiffrement
-
-IMPORTCA_ENCKEYALIAS_HELP = (doit correspondre à un alias du keystore, optionnel – si non fourni, la clé sera générée)
-
-IMPORTCRL_TITLE           = Importation de LCR
-
-IMPORTCRL_FUNCTION        = Importer une LCR externe
-
-IMPORTED_CA_RENEWAL       = Renouvellement
-
-IMPORTED_CA_RENEWAL_NEWCERT_HELP = Chaîne des certificats d’AC au format PEM, qui remplacera la chaîne des certificats d’AC actuelle.
-
-IMPORTED_CA_RENEWAL_NEWCERT = Importation des certificats d’AC renouvelés
-
-INACTIVE                  = Inactif
-
-INCLUDEINHEALTHCHECK      = Surveillance, si l’AC est active (healthcheck)
-
-INCORRECTMINMAXSCTS       = Un nombre incorrect de SCT a été demandé.
-
-INCORRECTMINSCTS          = Le nombre minimum de SCT ne peut pas être négatif.
-
-INCORRECTMAXSCTS          = Le nombre maximum de SCT ne peut pas être négatif.
-
-INCORRECTNUMBEROFLABELS   = Le nombre minimum de SCT ne peut pas être inférieur au nombre de libellés sélectionnés.
-
-INCORRECTNUMBEROFLABELSMAX = Le nombre maximum de SCT ne peut pas être inférieur au nombre de libellés sélectionnés.
-
-INCORRECTMAXLESSTHANMIN   = Le nombre maximum de SCT ne peut pas être inférieur au nombre minimum de SCT.
-
-INVALIDPORTNUMBER         = Numéro de port invalide
-
-INVALIDSUBJECTDN          = La création de l’AC a échoué : le DN du sujet ou le nom alternatif du sujet est invalide.
-
-INVALIDSUBJECTALT         = La création de l’AC a échoué : le champ “Nom alternatif du sujet” est invalide (exemple de syntaxe : dNSName=www.example.com).
-
-INVALIDSIGORKEYALGPARAM   = Paramètres invalides pour l’algorithme de signature et le type de clé choisis.
-
-INVALIDTIMEFORMAT         = Format de temps invalide
-
-DOENFORCEUNIQUEPUBLICKEYS = Forcer l’unicité des clés publiques
-
-DOENFORCEKEYRENEWAL       = Forcer le renouvellement de clés
-
-DOENFORCEUNIQUEDN         = Forcer l’unicité du DN
-
-DOENFORCEUNIQUESUBJECTDNSERIALNUMBER = Forcer l’unicité du numéro de série dans le DN
-
-JKSPASSWORD               = Entrer le mot de passe à utiliser pour ce fichier JKS
-
-KEEPEXPIREDONCRL          = Laisser les certificats expirés dans la LCR
-
-USECRLPARTITIONS          = Utiliser les partitions de LCR (CRL)
-
-CRLPARTITIONNUMBER        = Nombre de partitions
-
-CRLPARTITIONNUMBERINVALID = Le nombre de partitions de LCR doit être plus grand que le nombre de partitions de LCR suspendues.
-
-CRLSUSPENDEDPARTITIONNUMBER = Nombre de partitions suspendues
-
-ONLYDECINCRLPARTITIONS    = Seuls les nombres décimaux sont autorisés dans les champs Nombre de partitions et Nombre de partitions suspendues.
-
-KEYSEQUENCE               = Code de séquence de clé (CVC)
-
-KEYSEQUENCEFORMAT         = Format des séquences de clé (CVC)
-
-KEYSIZEDSA                = Taille de clé DSA
-
-KEYSIZERSA                = Taille de clé RSA
-
-KEYSPEC                   = Spécification de clé ECDSA
-
-LATESTCRL                 = Dernière LCR
-
-LATESTDELTACRL            = Dernière delta LCR
-
-MULTIGROUPPUBLISHER       = Service de publication multi-groupe
-MULTIGROUPPUBLISHERSETTINGS = Paramétrage : Service de publication multi-groupe
-AVAILABLEPUBLISHERS       = Services de publication disponibles
-PUBLISHERGROUPS           = Groupes de services de publication
-MULTIGROUPPUBLISHER_HELP  = Saisir un service de publication par ligne. Laisser une ligne vide entre les groupes.
-MULTIGROUPPUBLISHER_HELP2 = EJBCA publiera vers un service de publication de chaque groupe.
-
-LDAPCLASSESATTRIBUTES     = Classes d’objets et attributs du DN
-
-LDAPOPERATIONS            = Opérations LDAP
-
-LDAPPUBLISHER             = Service de publication LDAP v3
-
-LDAPSETTINGS              = Paramètres LDAP
-
-LISTOFAPPROVALPROFILES    = Liste des profils d’approbation
-
-LISTOFCAS                 = Liste des autorités de certification
-
-LISTOFCERTIFICATEPROFILES = Liste des profils de certificats
-
-LISTOFPUBLISHERS          = Liste des services de publication
-
-LOGINDN                   = Identifiant (sous forme de DN)
-
-LOGINPWD                  = Mot de passe
-
-MAKEOFFLINE               = Mettre hors ligne
-
-MAKEOFFLINESUCCESSFUL     = AC mise hors ligne avec succès
-
-MAKEREQUEST               = Créer une requête de certificat
-
-MAKEREQUEST_FILEPATH      = Chemin vers la chaîne de certificats prête à signer l’AC
-
-MANAGEAPPROVALPROFILES    = Gestion des profils d’approbation
-
-MANAGECAS                 = Gestion des autorités de certification
-
-MANAGECERTIFICATEPROFILES = Gestion des profils de certificats
-
-MANAGEPUBLISHERS          = Gestion des services de publication
-
-MANUALCLASSPATH           = – Spécifiez le chemin de classe manuellement –
-
-MODIFYEXISTINGUSERS       = Modifier les utilisateurs existants
-
-MODIFYEXISTINGATTRIBUTES  = Modifier les attributs existants
-
-ADDNONEXISTINGATTRIBUTES  = Ajouter les attributs inexistants
-
-MONITORIFCAACTIVE         = Surveillance
-
-MONITORED                 = Surveillée
-
-MUSTSELECTATLEASTONEFIELD = Vous devez sélectionner au moins un champ du DN égal au DN du LDAP
-
-NOCACERTFILE              = Fichier de la chaîne de certificats d’AC non disponible
-
-NOCHANGE                  = Aucun changement
-
-NOCRLHAVEBEENGENERATED    = Aucune LCR n’a été générée.
-
-NOCTLOGSSELECTED          = La transparence de certificat (CT) est activée, mais aucun journal “CT Logs” n’a été sélectionné.
-
-NOCTLABELSSELECTED        = La transparence de certificat (CT) est activée, mais aucun libellé CT n’a été sélectionné.
-
-NODEHOSTNAME              = Nom d’hôte du nœud
-
-NOPUBLISHERSDEFINED       = Aucun service de publication n’est défini pour ce certificat.
-
-NOTAUTHORIZEDTOVIEWCA     = Vous n’êtes pas autorisé à visualiser l’AC spécifiée.
-
-NUMBER                    = Numéro
-
-NUMERIC                   = Numérique [0-9]
-
-OCSPSERVICE               = Service OCSP
-
-OFFLINE                   = Hors ligne
-
-OLDMANUALCLASSPATHELP     = * Ancien, chemin de classe manuel (i.e. non auto-détecté). Pour autoriser la saisie manuelle des chemins de classe, positionnez “web.manualclasspathsenabled” dans “web.properties” à la valeur ‘true’.
-
-ONEAVAILABLEBITLENGTH     = Au moins une des tailles de clé disponibles doit être sélectionnée.
-
-ONEAVAILABLEKEYALGORITHM  = Au moins un des algorithmes disponibles doit être sélectionné.
-
-ONEQCSTATEMENTUSED        = Lorsque l’extension QC Statements est activée, au moins une déclaration doit être sélectionnée.
-
-ONLYDECINETSIRETPERIOD    = Seuls les nombres entiers sont autorisés dans le champ Période de rétention ETSI.
-
-ONLYDECINETSIVALUELIMIT   = Seuls les nombres entiers sont autorisés dans les champs Quantité et Exposant de la Limite de valeur de transaction ETSI.
-
-ONLYDECNUMBERSINPATHLEN   = Seuls les nombres entiers sont autorisés pour le champ Contrainte de longueur de chemin.
-
-ONLYTHEPUBLICKEY          = Seule la clé publique, extraite de la requête de certificat, est utilisée.
-
-ONLYOIDSINQCSEMANTICSOID  = Seul une liste des OIDs séparé par des virgules est autorisé dans le champ OID de sémantique QC.
-
-OTHERDATA                 = Autres données
-
-OTHEREXTENSIONS           = Autres extensions
-
-OVERRIDABLEOIDSEXTENSIONLIST = Liste des OID d’extension surchargeable
-
-NONOVERRIDABLEOIDSEXTENSIONLIST = Liste d’extensions non surchargeables
-
-CERT_OVERRIDABLE_EXTENSIONS_LISTS_HELP = (OID d’extension, séparés par des virgules)
-
-PATHLENCANNOTBEEMPTY      = Le champ Contrainte de longueur de chemin ne peut pas être vide.
-
-PARTITIONEDCRLS_WITHOUT_IDPONCRL = Les LCR partitionnées ne sont pas autorisées sans l’extension ‘Point de distribution émetteur (Issuing Distribution Point)’.
-
-PARTITIONEDCRLS_WITHOUT_DEFAULTCDP = Les LCR partitionnées ne sont pas autorisées sans le champ ‘Point de distribution de LCR par défaut’ rempli, et qui doit contenir un astérisque (*) en remplacement du numéro de partition.
-
-PARTITIONEDCRLS_WITHOUT_ASTERISK = Le champ ‘Point de distribution de LCR par défaut’ devrait contenir un astérisque (*) pour les LCR partitionnées.
-
-PERMISSIONS               = Permissions
-
-PORT                      = Port
-
-PROCESSREQUEST_FILEPATH   = Chemin complet vers la requête de certificat d’AC à signer
-
-PROPERTIESOFCUSTOM        = Propriétés du service personnalisé
-
-PUBLISHER                 = Service de publication
-
-PUBLISHERALREADY          = Le service de publication existe déjà.
-
-PUBLISHERS                = Services de publication
-
-PUBLISHERSETTINGS         = Paramétrage
-
-PUBLISHERTYPE             = Type de service de publication
-
-RENEWKEYS                 = Renouveler les clés
-
-REPUBLISH                 = Publier à nouveau
-
-REPUBLISHCA               = Publier à nouveau le certificat de l’AC
-
-REASON                    = Raison
-
-RECIEVEREQUEST            = Réceptionner le certificat en réponse
-
-RECIEVEREQUEST_FILEPATH   = Chemin complet vers le certificat (signé par une AC externe)
-
-RECEIVE_IMPORT_RENEWAL    = Importer
-
-RENEWCA                   = Renouveler l’AC
-
-RENEWCA_FROMLASTRENEWAL   = Certificat lié (renouvellement précédent)
-
-RENEWCA_LINKCERTIFICATE   = Créer un certificat lié
-
-RENEWCA_NEXTCAKEY         = Prochaine clé d’AC
-
-RENEWCA_USECANAMECHANGE   = Modifier le nom de l’AC
-
-RENEWCA_NEW_SUBJECT_DN_ICAO = Nouveau DN du sujet
-
-RENEWCA_NOTAVAILABLE      = Non disponible
-
-RENEWCA_USINGKEYSEQUENCE  = − Générer la clé avec KeySequence −
-
-REVOKECAWITHREASON        = Révoquer l’AC avec la raison
-
-REVOKERENEWCMSCERT        = Révoquer et renouveler le certificat CMS
-
-ROOTCA                    = AC racine
-
-SAMACCOUNTNAME            = Compte SAM
-
-SAVEANDTESTCONNECTION     = Enregistrer et tester la connexion
-
-SELFSIGNED                = Auto-signé
-
-SERVERTIME                = Date et heure du serveur
-
-SETUSERPASSWORD           = Définir le mot de passe de l’utilisateur
-
-SHAREDCMPRASECRET         = Secret partagé pour l’authentification d’AE (CMP)
-
-SIGNEDBY                  = Signé par
-
-SIGNEDBYEXTERNALCA        = Signé par une AC externe
-
-SIGNINGALGORITHM          = Algorithme de signature
-
-SIGNREQUEST               = Signer une requête de certificat
-
-SINGLECERTCONSTRAINT      = Contrainte d’un seul certificat actif
-
-STORECERTIFICATEDATA      = Stocker les certificats (Base64)
-
-STORECERTIFICATEDATA_HELP = (voir l’aide pour son utilisation avec “Utiliser le stockage de certificats”)
-
-STORESUBJECTALTNAME_STORE = Recherche activée
-
-STORESUBJECTALTNAME_HELP  = (une fois activée, la recherche de SAN utilise de l’espace de stockage en plus)
-
-SOFT                      = Logiciel
-
-SUBCA                     = AC subordonnée
-
-SUBORDINATECA             = AC subordonnée, niveau
-
-CONNECTIONTIMEOUT         = Expiration (timeout) de connexion (ms)
-
-PREPRODUCEOCSPRESPONSES   = Pré-production de réponses OCSP
-
-READTIMEOUT               = Expiration (timeout) de lecture (ms)
-
-STORETIMEOUT              = Expiration (timeout) d’enregistrement (ms)
-
-TYPE                      = Type
-
-UNINITIALIZED             = Non initialisée
-
-UPDATEDMONITORED          = Mise à jour : Surveillée
-
-USECERTREQHISTORY         = Utiliser l’historisation des demandes de certificat
-
-USEUSERSTORAGE            = Utiliser le stockage d’entités
-
-USECERTIFICATESTORAGE     = Utiliser le stockage de certificats
-
-USECERTIFICATESTORAGE_HELP = (désactiver avec prudence)
-
-ACCEPTREVOCATIONSNONEXISTINGENTRY         = Accepter les révocations d’entrées non existantes
-
-USEAPPENDONLYTABLE                        = Utiliser les tables en ajout seulement
-
-CERTIFICATEPROFILEFORNONEXISTING          = Profil de certificats par défaut pour les entrées non existantes
-
-USEDCERTEXTENSIONS        = Extensions de certificat personnalisées
-
-USEFIELDSINDN             = Attributs du DN du certificat à localiser dans l’annuaire
-
-USEFIELDSINDN_HELP        = (les attributs DC, O, ST et C devraient être définis dans le DN de base)
-
-USEPREVIOUSKEY            = Utiliser la clé précédente (s’il en existe)
-
-USERACCOUNTCONTROL        = Contrôle de compte utilisateur
-
-USERCERTIFICATEATTR       = Attribut de certificat utilisateur
-
-USERDESCRIPTION           = Description utilisateur
-
-USEROBJECTCLASS           = Classe d’objets utilisateur
-
-VIEWCA                    = Visualiser l’AC
-
-PLAIN                     = Connexion en clair
-
-SELECTCATORENAME          = Selectionner une AC à renommer !
-
-SELECTCAFIRST             = Selectionner d’abord une AC !
-
-SSL                       = Connexion TLS
-
-STARTTLS                  = Extension STARTTLS
-
-INVALIDPRIVKEYSTARTOFFSET = Décalage du début de la période d’utilisation de la clé privée invalide
-
-INVALIDPRIVKEYPERIOD      = Durée de la période d’utilisation de la clé privée invalide
-
-INVALIDVALIDITYORCERTEND  = Période ou date d’expiration du certificat invalide
-
-INVALIDVALIDITY_PAST      = Les dates de validité ne doivent pas expirer dans le passé.
-
-INVALIDCERTVALIDITYOFFSET = Valeur du décalage de validité invalide.
-
-INVALIDCRLEXPIREPERIOD    = Période de validité de la LCR invalide.
-
-INVALIDCRLISSUEINTERVAL   = Intervalle d’émission de la LCR invalide.
-
-INVALIDCRLOVERLAPTIME     = Période de recouvrement des LCR invalide.
-
-INVALIDDELTACRLPERIOD     = Période de mise à jour des delta LCR invalide.
-
-INVALIDNAMECONSTRAINT     = Contraintes de nom invalides : {0}
-
-NAMECONSTRAINTSNOTENABLED = Les contraintes de nom (Name Constraints) ne sont pas permis dans le profil de certificats.
-
-TOOMANYREQUIREDCTLOGS     = Le nombre de réponses requises des journaux “CT Logs” est plus grand que le nombre de journaux (logs) autorisé.
-
-ALLOWVALIDITYOVERRIDE     = Autoriser la surcharge de la validité
-
-VIEW_CACERTIFICATE_HEADING= Certificat de l’AC
-
-VIEW_CACERTIFICATE_TITLE  = Voir le certificat de l’AC
-
-VIEW_CAINFORMATION_HEADING= Informations de l’AC
-
-VIEW_CAINFORMATION_TITLE  = Voir les informations de l’AC
-
-VIEW_CERTIFICATE          = Voir le certificat
-
-VIEW_CERTIFICATES_HEADING = Visualisation des certificats
-
-VIEW_CERTIFICATES_TITLE   = Voir les certificats
-
-VIEW_CMSCERTIFICATE       = Voir le certificat CMS
-
-VIEW_CMSCERTIFICATE_TITLE = Voir le certificat du service CMS
-
-VIEW_INFORMATION          = Voir les informations
-
-VIEWPUBLISHER             = Visualiser le service de publication
-
-WAITINGFORCERTRESPONSE    = En attente de réponse
-
-X509                      = AC X.509
-
-X509EXTENSIONS            = Extensions X.509v3
-
-X509EXTENSIONS_USAGES     = Usages
-
-X509EXTENSIONS_NAMES      = Noms
-
-X509EXTENSIONS_VALDATA    = Données de validation
-
-CMSCERTIFICATERENEWED     = Certificat CMS renouvelé avec succès
-
-CMSSERVICE                = Service CMS
-
-#YOUCANTADDFIXEDCERT       = Il n’est pas possible d’ajouter un profil de certificats dont le nom commence par “FIXED”.
-
-#YOUCANTDELETEFIXEDCERT    = Les profils de certificats marqués « FIXED » ne peuvent pas être supprimés.
-
-YOUCANTEDITFIXEDCERTPROFS = Les profils de certificats marqués « FIXED » ne peuvent pas être édités, ni supprimés, ni ajoutés.
-
-YOUMUSTSELECT             = Vous devez sélectionner un fichier à déposer.
-
-YOUMUSTSPECIFYCAID        = Vous devez spécifier un paramètre « caid » (identifiant d’AC).
-
-
-### Approval Profiles
-
-APPROVALACTIONS         = Actions requérant une approbation
-
-APPROVAL_EXPIRATION_PERIOD = Période d’expiration des approbations
-
-APPROVALPROFILE         = Profil d’approbation
-
-APPROVAL_PROFILE_ADD_PARTITION = Ajouter une partition
-
-APPROVAL_PROFILE_ADD_STEP = Ajouter une étape
-
-APPROVAL_PROFILE_ALREADY_EXISTS = Un profil d’approbation avec ce nom existe déjà.
-
-APPROVAL_PROFILE_CURRENT_STEP = Étape courante
-
-APPROVAL_PROFILE_DELETE_PARTITION = Supprimer la partition
-
-APPROVAL_PROFILE_PARTITION_NOTIFICATION_ADD = Ajouter une notification
-
-APPROVAL_PROFILE_PARTITION_NOTIFICATION_REMOVE = Supprimer la notification
-
-APPROVAL_PROFILE_PARTITION_USER_NOTIFICATION_ADD = Ajouter une notification utilisateur
-
-APPROVAL_PROFILE_PARTITION_USER_NOTIFICATION_REMOVE = Supprimer la notification utilisateur
-
-APPROVAL_PROFILE_DELETE_STEP = Supprimer l’étape
-
-APPROVAL_PROFILE_EXECUTION_HELP = L’approbation sera effective après l’exécution de la dernière étape.
-
-APPROVAL_PROFILE_FIELD_ADD = Ajouter un champ
-
-APPROVAL_PROFILE_FIELD_ADD_ROW = Ajouter une ligne
-
-APPROVAL_PROFILE_FIELD_REMOVE = Supprimer le champ
-
-APPROVAL_PROFILE_FIELD_REMOVE_ROW = Supprimer la ligne
-
-APPROVAL_PROFILE_FIELD_EXISTS = Un champ de profil d’approbation avec ce nom existe déjà.
-
-APPROVAL_PROFILE_FIELD_RADIO_LABEL = Libellé de bouton radio
-
-APPROVAL_PROFILE_FIELD_RADIO_EXISTS = Un bouton radio avec ce libellé existe déjà.
-
-APPROVAL_PROFILE_FIELD_RADIO_NO_VALUES = Le bouton radio défini n’a pas de ligne.
-
-APPROVAL_PROFILE_STEPS = Étapes d’approbation :
-
-APPROVAL_PROFILE_PARTITION = Partition
-
-APPROVAL_PROFILE_PARTITION_ACTION = Partitions requérant une action
-
-APPROVAL_PROFILE_PARTITION_PREVIOUS = Partitions précédentes
-
-APPROVAL_PROFILE_PARTITION_HIDDEN = Note : vous n’êtes pas autorisé à voir toutes les partitions, car certaines peuvent être cachées.
-
-APPROVAL_PROFILE_STEP = Étape
-
-APPROVALPROFILE_FROMTEMPLATE = Profil d’approbation modèle
-
-APPROVALPROFILE_NAME    = Nom du profil d’approbation
-
-APPROVALPROFILE_NEWNAME = Nom du nouveau profil d’approbation
-
-APPROVALPROFILEID       = Identifiant du profil d’approbation
-
-APPROVALPROFILES        = Profils d’approbation
-
-APPROVALPROFILESAVED    = Profil d’approbation enregistré.
-
-APPROVALPROFILETYPE     = Type de profil d’approbation
-
-APPROVALPROFILETYPE_UPDATE = Mettre à jour
-
-APPROVALPROFILEUSEDINCAS = Le profil d’approbation est utilisé par les AC suivantes : 
-
-APPROVALPROFILEUSEDINCERTPROFILES = Le profil d’approbation est utilisé dans les profils de certificats suivants : 
-
-APPROVEGENERATETOKENCERT = WS : Générer des certificats matériels
-
-BACKTOAPPROVALPROFILES  = Retour aux profils d’approbation
-
-COULDNTDELETEAPPROVALPROF = Le profil d’approbation suivant ne peut pas être supprimé : 
-
-MAX_EXTENSION_TIME = Durée maximum de prolongation
-
-MAX_EXTENSION_TIME_HELP = La durée maximum pendant laquelle une demande expirée peut être prolongée. Mettre 0d pour désactiver la prolongation de demande.
-
-REQUEST_EXPIRATION_PERIOD = Période d’expiration des demandes
-
-SELF_APPROVE_EDIT = Autoriser l’auto-approbation des modifications de demandes
-
-SELF_APPROVE_EDIT_HELP = Permet à l’administrateur de modifier des demandes sans l’approbation d’un autre administrateur.
-
-#-- Approval Profile Implementations
-
-APPROVAL_PROFILE_COMMON_NOTIFICATION_EMAIL_SENDER = Expéditeur du message de notification
-
-APPROVAL_PROFILE_COMMON_NOTIFICATION_EMAIL_RECIPIENT = Destinataire du message de notification
-
-APPROVAL_PROFILE_COMMON_NOTIFICATION_EMAIL_MSG_SUBJECT = Sujet du message de notification
-
-APPROVAL_PROFILE_COMMON_NOTIFICATION_EMAIL_MSG_BODY = Corps du message de notification
-
-APPROVAL_PROFILE_COMMON_USER_NOTIFICATION_EMAIL_SENDER = Expéditeur du message de notification utilisateur
-
-APPROVAL_PROFILE_COMMON_USER_NOTIFICATION_EMAIL_MSG_SUBJECT = Sujet du message de notification utilisateur
-
-APPROVAL_PROFILE_COMMON_USER_NOTIFICATION_EMAIL_MSG_BODY = Corps du message de notification utilisateur
-
-APPROVAL_PROFILE_ACCUMULATIVE_APPROVAL_NUMBER_OF_REQUIRED_APPROVALS = Nombre d’approbations requises
-
-APPROVAL_PROFILE_PARTITIONED_APPROVAL_NAME = Nom
-
-APPROVAL_PROFILE_PARTITIONED_APPROVAL_ROLES_WITH_APPROVAL_RIGHTS = Rôles qui peuvent approuver cette partition
-
-APPROVAL_PROFILE_PARTITIONED_APPROVAL_ROLES_WITH_VIEW_RIGHTS = Rôles qui peuvent visualiser cette partition
-
-
-### Mostly Configuration Module
-
-SYSTEMCONFIGURATION       = Configuration du système
-
-#-- Basic Configurations
-
-APPLICATIONCACHES         = Caches applicatifs
-
-AUTOENROLLMENT_SCRIPT     = Auto-enrôlement par script
-
-AUTOENROLLUSE             = Utiliser l’auto-enrôlement
-
-AUTOENROLLUSE_HELP        = Activation de l’auto-enrôlement de certificats pour les systèmes Microsoft. Attention : pour des raisons de sécurité la servlet d’auto-enrôlement doit être protégée par une authentification Kerberos via un proxy Apache.
-
-AUTOENROLLCA              = AC d’auto-enrôlement
-
-AUTOENROLLCA_HELP         = Autorité de certification qui émettra tous les certificats auto-enrôlés.
-
-AUTOENROLLSSLCONNECTION   = Connexion par contrôleur de domaine sécurisée
-
-AUTOENROLLSSLCONNECTION_HELP = Utilise une connexion sécurisée SSL pour le contrôleur de domaine.
-
-AUTOENROLLADSERVER        = Serveur du contrôleur de domaine (DC)
-
-AUTOENROLLADSERVER_HELP   = Nom du serveur du contrôleur de domaine duquel proviennent les informations.
-
-AUTOENROLLADPORT          = Port du serveur du contrôleur de domaine
-
-AUTOENROLLADPORT_HELP     = Port du serveur du contrôleur de domaine. Entrer ‘0’ pour utiliser le port par défaut.
-
-AUTOENROLLCONNECTIONDN    = DN du compte Active Directory
-
-AUTOENROLLCONNECTIONDN_HELP = DN de l’utilisateur pouvant accéder à l’Active Directory en lecture.
-
-AUTOENROLLCONNECTIONPWD   = Mot de passe du compte Active Directory
-
-AUTOENROLLCONNECTIONPWD_HELP = Mot de passe du compte qui peut lire des informations depuis l’Active Directory.
-
-AUTOENROLLBASEDNUSER      = DN de base
-
-AUTOENROLLBASEDNUSER_HELP = Recherche tous les éléments à partir de cette branche lors d’une recherche d’un utilisateur et de la récupération de ses informations.
-
-CERTIFICATECHAINORDER     = Ordre de la chaîne de certificats dans l’interface web publique
-
-CERTIFICATECHAINROOTFIRST = Certificat d’AC racine en premier
-
-CERTIFICATECHAINROOTFIRST_HELP = Permet d’afficher le certificat d’AC racine en premier dans la chaîne des AC, dans l’interface web publique (Public Web).
-
-CLEARALLCACHES            = Vider tous les caches
-
-CLEARALLCACHES_EXCLUDE_CRYPTOTOKEN_CACHE = Exclure les conteneurs de clés actifs
-
-CLEARALLCACHES_HELP1      = Vider tous les caches sur tous les nœuds. Il s’agit des caches suivants : cache de la configuration globale, cache de la configuration CMP, cache de la configuration SCEP, cache des profils d’entités, cache des profils de certificats, cache des autorisations, cache des AC, cache des conteneurs de clés (Crypto Tokens), cache des services de publication, cache des bindings de clés internes, cache du répondeur OCSP, cache des extensions OCSP, caches CT et cache du stockage de certificats.
-
-CLEARALLCACHES_HELP2      = Noter qu’après le nettoyage du cache et s’ils ne sont pas exclus, tous les conteneurs de clés (Crypto Tokens) qui ont été activés manuellement seront mis hors ligne.
-
-COMMANDLINEINTERFACE      = Interface en ligne de commande (CLI) 
-
-EXTERNALSCRIPTS           = Scripts externes
-
-DATABASE_CONFIGURATION    = Configuration de la base de données
-
-EJBCATITLE                = Titre
-
-EJBCATITLE_HELP           = Titre de ce site web d’administration.
-
-ENABLECLIACCESS           = Activation de l’accès CLI (Command Line Interface)
-
-ENABLECLIACCESS_HELP      = Activation de l’accès Super Administrateur depuis l’interface en ligne de commandes (CLI) locale. Attention : la désactivation de cet accès rend impossible l’utilisation de la CLI pour toute opération qui requière les droits administrateur, notamment le renouvellement du certificat Super Administrator. Veillez à renouveler les certificats administrateur via l’administration web avant qu’ils expirent ! Note : après avoir changé cette option, vous devriez cliquer sur le bouton « Vider tous les caches ».
-
-ENABLECLIDEFAULTUSER      = Activer l’utilisateur CLI (Command Line Interface) par défaut
-
-ENABLECLIDEFAULTUSER_HELP = Activer l’utilisateur CLI par défaut défini dans le fichier ejbca.properties. Désactiver cet utilisateur obligera l’interface en ligne de commandes (CLI) à requérir une authentification pour toutes les opérations CLI.
-
-ENABLEEXTERNALSCRIPTS     = Activer l’accès aux scripts externes
-
-ENABLEEXTERNALSCRIPTS_HELP = Permet à EJBCA d’appeler des scripts externes stockés en local sur le serveur. Si cette fonctionnalité est désactivée, alors GeneralPurposeCustomPublisher et ExternalCommandCertificateValidator seront désactivés, et aucun d’eux ne sera affiché sur l’interface ni même invoqué.
-
-ENABLEENDENTITYPROFILELIM = Activer les limitations des profils d’entités
-
-ENABLEENDENTITYPROFILELIM_HELP = Permet d’utiliser le contrôle d’accès des entités.
-
-ENABLEICAOCANAMECHANGE    = Activer la Modification de nom d’AC
-
-ENABLEKEYRECOVERY         = Activer le séquestre de clés
-
-FOOTBANNER                = Pied de page
-
-FOOTBANNER_HELP           = Nom du fichier de pied de page en JSP ou HTML. Ce fichier doit être placé dans le répertoire “banners”.
-
-FORCELOCALKEYRECOVERY     = Forcer la génération des clés en local
-
-HEADBANNER                = En-tête de page
-
-HEADBANNER_HELP           = Nom du fichier d’en-tête de page en JSP ou HTML. Ce fichier doit être placé dans le répertoire “banners”.
-
-ICAOSPECIFICOPTIONS       = Options spécifiques ICAO
-
-MAXIMUM_QUERY_COUNT       = Nombre maximum de requêtes
-
-MAXIMUM_QUERY_COUNT_HELP  = Cette valeur définit le nombre maximum de lignes qui peuvent être récupérées de la base de données en une seule transaction.
-
-MAXIMUM_QUERY_TIMEOUT     = Timeout maximum des requêtes
-
-MAXIMUM_QUERY_TIMEOUT_HELP = Cette valeur définit la durée d’expiration (timeout) en millisecondes (ms) pour certaines requêtes de base de données. Zéro (0) signifie Désactivé. Requiert JDBC et le support d’une base de données pour fonctionner.
-
-NODESINCLUSTER            = Nœuds dans le cluster
-
-NODESINCLUSTER_HELP       = Liste des noms d’hôte de nœud connus dans ce cluster. Les nœuds peuvent être manuellement ajoutés ou supprimés de la liste.
-
-NOENCRYPTION              = Pas de chiffrement
-
-USE_SESSION_TIMEOUT		  = Activer l’expiration de session (timeout)
-
-USE_SESSION_TIMEOUT_HELP  = Termine la session TLS après un temps déterminé d’inactivité.\nCette fonctionnalité ne fonctionne qu’avec les navigateurs IE6 et suivants.
-
-SESSION_TIMEOUT_TIME	  = Timeout (minutes)
-
-#-- Administrator Preferences
-
-DEFAULTADMINPREFERENCES   = Préférences par défaut des administrateurs
-
-NUMBEROFRECORDSPERPAGE    = Nombre de résultats par page
-
-NUMBEROFRECORDSPERPAGE_HELP = Nombre maximum de résultats affichés sur une page.
-
-PREFEREDLANGUAGE          = Langue préférée
-
-PREFEREDLANGUAGE_HELP     = Langue à utiliser dans l’interface web.
-
-SECONDARYLANGUAGE         = Langue secondaire
-
-SECONDARYLANGUAGE_HELP    = Langue à utiliser si le texte n’est pas trouvé dans la langue préférée.
-
-THEME                     = Thème graphique
-
-THEME_HELP                = Thème graphique de l’interface d’administration web (fontes, couleurs, etc.).
-
-#-- Protocol Configuration
-
-PC_EDIT_PC_TITLE            = Activation des accès par protocole
-
-PC_VIEW_PC_TITLE            = Statut des protocoles disponibles
-
-PC_TABLE_PROTOCOL_TITLE     = Protocole
-
-PC_TABLE_STATUS_TITLE       = Statut
-
-PC_TABLE_RESOURCE_URL       = URL par défaut du service
-
-PC_ACTION_ENABLE            = Activer
-
-PC_ACTION_DISABLE           = Désactiver
-
-PC_STATUS_DISABLED          = Désactivé
-
-PC_STATUS_ENABLED           = Activé
-
-PC_STATUS_UNAVAILABLE       = Non disponible
-
-#-- Extended Key Usages
-
-#-> See: X.509 Certificate and CRL > Extended Key Usage
-
-#-- Certificate Transparency Logs (Enterprise only)
-
-CONFIGURE_GOOGLES_CT_POLICY = Configurer la politique CT de Google
-
-SAVE_CT_POLICY              = Enregistrer la politique CT
-
-CT_NUMBER_OF_SCTS           = Nombre de SCT depuis des journaux distincts
-
-LESS_THAN_15_MONTHS         = N < 15 mois
-
-BETWEEN_15_AND_27_MONTHS    = 15 mois ≤ N ≤ 27 mois
-
-BETWEEN_27_AND_39_MONTHS    = 27 mois < N ≤ 39 mois
-
-MORE_THAN_39_MONTHS         = 39 mois < N
-
-CTLOGCONFIGURATION        = Journaux “Certificate Transparency Logs”
-
-CTLOGCONFIGURATION_HELP   = Ces journaux “Certificate Transparency Logs” (CT Logs) seront disponibles dans les profils de certificats.
-
-CTLOGCONFIGURATION_ADDTEXT = Ajouter un nouveau “CT Log”
-
-CTLOGCONFIGURATION_ADD_NEW = Ajouter un nouveau journal “Certificate Transparency”
-
-CTLOGCONFIGURATION_KNOWN_LOGS1 = Liste des journaux “Google Certificate Transparency” connus [↗]
-
-CTLOGCONFIGURATION_KNOWN_LOGS2 = Liste des journaux “Apple Certificate Transparency” connus [↗]
-
-CTLOGCONFIGURATION_EDIT_CTLOG_TITLE = Ajouter ou supprimer des journaux “Certificate Transparency Audit Logs”
-
-CTLOGCONFIGURATION_VIEW_CTLOG_TITLE = Visualiser les journaux “Certificate Transparency Audit Logs”
-
-CTLOGCONFIGURATION_URL    = URL du journal (log)
-
-CTLOGCONFIGURATION_PUBLICKEY = Clé publique
-
-CTLOGCONFIGURATION_PUBLICKEYFILE = Fichier Base64, PEM ou DER
-
-CTLOGCONFIGURATION_TIMEOUT = Délai/timeout (ms)
-
-CTLOGCONFIGURATION_EDITLOG = Édition du “CT Log”
-
-CTLOGCONFIGURATION_CURRENT_PUBLICKEY = Identifiant de clé publique “CT Log” actuelle
-
-CTLOGCONFIGURATION_REPLACE_PUBLICKEY = Remplacement de la clé publique
-
-CTLOGCONFIGURATION_INVALID_YEAR = L’année d’expiration doit être un nombre.
-
-CTLOGCONFIGURATION_INTERVAL_REQUIRED = Les dates de début et de fin de période devraient être définies.
-
-CTLOGCONFIGURATION_INTERVAL_ERROR = La date de début de période devrait être antérieure à la date de fin de période.
-
-CTLOGCONFIGURATION_PERIOD = Publier seulement les certificats qui expirent durant cette période :
-
-CTLOGCONFIGURATION_NOT_BEFORE = Date de début :
-
-CTLOGCONFIGURATION_NOT_AFTER = Date de fin :
-
-CTLOGNOTFILLEDIN          = Les deux champs “URL du journal” et “Clé publique” doivent être saisis pour ajouter un journal (log).
-
-CTLOGINVALIDPUBLICKEY     = Fichier de clé publique invalide.
-
-CTLOGTAB_MISSINGPROTOCOL  = L’URL des journaux CT Log doit indiquer un protocole : http:// ou https://
-
-CTLOGTAB_UPLOADFAILED     = Le dépôt du fichier de la clé publique des journaux CT Log a échoué.
-
-CTLOGTAB_TIMEOUTNEGATIVE  = La valeur du délai (timeout) ne peut pas être négative.
-
-CTLOGTAB_BADKEYFILE       = Ne peut pas parser le fichier ‘{0}’ de la clé publique. {1}
-
-CTLOGTAB_GENERICADDERROR  = Ne peut pas ajouter le CT Log. {0}
-
-CTLOGTAB_ALREADYEXISTS    = Un CT Log avec cette URL existe déjà : {0}
-
-CTLOGTAB_INUSEBYPROFILES  = Le CT Log est toujours utilisé par les profils de certificats suivants et ne peut pas être supprimé : {0} 
-
-INVALID_CT_POLICY = La politique CT contient une ou plusieurs valeurs invalides.
-
-ACCEPTING_BASED_ON_YEAR_OF_EXPIRY = Ce journal (log) n’accepte que les certificats ayant une date d’expiration dans une certaine année.
-
-CTLOGTAB_SHARDED_LOG          = Répartition des logs (Log Sharding)
-
-CTLOGTAB_USE_SHARDING		  = Utiliser
-
-CTLOGTAB_SHARDING_YEAR		  = Publier uniquement les certificats qui expirent cette année
-
-#-- Custom Certificate Extensions
-
-CUSTOMCERTEXTENSION             = Extension de certificat personnalisée
-
-CUSTOMCERTEXTENSION_CLASS       = Classe d’extension
-
-CUSTOMCERTEXTENSION_CONF_DELETE = Êtes-vous sûr de vouloir supprimer cette extension personnalisée ?
-
-CUSTOMCERTEXTENSION_CREATENEW   = Créer une nouvelle extension...
-
-CUSTOMCERTEXTENSION_EDIT_CCE_TITLE = Ajouter, supprimer, éditer ou visualiser des Extensions de certificat personnalisées
-
-CUSTOMCERTEXTENSION_NAV_BACK    = Retour à la liste Custom Certificate Extensions
-
-CUSTOMCERTEXTENSION_NAV_EDIT    = Passer en mode édition
-
-CUSTOMCERTEXTENSION_NEW         = Nouvelle extension de certificat personnalisée
-
-CUSTOMCERTEXTENSION_VIEW_CCE_TITLE = Visualiser des Extensions de certificat personnalisées
-
-# Basic Certificate Extension
-CUSTOMCERTEXTENSION_PROPERTY_dynamic = Dynamique
-CUSTOMCERTEXTENSION_PROPERTY_encoding = Codage
-CUSTOMCERTEXTENSION_PROPERTY_value = Valeur
-
-# Basic CV Certificate Extension
-CUSTOMCERTEXTENSION_PROPERTY_include_in_certs = Inclure dans les certificats
-CUSTOMCERTEXTENSION_PROPERTY_include_in_csr = Inclure dans les requêtes CSR
-CUSTOMCERTEXTENSION_PROPERTY_include_in_linkcerts = Inclure dans les certificats liés
-CUSTOMCERTEXTENSION_PROPERTY_rawdata = Données brutes (octets en hexadécimal)
-
-#-- Custom RA Styles
-
-COLUMNNAMETITLE           = Nom
-
-CSSCOLUMNTITLE            = CSS modifiée
-
-CSSIMPORTFROM             = Sélectionner une CSS à partir d’un fichier zip ou CSS
-
-CSSIMPORTIGNORED          = Information : {0} fichier(s) CSS importé(s) avec succès : {1} ; {2} fichier(s) CSS ignoré(s) : {3} (pas reconnu comme fichier .css).
-
-CSSIMPORTSUCCESS          = Information : {0} fichier(s) CSS importé(s) avec succès : {1}.
-
-CSS_CONFIRM_DELETE        = Êtes-vous sûr de vouloir supprimer ce style d’AE ?
-
-CSS_LIST_TITLE            = Liste des styles disponibles pour l’AE
-
-CSS_NOT_AUTH              = Vous n’êtes pas autorisé(e) à réaliser cette action.
-
-ISNOTAZIPFILE             = Le fichier sélectionné est vide ou n’est pas un fichier zip ni CSS.
-
-LOGOCOLUMNTITLE           = Logo
-
-LOGOIMPORTFROM            = Selectionner un logo à partir d’un fichier PNG ou JPEG
-
-LOGOIMPORTIGNORE          = Le fichier {0} n’est pas reconnu comme une image. Types de fichier supportés : JPEG (.jpg), PNG (.png).
-
-LOGOIMPORTSUCCESS         = Importation d’un logo avec succès : {0}.
-
-NOFILESELECTED            = Pas de fichier sélectionné pour l’importation.
-
-STYLEIMPORTFAIL           = Échec de l’importation du fichier {0}.
-
-STYLENONAME               = Aucun nom n’a été donné pour l’archive de style.
-
-STYLEEXISTS               = Un style d’AE avec le nom ‘{0}’ existe déjà.
-
-#-- Statedump (Enterprise only)
-
-STATEDUMPTAB_TITLE        = Importation d’un fichier zip Statedump
-
-STATEDUMPTAB_WARNING      = Attention : l’imporation d’un Statedump peut écraser ou modifier des données existantes.
-
-STATEDUMPTAB_LOCALTEMPLATE = Option 1 - Sélectionner un modèle local :
-
-STATEDUMPTAB_ZIPFILE      = Option 2 - Sélectionner un fichier zip :
-
-STATEDUMPTAB_ZIPFILE_TOOLTIP = Sélectionner un fichier zip Statedump contenant des fichiers XML
-
-STATEDUMPTAB_LOCKDOWN     = Désactiver la section Statedump après l’importation
-
-STATEDUMPTAB_LOCKDOWN_CHECKBOX = Verrouiller
-
-#-- Validator settings
-EXTERNAL_SCRIPTS_WHITELIST            = Configuration de la WhiteList des scripts
-EXTERNAL_SCRIPTS_WHITELIST_HELP       = Indiquer le chemin complet des exécutables externes (un par ligne) qui sont autorisés à être exécutés par un “Validateur de certificat par commande externe”. Les lignes commençant par ‘#’ sont considérées comme des commentaires et sont ignorées.
-USE_EXTERNAL_SCRIPTS_WHITELIST        = Utiliser la WhiteList (seulement les exécutables listés sont autorisés à s’exécuter)
-EXTERNAL_SCRIPTS_VALIDATE             = Valider
-EXTERNAL_SCRIPTS_SAVED                = Le paramétrage des validateurs a été enregistré avec succès.
-EXTERNAL_SCRIPTS_SAVE_FAILED          = Le paramétrage des validateurs ne peut pas être enregistré. Au moins un chemin de la WhiteList n’est pas valide.
-EXTERNAL_SCRIPTS_VALIDATION_FAILED    = La WhiteList ne peut pas être validée. Description de l’erreur : {0}
-
-#-- Configuration Checker
-
-CONFIGURATION_CHECKER = Vérificateur de configuration
-CONFIGURATION_CHECKER_ON_FRONT_PAGE = Vérificateur de configuration en page d’accueil
-CONFIGURATION_CHECKER_ON_FRONT_PAGE_HELP = Affiche le Vérificateur de configuration EJBCA sur la page d’accueil, permettant à un administrateur d’identifier les points de configuration pour cette instance EJBCA.
-TOGGLE_CONFIGURATION_CHECKER = Activer le Vérificateur de configuration EJBCA
-CONFIGURATION_CHECKER_NOTICE = Le Vérificateur de configuration EJBCA est une fonctionnalité expérimentale, encore en développement. Les caractéristiques sont limitées, et peuvent être supprimées dans des versions futures. Les retours à PrimeKey sont appréciés !
-TOGGLE_CONFIGURATION_CHECKER_HELP = L’activation du Vérificateur de configuration EJBCA permet aux administrateurs d’identifier les points de configuration pour cette instance EJBCA. Les points de configuration sont affichés en tant que tickets sur la page d’accueil des administrateurs dont cette fonctionnalité est activée.
-TOGGLE_CONFIGURATION_ISSUE_SETS = Active/désactive les Groupes de points de configuration
-TOGGLE_CONFIGURATION_ISSUE_SETS_HELP = Active ou désactive la détection de points de configuration multiples, associés en Groupes de points de configuration.
-CONFIGURATION_CHECKER_CANNOT_SAVE = Le paramétrage du Vérificateur de configuration EJBCA ne peut pas être enregistré. Autorisation refusée.
-CONFIGURATION_CHECKER_SAVE_OK = Le paramétrage du Vérificateur de configuration EJBCA a été enregistré avec succès.
-CONFIGURATION_ISSUESET_LABEL = {0} (vérifie {1} points de configuration)
-CONFIGURATION_CHECKER_NO_TICKETS = Il n’y a pas de tickets.
-
-# Configuration Issues and Tickets
-
-NOT_IN_PRODUCTION_MODE_TICKET_DESCRIPTION = EJBCA n’est pas exécutée en mode production, des tests système peuvent tourner sur cette instance et des outils supplémentaires pour développeurs sont disponibles.
-NOT_IN_PRODUCTION_MODE_ISSUE_DESCRIPTION = Alerter lorsque EJBCA n’est pas exécutée en mode production.
-ECC_WITH_KEY_ENCIPHERMENT_TICKET_DESCRIPTION = Le profil de certificats ‘{0}’ autorise des algorithmes elliptiques (ECC) alors que l’usage de clé ‘keyEncipherment’ est positionné.
-ECC_WITH_KEY_ENCIPHERMENT_ISSUE_DESCRIPTION = Alerter lorsque des profils de certificats basés sur des algorithmes elliptiques (ECC) utilisent un usage de clé ‘keyEncipherment’.
-INTERNAL_KEY_BINDING_VALIDITY_CHECK_ISSUE_DESCRIPTION = Alerter lorsque le certificat d’un binding de clé interne actif a expiré ou n’est plus valide.
-INTERNAL_KEY_BINDING_VALIDITY_CHECK_TICKET_DESCRIPTION = Le certificat du binding de clé interne ‘{0}’ a expiré ou n’est plus valide.
-BASIC_CONSTRAINTS_VIOLATION_ISSUE_DESCRIPTION = Génère une erreur lorsque la chaîne de certificats d’une AC X.509 ne respecte pas une contrainte de base (Basic Constraints).
-BASIC_CONSTRAINTS_VIOLATION_TICKET_DESCRIPTION = La chaîne de certificats pour ‘{0}’ ne respecte pas les contraintes de base (Basic Constraints).
-
-# Configuration Issue Sets
-
-EJBCA_COMMON_ISSUESET_TITLE = Global EJBCA
-EJBCA_COMMON_ISSUESET_DESCRIPTION = Surveille les points de configuration couramment trouvés dans les installations EJBCA. Il est recommandé de toujours activer ce groupe de points de configuration.
-CT_ISSUESET_TITLE = Transparence de certificat (Certificate Transparency)
-CT_ISSUESET_DESCRIPTION = Surveille les points de configuration relatifs à la transparence de certificat (Certificate Transparency). Devrait être activé si cette instance publie dans les journaux ‘CT Logs’.
-
-#-- My Preferences
-
-ADMINISTRATORPREFERENCES  = Préférences de l’administrateur
-
-CASTATUSONHOMEPAGE        = Statut des AC sur la page d’accueil
-
-CASTATUSONHOMEPAGE_HELP   = Permet d’afficher le statut des AC sur la page d’accueil.
-
-FORADMIN                  = Pour l’administrateur :
-
-PUBLISHERQUEUESTATUSON    = Statut des files d’attente de publication sur la page d’accueil
-
-PUBLISHERQUEUESTATUSON_HELP = Permet d’afficher le statut des files d’attente de publication sur la page d’accueil.
-
-
-### Mostly CMP Configuration
-
-CMPADDALIAS               = Ajouter un alias
-
-CMPALIAS                  = Alias CMP
-
-CMPALIASEXISTS            = L’alias existe déjà.
-
-CMPNOTSELECTED			  = Pas d’alias CMP sélectionné.
-
-CMPALLOWVERIFYPOPO        = RA : Vérification de la preuve de possession
-
-CMPALLOWVERIFYPOPO_HELP   = Permet d’indiquer que l’AC ne devrait pas vérifier la preuve de possession (Proof-of-Possession), car l’AE (RA) est de confiance.
-
-CMPALLOWAUTOMATICKEYUPDATE= Mise à jour automatique des clés
-
-CMPALLOWAUTOMATICKEYUPDATE_HELP = Pour permettre l’émission d’un nouveau certificat, le statut de l’entité en question doit être positionné à ‘Nouveau’. Cette option autorise le statut des entités à être automatiquement positionné à ‘Nouveau’ lors de la réception d’une requête de mise à jour de clé (KeyUpdateRequest).
-
-CMPALLOWKURWITHSAMEKEY    = Renouvellement de certificat avec les mêmes clés
-
-CMPALLOWKURWITHSAMEKEY_HELP = Autorise l’utilisation des mêmes anciennes clés de certificat lors du renouvellement d’un certificat.
-
-CMPALLOWSERVERGENERATEDKEYS = Autoriser la génération de clés côté serveur
-
-CMPALLOWSERVERGENERATEDKEYS_HELP = Autoriser le serveur à générer les clés pour le client lors du traitement d’une telle demande.
-
-CMPAUTHENTICATIONMODULE   = Modules d’authentification CMP
-
-CMPAUTHENTICATIONMODULE_HELP = Définit les modules utilisés pour l’authentification des requêtes CMP.
-
-CMPAUTHSUBJECTDNPART      = Partie du DN du sujet
-
-CMPBACKTOALIASES          = Retour à la liste des alias CMP
-
-CMPCLIENTMODE             = Mode client
-
-CMPCONFIGURATIONALIAS     = Alias de configuration CMP
-
-CMPCONFIGURATIONALIAS_HELP= L’alias de configuration CMP à utiliser.
-
-CMPCONFIRMATIONMESSAGE    = Confirmation de certificat (Certificate Confirmation)
-
-CMPRESPONSECONFIGURATION  = Configuration des réponses
-
-CMPCOULDNOTDELETEALIAS    = Impossible de supprimer l’alias CMP.
-
-CMPCOULDNOTRENAMEORCLONE  = Impossible de renommer ou de dupliquer l’alias CMP. Le nouvel alias existe déjà.
-
-CMPECCISSUERCA            = AC émettrice
-
-CMPERROREEPNOTFOUND       = Le profil d’entités sélectionné n’a pas été trouvé. Il a peut-être été supprimé. Veuillez choisir un autre profil d’entités.
-
-CMPDEFAULTCA              = AC par défaut
-
-CMPDEFAULTCA_HELP         = Définit l’AC qui sera utilisée pour signer le message de réponse “Certificate Confirmation”.
-
-CMPDEFAULTCA_DISABLED     = (désactivé)
-
-CMPDELETEALIAS            = Supprimer l’alias CMP
-
-CMPEDITALIAS              = Éditer l’alias CMP
-
-CMPEXTRCTUSERNAMECOMPONENT= Extraction de l’identifiant de l’utilisateur
-
-CMPEXTRCTUSERNAMECOMPONENT_HELP = Définit l’attribut du DN dont la valeur doit être utilisée pour rechercher un nom d’utilisateur (i.e. l’identifiant) dans EJBCA.
-
-CMPEXTRCTUSERNAMECOMPONENT_HELP1 = Tout attribut du DN peut être spécifié, e.g. CN, UID, etc. Par défaut, le DN complet est utilisé comme nom d’utilisateur.
-
-CMPEXTRCTUSERNAMECOMPONENT_HELP2 = Si le nom d’utilisateur (i.e. l’identifiant) ne peut pas être extrait, ou si l’entité n’est pas trouvée, le DN complet est également utilisé pour essayer de retrouver l’entité.
-
-CMPHMACCASECRET           = Secret partagé par l’AC
-
-CMPHMACSPECIFYSECRET      = Définir le secret
-
-CMPKEYUPDATEREQUEST       = Mise à jour de clé (Key Update Request)
-
-CMPLISTOFALIASES          = Liste des alias CMP
-
-CMPMANAGEALIASES          = Gestion des alias CMP
-
-CMPNESTEDMESSAGECONTENT   = Message imbriqué (Nested Message)
-
-CMPNOAUTHMODULE           = Veuillez sélectionner au moins un module d’authentification.
-
-CMPOMITVERIFICATIONSINECC = Vérifications dans le module d’authentification EndEntityCertificate
-
-CMPOMITVERIFICATIONSINECC_HELP = Lors de l’utilisation du module d’authentification EndEntityCertificate en mode RA, vous pouvez omettre de réaliser certaines vérifications sur le certificat attaché dans le champ extraCert. Notez que ceci est permis seulement si la requête CMP est envoyée dans un message imbriqué (CMP NestedMessage).
-
-CMPOMITVERIFICATIONSINECC_HELP1 = Cocher cette option omet de vérifier que le certificat attaché dans le champ extraCert : existe dans la base de données, est émis par la bonne AC, est actif, est valide et qu’il appartient à un administrateur autorisé.
-
-CMPOMITVERIFICATIONSINECC_HELP2 = (il est fortement recommandé de ne pas cocher cette option)
-
-CMPOPERATIONALMODE        = Mode opérationnel CMP
-
-CMPOPERATIONALMODE_HELP   = Le mode client signifie que l’entité finale doit être pré-enregistrée. Tandis que le mode RA signifie que l’entité finale sera créée dans EJBCA lors de la requête CMP.
-
-CMPRAALLOWCUSTOMSERNO     = Numéro de série de certificat personnalisé
-
-CMPRAALLOWCUSTOMSERNO_HELP= Indique si le service CMP cherchera un numéro de série de certificat personnalisé dans la requête.
-
-CMPRAALLOWCUSTOMSERNO_HELP1 = En cas d’autorisation, le numéro de série souhaité peut être positionné dans le champ non standard serialNumber dans le CRMF certTemplate.
-
-CMPRACANAME               = RA : Nom de l’AC
-
-CMPRACANAME_HELP          = Définit l’AC à utiliser lors de l’ajout d’entités.
-
-CMPRACANAME_HELP1         = Sélectionner ‘ProfileDefault’ pour utiliser l’AC par défaut définie dans le profil d’entités.
-
-CMPRACERTPROFILE          = RA : Profil de certificats
-
-CMPRACERTPROFILE_HELP     = Définit le profil de certificats utilisé pour générer des certificats.
-
-CMPRACERTPROFILE_HELP1    = Sélectionner ‘ProfileDefault’ pour utiliser le profil de certificats par défaut défini dans le profil d’entités.
-
-CMPRAEEPROFILE            = RA : Profil d’entités
-
-CMPRAEEPROFILE_HELP       = Définit le profil d’entités utilisé pour ajouter des entités.
-
-CMPRA_PROFILEDEFAULT      = Défaut du profil
-
-CMPRANAMEGENERATIONSCHEME = RA : Schéma de génération de noms
-
-CMPRANAMEGENERATIONSCHEME_HELP = Définit quel schéma de génération de noms doit être utilisé.
-
-CMPRANAMEGENERATIONSCHEME_HELP1 = DN – prendra une partie du DN de la requête, et l’utilisera comme nom d’utilisateur. Plusieurs attributs du DN peuvent être spécifiés pour parer aux échecs. Par exemple ‘UID;SN;CN’, essaie UID, s’il n’existe pas essaie SN, puis le CN.
-
-CMPRANAMEGENERATIONSCHEME_HELP2 = RANDOM – générera un nom d’utilisateur composé de 12 caractères aléatoires.
-
-CMPRANAMEGENERATIONSCHEME_HELP3 = FIXED – pour avoir un nom d’utilisateur fixe, défini dans le champ texte.
-
-CMPRANAMEGENERATIONSCHEME_HELP4 = USERNAME – utilisera le DN complet comme nom d’utilisateur.
-
-CMPRANAMEGENERATIONSCHEME_HELP5 = Si le nom d’utilisateur généré existe déjà, le compte existant sera modifié et un nouveau certificat sera émis pour cette entité.
-
-CMPRANAMEGENERATIONPOSTFIX= Suffixe pour la génération de noms
-
-CMPRANAMEGENERATIONPOSTFIX_HELP = Définit un suffixe pour le nom d’utilisateur généré. Utilisez ‘${RANDOM}’ pour obtenir un suffixe composé de 10 caractères aléatoires.
-
-CMPRANAMEGENERATIONPREFIX = Préfixe pour la génération de noms
-
-CMPRANAMEGENERATIONPREFIX_HELP = Définit un préfixe pour le nom d’utilisateur généré. Utilisez ‘${RANDOM}’ pour obtenir un préfixe composé de 10 caractères aléatoires.
-
-CMPRAMODE                 = Mode RA
-
-CMPRAPASSWORDGENPARAMS    = Paramètre de génération de mots de passe
-
-CMPRAPASSWORDGENPARAMS_HELP = Lors de la génération du certificat, un mot de passe aléatoire interne est temporairement utilisé. En définissant ce paramètre, un mot de passe fixe est utilisé à la place d’un mot de passe aléatoire.
-
-CMPRESPONSEPROTECTION     = Protection des réponses CMP
-
-CMPRESPONSEPROTECTION_HELP= Définit la méthode utilisée pour authentifier la réponse CMP envoyée par EJBCA.
-
-CMPSERVERGENKEYS          = Clés générées côté serveur
-
-CMPTRUSTEDCERTPATH        = Chemin des certificats de confiance
-
-CMPTRUSTEDCERTPATH_HELP   = Chemin absolu vers le répertoire qui contient les certificats utilisés pour vérifier la signature dans un message imbriqué (NestedMessage).
-
-CMPVENDORCERT             = Mode Certificats des AC officielles tierces
-
-CMPVENDORCERT_USE         = Utiliser le mode Certificats des AC officielles tierces
-
-CMPVENDORCERT_USE_HELP    = Active et spécifie les AC pour l’authentification par AC officielle tierce dans le champ ‘extraCerts’ d’une requête CMP et les AC retournées au client dans le champ ‘caPubs’ d’une réponse CMP (utilisé en conformité avec le standard 3GPP).
-
-CMPVENDORCERT_USE_HELP1   = Recommandation : ne pas cocher, si vous ne savez pas de quoi il s’agit.
-
-CMPVENDORCERT_VENDORCAS   = Liste des AC officielles tierces
-
-CMPVENDORCERT_VENDORCAS_HELP = Les certificats des AC officielles sont ajoutés au champ ‘extraCert’ du message de requête CMP.
-
-CMPRESPONSECAPUBS         = Certificats des AC supplémentaires pour les réponses CMP
-
-CMPRESPONSECAPUBS_HELP    = Ajoute les certificats des AC supplémentaires dans le champ ‘CertRepMessage.caPubs’ des réponses CMP (RFC 4210). Le certificat de l’AC émettrice des certificats d’entité finale est automatiquement ajouté à l’index 0 (les doublons de cette liste sont supprimés).
-
-PKIRESPONSEMESSAGE_EXTRACERTS = Certificats des AC supplémentaires pour les réponses ‘PKI Message’
-
-PKIRESPONSEMESSAGE_EXTRACERTS_HELP = Ajoute les certificats des AC supplémentaires dans le champ ‘PKIMessage.extraCerts’ des réponses de type message PKI (RFC 4210). La chaîne des certificats d’AC signant ce message est automatiquement ajouté à l’index 0 (les doublons de cette liste sont supprimés).
-
-CMP_VIEW_ALIAS            = Visualiser l’alias CMP
-
-CMP_VIEW_ALIASES          = Visualiser les alias CMP
-
-OMIT                      = Omettre
-
-
-### Mostly ACME Configuration
-
-ACME_MANAGEALIASES        = Gestion des alias ACME
-
-ACME_VIEW_ALIASES         = Visualiser les alias 
-
-ACME_LISTOFALIASES        = Liste des alias ACME
-
-ACME_ALIAS                = Alias
-
-ACME_ENTERNEWALIAS        = Entrer un nouvel alias ACME
-
-ACME_ALIAS_NAV_BACK       = Retour à la liste des alias ACME
-
-ACME_END_ENTITY_PROFILE   = Profil d’entités
-
-ACME_MUST_HAVE_ONE_PROFILE = Vous devez créer au moins un profil d’entités pour pouvoir utiliser le protocole ACME.
-
-ACME_DEFAULT_CA_WILL_BE_USED = L’AC par défaut et le Profil de certificats par défaut dans le profil d’entités seront utilisés pour émettre des certificats.
-
-ACME_PREAUTHORIZATION_ALLOWED = Autoriser les pré-autorisations
-
-ACME_WILDCARD_CERTIFICATE_ISSUANCE_ALLOWED = Autoriser l’émission de certificats wildcard
-
-ACME_WILDCARD_WITH_HTTP_01_CHALLENGE_ALLOWED = Autoriser l’émission de certificats wildcard avec défi http-01
-
-ACME_WEBSITE_URL          = URL du site web
-
-ACME_TERMS_URL            = URL des Conditions d’utilisation
-
-ACME_TERMS_URL_REQUIRED   = Veuillez saisir l’URL des Conditions d’utilisation.
-
-ACME_TERMS_CHANGE_URL         	= URL pour les modifications des conditions d'utilisation
-
-ACME_TERMS_CHANGE_URL_REQUIRED 	= Veuillez saisir l’URL pour les modifications des conditions d'utilisation.
-
-ACME_TERMS_APPROVAL       		= Les changements de Conditions d’utilisation requièrent une approbation cliente
-
-ACME_TERMS_CHANGED_APPROVAL 	= Autoriser accepter les nouvelles conditions d'utilisation
-
-ACME_DNS_RESOLVER         = Résolveur DNS
-
-ACME_DNS_PORT	     	  = Port DNS
-
-ACME_USE_DNSSEC_VALIDATION = Utiliser DNSSEC pour les validations DNS
-
-ACME_DNSSEC_TRUST_ANCHOR  = Point de départ de la confiance (DNSSEC Trust Anchor)
-
-ACME_DEFAULT_CONFIG       = Configuration ACME par défaut
-
-ACME_REPLAY_NONCE_VALIDITY = Nombre de validité du champ Replay-Nonce
-
-<<<<<<< HEAD
-ACME_ORDER_VALIDITY = Validité de la commande
-
-ACME_RETRY_AFTER = Réessayer après
-=======
-ACME_RETRY_AFTER 	= Réessayer après
-
-ACME_ORDER_VALIDITY = Validité de la commande
->>>>>>> 676c12ef
-
-ACME_REQUIRE_EXTERNAL_ACCOUNT_BINDING 	= Requérir un binding de compte externe
-
-ACME_EAB_TYPE			  				= Type de binding de compte externe
-
-ACMEEABWITHHMACMACALGORITHM				= Algorithme MAC
-
-ACMEEABWITHHMACENCRYPTKEY				= Crypter la clé
-
-ACMEEABWITHHMACENCRYPTIONKEYID			= Clé de cryptage
-
-ACMEEABWITHHMACENCRYPTIONKEYALIAS		= Alias du clé de cryptage
-
-ACMEEABWITHHMACKEYIDENTIFIER 			= Identifiant de clé
-
-ACMEEABWITHHMACUPLOAD 					= Télécharger PEM/DER clé partagé
-
-ACMEEABWITHHMACSYMMETRICKEY  			= Insérer base64Url clé partagé
-
-ACMEEABWITHPUBLICKEYORCERTIFICATEUSEPUBLICKEY 			= Utiliser clé publique
-
-ACMEEABWITHPUBLICKEYORCERTIFICATESIGNATUREALGORITHM 	= Algorithme de signature
-
-ACMEEABWITHPUBLICKEYORCERTIFICATEKEYIDENTIFIER			= Empreinte de clé publique ou certificat
-
-ACMEEABWITHPUBLICKEYORCERTIFICATEUPLOAD 				= Télécharger PEM/DER clé publique ou certificat
-
-ACMEEABWITHPUBLICKEYORCERTIFICATEPEM					= Insérer PEM clé publique ou certificat
-
-HS256 = HS256
-HS384 = HS384
-HS512 = HS512
-
-ACME_GLOBAL_CONFIGS       = Configuration ACME globale
-
-ONLYNUMBERS_INNONCEVALIDITY = Seulement les chiffres sont autorisés dans le champ “Nombre de validité du champ Replay-Nonce”.
-
-ONLYNUMBERS_INRETRYAFTER = Seuls les nombres positifs sont autorisés dans "Intervalle de relance après".
-
-ONLYVALIDITY_INORDERVALIDATY = Seules les chaînes de temps lisibles par l'homme sont autorisées dans "Validité de la commande".
-
-SELECTCRYPTOTOKEN_INENCRYPTIONKEY	= Un jeton de cryptage doit être sélectionné si le cryptage par clé est activé.
-
-CRYPTOTOKENINVALID_INENCRYPTIONKEY	= Le jeton de cryptage sélectionné n'est pas disponible ou n'est pas valide.
-
-KEYALIASINVALID_INENCRYPTIONKEY	= Le jeton de cryptage sélectionné ne contient pas de paire de clés avec l'alias {0}.
-
-INVALID_DNS_PORT = Numéro de port DNS invalide. Veuillez saisir un nombre entre 53 et 65535.
-
-
-### Mostly SCEP Configuration
-
-SCEP_ADD_ALIAS            = Ajouter un alias SCEP
-
-SCEP_ALIAS                = Alias
-
-SCEP_ALIAS_NAV_BACK       = Retour à la liste des alias SCEP
-
-SCEP_CLIENT_CERTIFICATE_RENEWAL = Autoriser le renouvellement de certificat client [Édition Entreprise]
-
-SCEP_CLIENT_CERTIFICATE_RENEWAL_WITH_SAME_KEY = Autoriser le renouvellement de certificat client avec une ancienne biclé
-
-SCEP_DEFAULT_CA           = AC par défaut
-
-SCEP_DELETE_ALIAS         = Supprimer l’alias
-
-SCEP_ENTERNEWALIAS        = Entrer un nouvel alias SCEP
-
-SCEP_INCLUDE_CA           = Inclure le certificat de l’AC dans la réponse
-
-SCEP_LISTOFALIASES        = Liste des alias SCEP
-
-SCEP_MANAGEALIASES        = Gestion des alias SCEP
-
-SCEP_MODE                 = Mode
-
-SCEP_OPERATIONAL_MODE     = Mode opérationnel
-
-SCEP_RA_AUTH_PASSWORD     = RA : Mot de passe d’authentification
-
-SCEP_RA_CA                = RA : Nom de l’AC
-
-SCEP_RA_CERT_PROFILE      = RA : Profil de certificats
-
-SCEP_RA_ENDENTITY_PROFILE = RA : Profil d’entités
-
-SCEP_RA_NAME_GEN_PARAMS   = RA : Paramètres pour la génération de noms
-
-SCEP_RA_NAME_GEN_POSTFIX  = RA : Suffixe pour la génération de noms
-
-SCEP_RA_NAME_GEN_PREFIX   = RA : Préfixe pour la génération de noms
-
-SCEP_RA_NAME_GEN_SCHEME   = RA : Schéma de génération de noms
-
-SCEP_RENAME_ALIAS         = Renommer l’alias
-
-SCEP_VIEW_ALIASES         = Visualiser les alias 
-
-
-### Mostly EST Configuration
-
-ESTADDALIAS               = Ajouter un alias
-
-ESTALIAS                  = Alias EST
-
-ESTALIASEXISTS            = L’alias existe déjà.
-
-ESTALLOWVERIFYPOPO        = RA : Vérification de la preuve de possession
-
-ESTALLOWVERIFYPOPO_HELP   = Permet d’indiquer que l’AC ne devrait pas vérifier la preuve de possession (Proof-of-Possession), car l’AE (RA) est de confiance.
-
-ESTALLOWKURWITHSAMEKEY    = Renouvellement de certificat avec les mêmes clés
-
-ESTALLOWKURWITHSAMEKEY_HELP = Autorise l’utilisation des mêmes anciennes clés de certificat lors du renouvellement d’un certificat.
-
-ESTBACKTOALIASES          = Retour à la liste des alias EST
-
-ESTCONFIGURATIONALIAS     = Alias de configuration EST
-
-ESTCONFIGURATIONALIAS_HELP= L’alias de configuration EST à utiliser.
-
-ESTCOULDNOTDELETEALIAS    = Impossible de supprimer l’alias EST.
-
-ESTCOULDNOTRENAMEORCLONE  = Impossible de renommer ou de dupliquer l’alias EST. Le nouvel alias existe déjà.
-
-ESTERROREEPNOTFOUND       = Le profil d’entités sélectionné n’a pas été trouvé. Il a peut-être été supprimé. Veuillez choisir un autre profil d’entités.
-
-ESTDEFAULTCA              = Nom de l’AC de cette AE
-
-ESTDEFAULTCA_HELP         = Définit l’AC qui sera utilisée par cet alias EST pour émettre des certificats.
-
-ESTDEFAULTCA_DISABLED     = (désactivé)
-
-ESTDELETEALIAS            = Supprimer l’alias EST
-
-ESTEDITALIAS              = Éditer l’alias EST
-
-ESTNAME                   = Nom
-
-ESTNOTSELECTED			  = Pas d’alias EST sélectionné.
-
-ESTREQUIRECERT            = Requérir un certificat client
-ESTREQUIRECERT_HELP       = Le client EST doit s’authentifier avec un certificat client autorisé à créer des certificats. Toujours requis pour les renouvellements (‘reenroll’).
-
-ESTREQUIREUSERNAME        = Identifiant client
-ESTREQUIREUSERNAME_HELP   = Le client EST doit s’authentifier avec l’identifiant indiqué. Laisser vide pour aucun identifiant. Ne sera pas requis pour les renouvellements (‘reenroll’).
-
-ESTREQUIREPASSWORD        = Mot de passe client
-ESTREQUIREPASSWORD_HELP   = Le client EST doit s’authentifier avec le mot de passe indiqué. Laisser vide pour aucun mot de passe. Ne sera pas requis pour les renouvellements (‘reenroll’).
-
-ESTLISTOFALIASES          = Liste des alias EST
-
-ESTMANAGEALIASES          = Gestion des alias EST
-
-ESTCERTPROFILE            = RA : Profil de certificats
-
-ESTCERTPROFILE_HELP       = Définit le profil de certificats utilisé pour générer des certificats.
-
-ESTCERTPROFILE_HELP1      = Sélectionner ‘ProfileDefault’ pour utiliser le profil de certificats par défaut défini dans le profil d’entités.
-
-ESTEEPROFILE              = RA : Profil d’entités
-
-ESTEEPROFILE_HELP         = Définit le profil d’entités utilisé pour ajouter des entités.
-
-ESTPROFILEDEFAULT         = Défaut du profil
-
-EST_VIEW_ALIAS            = Visualiser l’alias EST
-
-EST_VIEW_ALIASES          = Visualiser les alias EST
-
-ESTRANAMEGENERATIONSCHEME = RA : Schéma de génération de noms
-
-ESTRANAMEGENERATIONSCHEME_HELP = Définit quel schéma de génération de noms doit être utilisé.
-
-ESTRANAMEGENERATIONSCHEME_HELP1 = DN – prendra une partie du DN de la requête, et l’utilisera comme nom d’utilisateur. Plusieurs attributs du DN peuvent être spécifiés pour parer aux échecs. Par exemple ‘UID;SN;CN’, essaie UID, s’il n’existe pas essaie SN, puis le CN.
-
-ESTRANAMEGENERATIONSCHEME_HELP2 = RANDOM – générera un nom d’utilisateur composé de 12 caractères aléatoires.
-
-ESTRANAMEGENERATIONSCHEME_HELP3 = FIXED – pour avoir un nom d’utilisateur fixe, défini dans le champ texte.
-
-ESTRANAMEGENERATIONSCHEME_HELP4 = USERNAME – utilisera le DN complet comme nom d’utilisateur.
-
-ESTRANAMEGENERATIONSCHEME_HELP5 = Si le nom d’utilisateur généré existe déjà, le compte existant sera modifié et un nouveau certificat sera émis pour cette entité.
-
-ESTRANAMEGENERATIONPOSTFIX= Suffixe pour la génération de noms
-
-ESTRANAMEGENERATIONPOSTFIX_HELP = Définit un suffixe pour le nom d’utilisateur généré. Utilisez ‘${RANDOM}’ pour obtenir un suffixe composé de 10 caractères aléatoires.
-
-ESTRANAMEGENERATIONPREFIX = Préfixe pour la génération de noms
-
-ESTRANAMEGENERATIONPREFIX_HELP = Définit un préfixe pour le nom d’utilisateur généré. Utilisez ‘${RANDOM}’ pour obtenir un préfixe composé de 10 caractères aléatoires.
-
-
-### Audit Log Module
-
-ACCESSCONTROL             = Contrôle d’accès
-ADMINWEB                  = Administration web
-APPROVAL_PROFILE          = Profil d’approbation
-AUTHENTICATION            = Authentification
-BLACKLIST                 = Blacklist (liste noire)
-CERTIFICATE_AUTHORITY     = Autorité de certification
-CRL                       = Liste des certificats révoqués
-GLOBALCONF                = Configuration globale
-KEY_MANAGEMENT            = Gestion de clés
-KEYRECOVERY               = Recouvrement de clés
-RA                        = Autorité d’enregistrement
-RECOVERY                  = Recouvrement
-ROLES                     = Rôles
-SECURITY_AUDIT            = Audit de sécurité
-SERVICE                   = Service
-TRUSTED_TIME              = Temps fiable
-
-### Audit Log Event Statuses
-
-FAILURE                   = Échec
-SUCCESS                   = Succès
-VOID                      = Vide
-
-### Audit Log Events
-
-#-- EventTypes from EJBCA
-PUBLISHER_CHANGE          = Service de publication : changement
-PUBLISHER_CLONE           = Service de publication : clonage
-PUBLISHER_CREATION        = Service de publication : création
-PUBLISHER_REMOVAL         = Service de publication : suppression
-PUBLISHER_RENAME          = Service de publication : renommage
-PUBLISHER_STORE_CERTIFICATE = Service de publication : stockage d’un certificat
-PUBLISHER_STORE_CRL       = Service de publication : stockage d’une LCR
-PUBLISHER_TEST_CONNECTION = Service de publication : test de la connexion
-CA_SIGNCMS                = AC : signature CMS
-CA_SIGNREQUEST            = AC : signature d’une requête
-CA_RENEWED                = AC : renouvellement d’une AC
-CA_REVOKED                = AC : révocation d’une AC
-CA_IMPORT                 = AC : importation d’une AC
-CA_EXPORTTOKEN            = AC : exportation d’un token d’AC
-CA_REMOVETOKEN            = AC : suppression d’un token d’AC
-CA_RESTORETOKEN           = AC : restauration d’un token d’AC
-CA_VALIDITY               = AC : validité d’une AC
-CA_USERAUTH               = Authentification utilisateur sur l’interface web publique
-CA_EXTENDEDSERVICE        = AC : exécution d’un service étendu
-RA_ADDENDENTITY           = Entité : ajout
-RA_EDITENDENTITY          = Entité : modification
-RA_DELETEENDENTITY        = Entité : suppression
-RA_REVOKEDENDENTITY       = Entité : révocation
-RA_ADDEEPROFILE           = Profil d’entités : création
-RA_EDITEEPROFILE          = Profil d’entités : modification
-RA_REMOVEEEPROFILE        = Profil d’entités : suppression
-RA_RENAMEEEPROFILE        = Profil d’entités : renommage
-RA_ADDADMINPREF           = Préférences administrateur : ajout
-RA_DEFAULTADMINPREF       = Préférences administrateur : par défaut
-RA_EDITADMINPREF          = Préférences administrateur : modification
-RA_USERDATASOURCEFETCHDATA = Source de données externe : récupération de données
-RA_USERDATASOURCEREMOVEDATA = Source de données externe : suppression de données
-RA_USERDATASOURCEADD      = Source de données externe : création
-RA_USERDATASOURCEEDIT     = Source de données externe : modification
-RA_USERDATASOURCEREMOVE   = Source de données externe : suppression
-RA_USERDATASOURCERENAME   = Source de données externe : renommage
-REVOKE_UNREVOKEPUBLISH    = Publication du statut ‘unrevoked’ d’un certificat
-CUSTOMLOG_ERROR           = Journaux personnalisés : erreur
-CUSTOMLOG_INFO            = Journaux personnalisés : info
-KEYRECOVERY_SENT          = Recouvrement de clés : envoi
-KEYRECOVERY_MARKED        = Recouvrement de clés : marquage
-KEYRECOVERY_ADDDATA       = Recouvrement de clés : ajout de données
-KEYRECOVERY_EDITDATA      = Recouvrement de clés : modification de données
-KEYRECOVERY_REMOVEDATA    = Recouvrement de clés : suppression de données
-APPROVAL_ADD              = Demande d’approbation : ajout
-APPROVAL_EDIT             = Demande d’approbation : modification
-APPROVAL_REMOVE           = Demande d’approbation : suppression
-APPROVAL_APPROVE          = Demande d’approbation : approbation
-APPROVAL_REJECT           = Demande d’approbation : rejet
-APPROVAL_EXTEND           = Demande d’approbation : prolongation
-APPROVAL_PROFILE_ADD      = Profil d’approbation : ajout
-APPROVAL_PROFILE_EDIT     = Profil d’approbation : modification
-APPROVAL_PROFILE_REMOVE   = Profil d’approbation : suppression
-APPROVAL_PROFILE_RENAME   = Profil d’approbation : renommage
-SYSTEMCONF_EDIT           = Configuration système : modification
-SYSTEMCONF_CREATE         = Configuration système : création
-SERVICE_ADD               = Service : création
-SERVICE_REMOVE            = Service : suppression
-SERVICE_EDIT              = Service : modification
-SERVICE_RENAME            = Service : renommage
-SERVICE_EXECUTED          = Service : exécution
-ADMINWEB_ADMINISTRATORLOGGEDIN = Administrateur : connexion
-ADMINWEB_ADMINISTRATORLOGGEDOUT = Administrateur : fin de session
-EJBCA_STARTING            = Démarrage d’un nœud EJBCA
-
-#-- EventTypes from CESeCore
-ACCESS_CONTROL            = Contrôle d’accès
-#AUTHENTICATION            = 
-CA_CREATION               = AC : création d’AC
-CA_DELETION               = AC : suppression d’AC
-CA_RENAMING               = AC : renommage d’AC
-CA_EDITING                = AC : modification d’AC
-CA_KEYGEN                 = AC : génération de clés d’AC
-CA_KEYACTIVATE            = AC : activation de clés d’AC
-CA_KEYDELETE              = AC : suppression de clés d’AC
-CA_ROLLEDOVER             = AC : rotation d’AC (rollover)
-CA_SERVICEACTIVATE        = AC : activation de service d’AC
-CA_SERVICEDEACTIVATE      = AC : désactivation de service d’AC
-CA_TOKENACTIVATE          = AC : activation d’un token d’AC
-CA_TOKENDEACTIVATE        = AC : désactivation d’un token d’AC
-CERT_STORED               = Certificat : stockage
-CERT_REVOKED              = Certificat : révocation
-CERT_CHANGEDSTATUS        = Certificat : changement du statut
-CERT_REQUEST              = Certificat : requête
-CERT_CREATION             = Certificat : création
-CERT_CTPRECERT_SUBMISSION = Certificat : soumission d’un pré-certificat CT
-#CERTIFICATE_KEY_BIND      = 
-#CERTIFICATE_KEY_UNBIND    = 
-CERTPROFILE_CREATION      = Profil de certificats : création
-CERTPROFILE_DELETION      = Profil de certificats : suppression
-CERTPROFILE_RENAMING      = Profil de certificats : renommage
-CERTPROFILE_EDITING       = Profil de certificats : modification
-CRL_STORED                = LCR : stockage
-CRL_DELETED               = LCR : suppression
-CRL_CREATION              = LCR : création
-CRYPTOTOKEN_ACTIVATION    = Conteneur de clés : activation
-CRYPTOTOKEN_AUTHORIZE_KEY = Conteneur de clés : autorisation de clé
-CRYPTOTOKEN_CHANGE_AUTH_DATA = Conteneur de clés : changement de données d’autorisation
-CRYPTOTOKEN_CREATE        = Conteneur de clés : création
-CRYPTOTOKEN_DEACTIVATION  = Conteneur de clés : désactivation
-CRYPTOTOKEN_REACTIVATION  = Conteneur de clés : réactivation
-CRYPTOTOKEN_DELETE_ENTRY  = Conteneur de clés : suppression d’une entrée
-CRYPTOTOKEN_DELETION      = Conteneur de clés : suppression
-CRYPTOTOKEN_EDIT          = Conteneur de clés : modification
-CRYPTOTOKEN_GEN_KEYPAIR   = Conteneur de clés : génération d’une biclé
-CRYPTOTOKEN_GEN_KEY       = Conteneur de clés : génération d’une clé
-CRYPTOTOKEN_GEN_EXTRACT_KEYPAIR = Conteneur de clés : exportation d’une biclé
-CRYPTOTOKEN_UPDATEPIN     = Conteneur de clés : mise à jour du code PIN
-CRYPTOTOKEN_INITIALIZE_KEY = Conteneur de clés : initialisation de clé
-INTERNALKEYBINDING_CREATE = Binding de clés interne : création
-INTERNALKEYBINDING_EDIT   = Binding de clés interne : modification
-INTERNALKEYBINDING_DELETE = Binding de clés interne : suppression
-LOG_DELETE                = Journaux d’audit : suppression
-LOG_EXPORT                = Journaux d’audit : exportation
-LOG_MANAGEMENT_CHANGE     = Journaux d’audit : configuration
-LOG_SIGN                  = Journaux d’audit : signature
-LOG_VERIFY                = Journaux d’audit : vérification
-ROLE_CREATION             = Rôle : création
-ROLE_DELETION             = Rôle : suppression
-ROLE_RENAMING             = Rôle : renommage
-ROLE_ACCESS_RULE_ADDITION = Rôle : ajout de droits d’accès
-ROLE_ACCESS_RULE_CHANGE   = Rôle : modification de droits d’accès
-ROLE_ACCESS_RULE_DELETION = Rôle : suppression de droits d’accès
-ROLE_ACCESS_USER_ADDITION = Rôle : ajout d’un utilisateur
-ROLE_ACCESS_USER_CHANGE   = Rôle : modification d’un utilisateur
-ROLE_ACCESS_USER_DELETION = Rôle : suppression d’un utilisateur
-#BACKUP                    = 
-#RESTORE                   = 
-#TIME_SYNC_ACQUIRE         = 
-#TIME_SYNC_LOST            = 
-#EVENT_INFO_DATABASE                           = Information sur la base de données
-#EVENT_INFO_EDITLOGCONFIGURATION               = Configuration des journaux modifiée
-#EVENT_INFO_GETLASTCRL                         = Dernière LCR récupérée
-#EVENT_INFO_PUBLICWEBUSERCONNECTED             = Utilisateur connecté sur l’interface web publique
-#EVENT_INFO_USERAUTHENTICATION                 = Utilisateur authentifié sur l’interface web publique
-#EVENT_INFO_NOTIFICATION                       = Notification
-#EVENT_INFO_UNKNOWN                            = Événement inconnu
-#EVENT_INFO_SIGNEDREQUEST                      = Requête de certificat signée
-#EVENT_INFO_REQUESTCERTIFICATE                 = Requête de certificat reçue
-#EVENT_SYSTEM_INITILIZED_LOGGING               = L’instance d’EJBCA a démarré les journaux
-#EVENT_SYSTEM_STOPPED_LOGGING                  = L’instance d’EJBCA a arrêté les journaux
-
-### Audit Log Columns
-
-ADDITIONAL_DETAILS        = Détails
-ADMINISTRATOR             = Administrateur
-#CERTIFICATE               =
-CUSTOM_ID                 = Autorité de certification
-EVENTSTATUS               = Résultat
-EVENTTYPE                 = Événement
-MODULE                    = Module
-NODE                      = Nœud
-TIMESTAMP                 = Date/heure
-#USERNAME_ABBR             = 
-
-
-### Mostly Audit Module
-
-AUDIT_AUTORELOAD          = Recharger automatiquement lorsqu’une condition change
-AUDIT_DISPRESULTS         = Affichage des résultats
-AUDIT_DISPRESULTSTO       = à
-AUDIT_DOWNLOAD            = Télécharger les résultats
-AUDIT_DOWNLOADASCMS       = Télécharger les résultats en CMS
-AUDIT_DOWNLOADASCMSCA     = AC de signature CMS
-AUDIT_INVALIDCMS		  = Pas d’AC de signature CMS, ou AC invalide.
-AUDIT_SEARCHRESULTS       = Résultat de la recherche
-
-AUDITHEADER               = Journaux d’audit
-
-NO_SEARCHABLE_AUDIT       = Aucun périphérique de journaux d’audit pouvant faire l’objet d’une recherche n’est en fonctionnement
-
-APPROVAL                  = Approbation
-
-15MIN                     = 15 minutes
-
-1DAY                      = 1 jour
-
-1HOUR                     = 1 heure
-
-6HOURS                    = 6 heures
-
-7DAYS                     = 7 jours
-
-ADMINTYPE                 = Type d’admin.
-
-BATCHCMDLINE              = Outil CLI batch
-
-CACMDLINE                 = Outil CLI ca
-
-CLIENTCERT                = Auth. avec cert. client
-
-COLUMN                    = Colonne
-
-CONDITION                 = Condition
-
-CONDITIONS_NEW            = Ajouter...
-
-CONDITIONS_CLEAR          = Effacer toutes les conditions
-
-CONDITIONS_CLEAR_RELOAD   = Effacer toutes les conditions et recharger
-
-CONDITIONS_CURRENT        = Conditions actuelles
-
-CUSTOM                    = Personnalisé
-
-ENTRIESPERPAGE            = Entrées par page
-
-FIRST                     = Premier
-
-INTERNALCA                = Pas d’AC spécifiée
-
-INTERNALUSER              = Utilisateur interne
-
-LOG                       = Journaux
-
-MATCHADMINCERT            = Cert. d’admin. (numéro de série en hexa.)
-
-MATCHADMINIP              = Adresse IP de l’administrateur
-
-MATCHADMINTYPE            = Type d’administrateur
-
-MATCHCA                   = Nom de l’AC
-
-MATCHCERTIFICATE          = Certificat (numéro de série en hexa.)
-
-MATCHCOMMENT              = Commentaire
-
-MATCHEVENT                = Événement
-
-MATCHMODULE               = Module
-
-MATCHUSERNAME             = Nom d’utilisateur (ID)
-
-PUBLICWEBUSER             = Utilisateur web public
-
-RACMDLINE                 = Client RA
-
-UNKNOWNCAID               = Identifiant d’AC inconnu
-
-VALUE                     = Valeur
-
-
-### Mostly RA Module
-
-ADDDATASOURCE             = Ajouter une source de données
-
-ADDEDSUCCESSFULLY         = ajoutée avec succès.
-
-ADDENDENTITY              = Ajouter une entité
-
-ADDPROFILE                = Ajouter un profil
-
-ADVANCEDMODE              = Mode avancé
-
-ADEFAULTCA                = L’AC par défaut doit faire partie des AC disponibles.
-
-ADEFAULTCERTPROFILE       = Le profil de certificats par défaut doit figurer parmi les profils de certificats disponibles.
-
-ALLOWEDREQUESTS           = Nombre de requêtes autorisées
-
-ALLOWMERGEDNWEBSERVICES   = Autoriser la fusion des attributs du DN (Web Service)
-
-ALLOWMULTIVALUERDN        = Autoriser les RDN multi-valués
-
-ALLOWMULTIVALUERDN_HELP   = (ne pas utiliser par défaut, mais seulement pour des cas spécifiques)
-
-APPLICABLECAS             = AC applicables
-
-AREVOKEATIONREASON        = Une raison de révocation doit être sélectionnée.
-
-AREYOUSUREDELETE          = Êtes-vous sûr de vouloir supprimer les entités sélectionnées ?
-
-AREYOUSUREDELETEREVOKE    = Êtes-vous sûr de vouloir révoquer et supprimer les entités sélectionnées ?
-
-AREYOUSUREKEYRECOVER      = Êtes-vous sûr de vouloir recouvrir les clés associées à ce certificat ? N’oubliez pas de définir le mot de passe de l’utilisateur à la rubrique “Chercher des entités”, puis “Éditer l’entité”.
-
-AREYOUSUREREVOKE          = Êtes-vous sûr de vouloir révoquer les entités sélectionnées ?
-
-AREYOUSUREREVOKECERT      = Êtes-vous sûr de vouloir révoquer le certificat actif ?
-
-AREYOUSUREUNREVOKECERT    = Êtes-vous sûr de vouloir réactiver le certificat actif ?
-
-AREYOUSUREREVOKETOKEN     = Êtes-vous sûr de vouloir révoquer le token actif ?
-
-AREYOUSURECHANGE          = Êtes-vous sûr de vouloir changer le statut des entités sélectionnées ?
-
-ADMINROLESUSINGPROFILE    = Rôles utilisant le profil :
-
-AUTOGENERATED             = Auto-généré
-
-AVAILABLECERTIFICATEPROF  = Profils de certificats disponibles
-
-AVAILABLETOKENS           = Tokens disponibles
-
-BACKTOENDENTITYPROFILES   = Retour à la liste des profils d’entités
-
-BACKTOUSERDATASOURCES     = Retour à la liste des sources de données externes
-
-BASICMODE                 = Mode de base
-
-BEGINSWITH                = commençant par
-
-CAMUST                    = Une AC doit être sélectionnée.
-
-CANNOTVIEWUSERPROFREM     = Ne peut pas voir les données de l’utilisateur. Le profil de l’entité a été supprimé.
-
-CARDNUMBER                = Numéro de carte
-
-CARDNUMBER_MUSTBE         = Un numéro de carte doit être composé de chiffres décimaux (0-9).
-
-CERTIFICATEDOESNTEXIST    = Le certificat spécifié n’existe pas dans la base de données. Il est possible qu’il n’ait pas été généré.
-
-CERTIFICATENR             = Certificat d’indice
-
-CERTIFICATEPROFILEMUST    = Un profil de certificats doit être sélectionné.
-
-CERTIFICATEPROFILESAVED   = Profil de certificats '{0}' enregistré.
-
-CERTIFICATEREQUESTDATA    = Données de requête de certificat
-
-CERTIFICATES              = Certificats
-
-CERTPROFILE_FROMTEMPLATE  = Profil de certificats modèle
-
-CERTPROFILE_NEWNAME       = Nom du nouveau profil de certificats
-
-CHANGESTATUSTO            = Changer le statut à :
-
-CLEARTEXTPASSWORD         = Mot de passe en clair
-
-CONFIRMPASSWORD           = Confirmation du mot de passe
-
-COULDNTDELETEEEPROFILE    = Impossible de supprimer le profil d’entités, car il est encore utilisé par des entités ou des rôles.
-
-COULDNTDELETEUSERDATASOURCE = Impossible de supprimer la source de données, car elle est encore utilisée par des profils.
-
-COULDNOTFINDALLOBJECTS    = Impossible de trouver tous les objets demandés.
-
-CSR                       = Fichier CSR
-
-CREATED                   = Créé
-
-CURRENTTEMPLATE           = Gabarit actuel
-
-CURRENTUSERDATA           = Données de la dernière demande de certificat
-
-CUSTOMUSERDATASOURCE      = Source de données externes personnalisée
-
-CUSTOMUSERDATASOURCESETTINGS = Paramètres de la source de données externes personnalisée
-
-DEFAULTAVAILABLECA        = L’AC par défaut doit faire partie des AC disponibles.
-
-DEFAULTAVAILABLECERTIFICATEPROFILE = Le Profil de certificats par défaut doit faire partie des Profils de certificats disponibles.
-
-DEFAULTAVAILABLETOKENTYPE = Le Token par défaut doit faire partie des Tokens disponibles.
-
-DEFAULTCA                 = AC par défaut
-
-DEFAULTCERTIFICATEPROFILE = Profil de certificats par défaut
-
-DEFAULTTOKEN              = Token par défaut
-
-DELETEENDENTITYPROFILE    = Supprimer le profil d’entités
-
-DELETEPROFILE             = Supprimer le profil
-
-DELETEUSERDATASOURCE      = Supprimer la source de données
-
-EDITENDENTITYPROFILE      = Éditer le profil d’entités
-
-EDIT_ENDENTITY_TITLE      = Éditer l’entité
-
-EDIT_ENDENTITY_HEADING    = Édition de l’entité
-
-EDITUSERDATASOURCE        = Éditer la source de données
-
-EEPROFILEALREADYEXISTS    = Le profil d’entités existe déjà
-
-EEPROFILENAMEREQUIRED     = Veuillez spécifier le nom du nouveau Profil d’entités
-
-EEPROFILENAMEFORBIDDEN    = Le nom du Profil d’entités est interdit.
-
-EEPROFILENOTSELECTED      = Veuillez sélectionner un Profil d’entités
-
-EEPROFILEDOESNOTEXIST     = Le profil d’entités n’existe pas : il a peut-être été supprimé depuis un autre navigateur. Veuillez redémarrer votre navigateur pour rafraîchir la liste des profils.
-
-EEPROFILEUSEDINENDENTITIESEXCESSIVE = Le profil d’entités est utilisé par certaines entités finales (résultats non affichés, plus de 100 résultats).
-
-EESUSINGPROFILE           = Entités utilisant le profil :
-
-EESUBJDNVALIDATIONEMPTY   = Une expression régulière de validation ne peut pas être vide (champ : {0})
-
-EMAIL                     = Adresse électronique
-
-EMAILADDRESS              = Adresse de courrier électronique
-
-EMAILADDRESS_HELP         = (seulement le nom de domaine de l’adresse, sans le ‘@’)
-
-EMAILEMPTYNONMODIFIABLE   = L’adresse de courriel d’une entité ne peut pas être vide et non modifiable.
-
-EMAILINCOMPLETE           = Adresse de courriel incomplète.
-
-EMPTY                     = VIDE
-
-ENDENTITY                 = Entité finale
-
-ENDENTITY_ABBR            = Entité
-
-ENDENTITYALREADYEXISTS    = L’entité existe déjà. Choisissez un autre nom.
-
-ENDENTITYDOESNTEXIST      = L’entité n’existe pas.
-
-ENDENTITYPROFILE          = Profil d’entités
-
-ENDENTITYPROFILEID        = Identifiant du profil d’entités
-
-ENDENTITYPROFILENAME      = Nom du profil
-
-ENDENTITYSAVED            = Entité enregistrée
-
-ERRORNOPRINTERFOUND       = Erreur : aucune imprimante trouvée.
-
-ERRORNOPRINTERISAVAIL     = Erreur : aucune imprimante ne semble disponible. L’impression doit être désactivée pour pouvoir enregistrer.
-
-EXAMPLE                   = Exemple
-
-EXPORT                    = Exporter
-
-EXPORTROFILES             = Exporter les profils
-
-FINDENDENTITYWITHUSERNAME = Rechercher une entité par son nom
-
-FINGERPRINT_SHA1          = Empreinte SHA-1
-
-FINGERPRINT_SHA256        = Empreinte SHA-256
-
-FORENDENTITY              = Pour l’entité
-
-HAVEYOUREVOKEDTHEENDENTITIES = Les entités sélectionnées sont-elles révoquées ?
-
-HEXREQUIRED               = Une valeur hexadécimale est requise.
-
-HISTORICALUSERDATA        = Historique des données de demande de certificat
-
-HISTORY                   = Historique
-
-ILLEGALATTRIBUTE          = Un attribut vide ne peut pas être non modifiable.
-
-IMPORT                    = Importer
-
-IMPORTPROFILESFROM        = Importer des profils à partir d’un fichier zip
-
-INHERITFROMCA             = Hériter de l’AC émettrice
-
-INVALIDCHARS              = Caractère(s) invalide(s) : 
-
-INVALIDCP5MAXOPERATIONS   = Nombre d’opérations maximum autorisé invalide.
-
-INVALIDURL                = URL invalide.
-
-INVALIDQUERY              = Requête invalide.
-
-ISSUANCEREVOCATIONREASON  = Statut à positionner après l’émission du certificat
-
-KEYALGORITHM              = Algorithme de la clé
-
-KEYRECOVERABLE            = Clé recouvrable
-
-KEYRECOVERY               = Recouvrement de clé
-
-LISTOFENDENTITYPROFILES   = Liste des profils d’entités
-
-LISTOFUSERDATASOURCES     = Liste des sources de données externes
-
-MAINCERTIFICATEDATA       = Données principales de certificat
-
-MANAGEENDENTITYPROFILES   = Gestion des profils d’entités
-
-MANAGEUSERDATASOURCES     = Gestion des sources de données externes
-
-MATCHCERTIFICATEPROFILE   = Profil de certificats
-
-MATCHCOMMONNAME           = CN, Nom commun
-
-MATCHCOUNTRY              = C, Pays (ISO 3166)
-
-MATCHDNSERIALNUMBER       = serialNumber, Numéro de série [DN]
-
-MATCHDOMAINCOMPONENT      = DC, Composante de domaine
-
-MATCHEMAILADDRESS         = Adresse de courriel
-
-MATCHENDENTITYPROFILE     = Profil d’entités
-
-MATCHGIVENNAME            = givenName, Prénom(s)
-
-MATCHINITIALS             = initials, Abréviations des prénoms
-
-MATCHLOCALITY             = L, Localité (ville)
-
-MATCHORGANIZATION         = O, Organisation (raison sociale)
-
-MATCHORGANIZATIONALUNIT   = OU, Unité d’organisation
-
-MATCHSTATEORPROVINCE      = ST, État ou région
-
-MATCHSTATUS               = Statut
-
-MATCHSURNAME              = surname, Nom de famille
-
-MATCHTITLE                = title, Titre
-
-MATCHUID                  = UID, Identifiant unique
-
-MATCHUPN                  = MS UPN, Nom principal d’utilisateur
-
-MAXFAILEDLOGINATTEMPTS    = Nombre maximum de tentatives de connexion
-
-MAXFAILEDLOGINATTEMPTSINVALID = Veuillez saisir un nombre valide pour “Nombre maximum de tentatives de connexion”
-
-MINPWDSTRENGTH            = Force minimum du mot de passe (bits)
-
-MINPWDSTRENGTHINVALID     = Veuillez saisir un nombre valide pour “Force minimum du mot de passe”
-
-MISSINGCAIDS              = (identifiants d’AC manquant)
-
-MODIFYABLE                = Modifiable
-
-MODIFYABLEFIELDS          = Champs modifiables
-
-MODIFIED                  = Modifié
-
-MUSTFILLINANOTIFICATIONSENDER  = Vous devez saisir un expéditeur, si la notification est utilisée.
-
-MUSTFILLINANOTIFICATIONRECIPIENT  = Vous devez saisir un destinataire, si la notification est utilisée.
-
-MUSTFILLINANOTIFICATIONSUBJECT = Vous devez saisir un sujet, si la notification est utilisée.
-
-MUSTFILLINANOTIFICATIONMESSAGE = Vous devez saisir un message, si la notification est utilisée.
-
-MUSTSELECTPRINTER          = Vous devez sélectionner une imprimante, si l’impression est utilisée.
-
-NOENDENTITYPROFILEDEFINED      = Pas de profil d’entités défini pour cette entité.
-
-NOCERTIFICATEPROFILEDEFINED    = Pas de profil de certificats défini pour cette entité.
-
-NOTAUTHORIZEDTOCREATEENDENTITY = Autorisation refusée. Aucun droit créé, pour aucun des profils d’entités.
-
-NOTAUTHORIZEDTOEDIT       = Vous n’êtes pas autorisé à éditer l’entité.
-
-NOTAUTHORIZEDTOVIEW       = Vous n’êtes pas autorisé à visualiser l’entité.
-
-NOTAUTHORIZEDTOVIEWCERT   = Vous n’êtes pas autorisé à visualiser les certificats de l’entité.
-
-NOTAUTHORIZEDTOVIEWHIST   = Vous n’êtes pas autorisé à visualiser l’historique de l’entité.
-
-NOTIFICATIONADDRESSMUSTBE = Une adresse de courriel doit être spécifiée pour envoyer une notification.
-
-NOTIFICATIONEVENTS        = Événements déclencheurs de la notification
-
-NOTIFICATIONMESSAGE       = Message du courriel de notification
-
-NOTIFICATIONRECIPIENT     = Adresse de courriel du destinataire
-
-NOTIFICATIONSENDER        = Adresse de courriel de l’expéditeur
-
-NOTIFICATIONSENDERNOTVALID = L’adresse de courriel de l’expéditeur de notifications ne semble pas valide.
-
-NOTIFICATIONSUBJECT       = Sujet du courriel de notification
-
-NOENDENTITIESFOUND        = Pas d’entité, ni de certificat trouvé.
-
-NOTEMPLATEUPLOADED        = Aucun gabarit d’impression n’est disponible.
-
-ONLYAUTHORIZEDENDENTITIESDEL   = Seules les entités autorisées ont été supprimées.
-
-ONLYAUTHORIZEDENDENTITIESCHANG = Seules les entités autorisées ont été modifiées.
-
-ONLYAUTHORIZEDENDENTITIESREV   = Seules les entités autorisées ont été révoquées.
-
-ONLYHEXINCERTSN           = Seule une valeur hexadécimale est autorisée dans le champ Numéro de série du certificat.
-
-ONLYLETTERSANDNUMBERS     = Seuls les caractères A–Z et 0–9 sont autorisés dans ce champ.
-
-ONLYMORFINGENDERFIELD     = Seule la lettre ‘M’ ou ‘F’ est autorisée dans ce champ.
-
-ONLYNONREVENDENTITIESREV  = Seules les entités qui ne sont pas dans un processus de révocation ont été traitées.
-
-ONLYNUMBERALSANDDOTS      = Seuls les chiffres 0–9 et le point ‘.’ sont autorisés dans ce champ.
-
-ONLYSTATUSCANBESELECTED   = Seuls les statuts : Nouveau, Généré ou Historique peuvent être sélectionnés.
-
-ONORAFTER                 = à partir du
-
-ONORBEFORE                = jusqu’au
-
-OTHERCERTIFICATEDATA      = Autres données de certificat
-
-OTHERSUBJECTATTR          = Autres attributs du sujet
-
-ORIFCERTIFICATSERIAL      = Rechercher un certificat par son numéro de série (hexadécimal)
-
-ORLISTEXPIRING            = Rechercher les entités dont les certificats expirent dans
-
-ORWITHSTATUS              = Rechercher les entités avec le statut
-
-PASSWORD                  = Mot de passe
-
-PASSWORDORENROLLMENTCODE  = Mot de passe (ou code d’enrôlement)
-
-PASSWORDMUSTBEREGEN       = Le mot de passe doit être généré de nouveau lors du changement du statut de l’entité.
-
-PASSWORDSDOESNTMATCH      = Les mots de passe sont différents.
-
-PASSWORDREQUIRED          = Un mot de passe est requis.
-
-PASSWORD_DEFINED_IN_PROFILE = Le mot de passe sera récupéré depuis le profil, si ce champ est laissé vide.
-
-PATHTOTEMPLATE            = Chemin du gabarit d’impression (format SVG, 2 MiB maximum)
-
-PREVIOUSLYADDEDENDENTITIES= Entités précédemment ajoutées
-
-PRINT                     = Imprimer
-
-PRINTERNAME               = Nom de l’imprimante
-
-PRINTING                  = Impression des données utilisateur
-
-PRINTEDCOPIES             = Nombre de copies
-
-PRINTUSERDATA             = Imprimer les données utilisateur
-
-PROFILEDESCRIPTION        = Description du profil
-
-PWGEN_DIGIT               = Seulement des chiffres
-
-PWGEN_LETTERDIGIT         = Lettres (sans diacritique) et chiffres
-
-PWGEN_ALLPRINTABLE        = Tous les caractères latins (sans diacritique) affichables
-
-PWGEN_NOLOOKALIKELD       = Lettres (sans diacritique) et chiffres, exceptés “O0lI1”
-
-PWGEN_NOLOSALIKEENLD      = Lettres (sans diacritique) et chiffres, exceptés “O0lI1ajeg”
-
-PWGEN_NOSOUNDALIKEENLD    = Lettres (sans diacritique) et chiffres, exceptés “ajeg”
-
-PSD2_NCANAME			  = Nom NCA des Déclarations QC PSD2 ETSI
-
-PSD2_NCAID				  = Identifiant NCA des Déclarations QC PSD2 ETSI
-
-PSD2_PSP_ROLES			  = Rôles PSP des Déclarations QC PSD2 ETSI
-
-PSD2_PSP_AS			  	  = PSP_AS (Account Servicing)
-
-PSD2_PSP_PI			  	  = PSP_PI (Payment Initiation)
-
-PSD2_PSP_AI			  	  = PSP_AI (Account Information)
-
-PSD2_PSP_IC				  = PSP_IC (Issuing of Card-based payment instruments)
-
-RECOVERKEY                = Recouvrer la clé
-
-REGENERATENEWPASSWORD     = Regénérer un nouveau mot de passe
-
-RELOAD                    = Recharger
-
-REMAININGLOGINATTEMPTS    = Tentatives de connexion restantes
-
-REQKSALGTYPE              = Algorithme de clé de la requête
-
-REQKSALGSUBTYPE           = Spécification de clé de la requête
-
-REQUIRED                  = Requis
-
-REQUIREDCARDNUMBER        = Vous devez saisir un numéro de carte.
-
-REQUIREDUSERNAME          = Vous devez saisir un nom d’utilisateur.
-
-REQUIREDPASSWORD          = Vous devez saisir un mot de passe.
-
-REQUIREDEMAIL             = Vous devez saisir une adresse de courrier électronique.
-
-RESETLOGINATTEMPTS        = Réinitialiser les tentatives de connexion
-
-REUSEOLDCERTIFICATE       = Réutiliser l’ancien certificat
-
-REVERSEFIELDCHECKS        = Inverser les contrôles du DN et du nom alternatif du sujet
-
-REVOCATIONREASONS         = Raisons de révocation :
-
-REVOKE                    = Révoquer
-
-UNREVOKE                  = Réactiver
-
-REVOKED                   = Révoqué
-
-REACTIVATED_REMOVEFROMCRL = Non. Réactivé et en attente de suppression de la LCR complète.
-
-REVOKEANDDELETE           = Révoquer et supprimer
-
-REVOKESELECTED            = Révoquer la sélection
-
-ROWSWILLBEDISPLAYED       = premières lignes seront affichées.
-
-SEARCHENDENTITIES         = Rechercher des entités
-
-SENDNOTIFICATION          = Envoi de notifications par courriel
-
-SERIALNUMBERALREADYEXISTS = Le numéro de série dans le DN existe déjà. Choisissez un autre numéro de série.
-
-SIGNATUREALGORITHM        = Algorithme de signature
-
-STATUS                    = Statut
-
-STATUSFAILED              = Échoué
-
-STATUSGENERATED           = Généré
-
-STATUSINITIALIZED         = Initialisé
-
-STATUSINPROCESS           = En cours
-
-STATUSHISTORICAL          = Historique
-
-STATUSKEYRECOVERY         = Recouvrement de clé
-
-STATUSNEW                 = Nouveau
-
-STATUSREVOKED             = Révoqué
-
-SUBJECTALTNAME            = Nom alternatif du sujet
-
-SUBJECTDIRATTRIBUTES      = Attributs d’annuaire du sujet
-
-SUBJECTDN                 = DN du sujet
-
-SUBJECTDN_CA_HELP         = DN au format chaîne de caractères, e.g. ‘CN=My CA,O=MyOrg,C=FR’, dont les attributs seront ordonnés selon la convention EJBCA. Voir aussi le champ ‘Ordre LDAP pour le DN’ et son aide associée.
-
-SUBJECTDN_CA_CVC_HELP     = Mnémonique du titulaire et code pays, représentés par un DN X.509 au format chaîne de caractères, e.g. ‘CN=CVCA0001,C=FR’. Mnémonique (CN) : 8 caractères maximum, Pays (C) : code ISO 3166 de deux lettres.
-
-SUBJECTDNEMAILEMPTY       = Les champs d’attribut du DN du sujet requis ne peuvent pas être non-modifiables et vides. Attribut : emailAddress, Adresse de courriel [DN]
-
-USECNFORDNSBUTCNEMPTY     = “Utiliser le CN de l’entité” ne peut pas être utilisé pour les noms DNS, si l’attribut CN n’est pas présent.
-
-SUBJECTDNFIELDEMPTY      =  Les champs d’attribut du DN du sujet requis ne peuvent pas être non-modifiables et vides. Attribut :
-
-SUBJECTDNINVALID          = Le DN du sujet n’est pas valide.
-
-NEWSUBJECTDNINVALID       = Le nouveau DN du sujet pour la Modification de nom d’AC n’est pas valide. Il doit être correctement formaté et contenir un nom commun (CN).
-
-NEWSUBJECTDNSAMEASCURRENT = Le nouveau DN du sujet pour la Modification de nom d’AC est identique au DN du sujet actuel.
-
-RAWSUBJECTDN              = DN du sujet brut
-
-RAWSUBJECTDN_HELP         = Si ‘Autoriser la surcharge du DN du sujet via un appel client’ est activée.
-
-SUBJECTDNBADFORCVC        = Le DN du sujet doit contenir les attributs Nom commun (CN) et Pays (C) pour les AC CVC.
-
-TEMPLATEUPLOADFAILED      = Le téléchargement du fichier a échoué. Êtes-vous sûr qu’il est au format SVG (Scalable Vector Graphics) et que sa taille est inférieure à 2 MiB (i.e. 2 097 152 octets).
-
-TIMEOFEND                 = Date de fin de validité du certificat
-
-TIMEOFENDINVALID          = La date de fin de validité est invalide.
-
-TIMEOFSTART               = Date de début de validité du certificat
-
-TIMEOFSTARTINVALID        = La date de début de validité est invalide.
-
-TIMEOFSTARTAFTEREND       = La date de début de validité doit précéder la date de fin de validité.
-
-TOKEN                     = Token
-
-TOKENMUST                 = Un token doit être sélectionné.
-
-TOKENSOFTJKS              = Fichier JKS (Java KeyStore)
-
-TOKENSOFTP12              = Fichier P12 (PKCS #12)
-
-TOKENSOFTPEM              = Fichier PEM (biclé et cert.)
-
-TOKENSOFTUSERGENERATED    = Généré par l’utilisateur
-
-TOO_LARGE_RESULT          = Ensemble de résultats trop grand. Seules les
-
-UNAUTHTOEESANDAUTHRULES   = Vous n’êtes pas autorisé à voir les entités ni les droits d’accès utilisant le profil d’entités.
-
-UNUSED                    = Non utilisé
-
-UPLOADTEMPLATE            = Ajouter un gabarit
-
-USEINBATCH                = Génération par lot (mot de passe stocké en clair)
-
-USEINBATCH_ABBR           = Génération par lot
-
-USEENTITYEMAILFIELD       = Utiliser l’adresse électronique de l’entité
-
-USEENTITYECNFIELD         = Utiliser le CN de l’entité
-
-USERDATASOURCE            = Source de données
-
-USERDATASOURCEALREADY     = La source de données externe existe déjà.
-
-USERDATASOURCESELECT     =  Sélectionner une source de données.
-
-USERDATASOURCETYPE        = Type de source de données
-
-USERNAME                  = Nom d’utilisateur
-
-USERNAME_ABBR             = Utilisateur (ID)
-
-USERNAMEWILLBEAUTOGENERATED = Nom d’utilisateur auto-généré
-
-USESEMAILFIELDDATA        = Utiliser la valeur du champ Adresse électronique
-
-VALIDATION                = Validation
-
-VALIDATIONREGEXERROR      = L’expression régulière (regex) de validation de ‘{0}’ n’est pas valide. Détails de l’erreur : {1}
-
-VER                       = v.
-
-VIEWENDENTITYPROFILE      = Visualiser le profil d’entités
-
-VIEWENDENTITYPROFILES     = Visualiser les profils d’entités
-
-VIEW_ENDENTITY_TITLE      = Voir l’entité
-
-VIEW_ENDENTITY_HEADING    = Visualisation de l’entité
-
-VIEW_HISTORY_TITLE        = Voir l’historique de l’entité
-
-VIEWNEWER                 = Plus récent
-
-VIEWOLDER                 = Plus ancien
-
-VIEWISSUING               = AC émettrice
-
-VIEWSUBORDINATE           = AC subordonnée
-
-YOUAREREQUIRED            = Vous devez saisir un champ
-
-YOUAREREQUIREDTONOT       = Vous ne pouvez pas saisir de champ
-
-YOUCANNOTUSEEMPTYPROFILE  = Vous ne pouvez pas utiliser le profil EMPTY (vide) comme gabarit pour d’autres profils.
-
-YOUCANTDELETEEMPTYPROFILE = Vous ne pouvez pas supprimer le profil d’entités EMPTY (vide).
-
-YOUCANTEDITEMPTYPROFILE   = Vous ne pouvez pas éditer le profil d’entités EMPTY (vide).
-
-YOUCANTVIEWEMPTYPROFILE   = Vous ne pouvez pas visualiser le profil d’entités EMPTY (vide).
-
-YOUMUSTSPECIFYUSERNAME    = Vous devez spécifier un identifiant dans le champ “Nom d’utilisateur”.
-
-YOUMUSTSPECIFYCERT        = Vous devez spécifier le numéro de série du certificat ou un nom d’entité comme paramètre.
-
-
-### Services Module
-
-ADDSERVICE                = Ajouter un service
-
-ADMINMESSAGE              = Message administrateur
-
-ADMINMESSAGE_HELP         = (les variables de substitution définies pour les notifications peuvent être utilisées)
-
-ADMINSUBJECT              = Sujet de la notification administrateur
-
-BACKTOSERVICES            = Retour à la liste des services
-
-CASTOCHECK                = AC à contrôler
-
-CERTEXPIRATIONSETTINGS    = Paramètres de la vérification d’expiration de certificat :
-
-CERTNOTIFICATIONWORKER    = Vérification d’expiration de certificat
-
-CERTIFICATEPROFILESTOCHECK = Profils de certificats à contrôler
-
-CRLDOWNLOADWORKER         = Téléchargement de LCR
-
-CRLDOWNLOADWORKERSETTINGS = Paramètres du téléchargement de LCR :
-
-CRLDOWNLOAD_IGNORENU      = Ignorer la date nextUpdate et toujours télécharger les LCR
-
-CRLDOWNLOAD_MAXSIZE       = Taille maximum autorisée à télécharger (octets)
-
-CRLUPDATEWORKER           = Mise à jour des LCR
-
-CRLUPDATEWORKERSETTINGS   = Paramètres de la mise à jour des LCR :
-
-CUSTOMACTION              = Action personnalisée
-
-CUSTOMACTIONCLASSPATH     = Chemin de classe pour l’action
-
-CUSTOMACTIONPROPERTIES    = Propriétés de l’action
-
-CUSTOMACTIONSETTINGS      = Paramètres de l’action personnalisée :
-
-CUSTOMINTERVAL            = Intervalle personnalisé
-
-CUSTOMINTERVALCLASSPATH   = Chemin de classe pour l’ordonnanceur
-
-CUSTOMINTERVALPROPERTIES  = Propriétés de l’ordonnanceur
-
-CUSTOMINTERVALSETTINGS    = Paramètres de l’ordonnanceur :
-
-CUSTOMWORKER              = Tâche personnalisée
-
-CUSTOMWORKERCLASSPATH     = Chemin de classe pour la tâche
-
-CUSTOMWORKERPROPERTIES    = Propriétés de la tâche
-
-CUSTOMWORKERSETTINGS      = Paramètres de la tâche personnalisée :
-
-DELETESERVICE             = Supprimer le service
-
-EDITSERVICE               = Éditer le service
-
-ENDUSERMESSAGE            = Message utilisateur
-
-ENDUSERMESSAGE_HELP       = (les variables de substitution définies pour les notifications peuvent être utilisées)
-
-ENDUSERSUBJECT            = Sujet de la notification utilisateur
-
-ERRORADDINGSERVICE        = Erreur pendant l’ajout du service
-
-ERROREDITINGSERVICE       = Erreur pendant l’édition du service
-
-HSMKEEPALIVEWORKER        = Service ‘keepalive’ de HSM
-
-LISTOFSERVICES            = Liste des services
-
-MAILACTIONSENDERADDRESS   = Adresse de l’expéditeur
-
-MAILACTIONSENDERADDRESSERR= Erreur : une adresse d’expéditeur est requise.
-
-MAILACTIONSETTINGS        = Paramètres de la notification par courriel :
-
-MAILACTIONRECIEVERADDRESS = Adresse du destinataire
-
-MAILNOTIFICATIONACTION    = Notification par courriel
-
-MANAGESERVICES            = Gestion des services
-
-NOACTION                  = Aucune action
-
-OCSPQUEUEWORKER			  = Service de pré-signature des réponses OCSP
-
-OCSPQUEUESETTINGS		  = Paramètres de la mise à jour des réponses OCSP
-
-PERIODICALVALUEERROR      = Erreur : la valeur de l’intervalle périodique est incorrecte.
-
-PINTONODES                = Lié à certains nœuds
-
-PINTONODESUNKNOWNNODE     = (nœud inconnu)
-
-PUBLISHQUEUEWORKER        = Traitement des files d’attente de publication
-
-PUBLISHERQUEUESETTINGS    = Paramètres du traitement des files d’attente de publication :
-
-PUBLISHERSTOCHECK         = Services de publication à contrôler
-
-RENEWCAWORKER             = Service de renouvellement d’AC
-
-RENEWCASETTINGS           = Paramètres du renouvellement d’AC :
-
-RUNONALLNODES             = Exécuter sur tous les nœuds
-
-SECONDS                   = secondes
-
-ROLLOVERWORKER            = Service de rotation (rollover)
-
-ROLLOVERSETTINGS          = Paramètres de la rotation :
-
-SELECTACTION              = Type d’action
-
-SELECTINTERVAL            = Type d’intervalle
-
-SELECTWORKER              = Type de tâche
-
-SENDNOTIFICATIONTOADMIN   = Envoyer un message à un administrateur
-
-SENDNOTIFICATIONTOADMIN_HELP = (en utilisant la valeur du champ Adresse du destinataire, dans l’action Notification par courriel)
-
-SENDNOTIFICATIONTOENDUSER = Envoyer un message à l’utilisateur
-
-SENDNOTIFICATIONTOENDUSER_HELP = (en utilisant l’adresse électronique de l’entité)
-
-SERVICENAMEALREADYEXISTS  = Ce nom de service existe déjà
-
-THECHARACTERSARENTALLOWED = Erreur : le caractère ‘;’ n’est pas autorisé dans un nom de service.
-
-TIMEBEFOREEXPIRATION      = Délai avant l’expiration du certificat, pour l’envoi de la notification
-
-TIMERENEWBEFOREREXPIRE    = Délai avant que l’AC expire, pour son renouvellement
-
-TIMEUNTILUSEREXPIRE       = Délai jusqu’à l’expiration du mot de passe utilisateur
-
-TIMEBEFOREEXPIRATIONERROR = Erreur : n’utilisez que des chiffres dans le champ Délai avant l’expiration.
-
-USERPASSWORDEXPIREWORKER  = Service d’expiration du mot de passe utilisateur
-
-USEREXPIRATIONSETTINGS    = Paramètres de l’expiration du mot de passe utilisateur :
-
-VIEWSERVICE               = Visualiser le service
-
-YOUHAVETOENTERASERVICE    = Vous devez préciser un nom pour le service.
-
-YOUHAVETOSELECTASERVICE   = Vous devez sélectionner un service.
-
-WARNINGCHANGINGPROFILE    = Attention : tous les changements non sauvegardés seront perdus lors d’une modification de profil d’entités.
-
-CERTIFICATECRLREADER_TITLE = Importation de certificats et de LCR
-
-PEERINTERNALKEYBINDINGUPDATERWORKER_CERTIFICATE_DIRECTORY = Worker de mise à jour de binding de clés interne tiers : Répertoire de certificats
-PEERINTERNALKEYBINDINGUPDATERWORKER_CRL_DIRECTORY = Worker de mise à jour de binding de clés interne tiers : Répertoire de LCR (CRL)
-PEERINTERNALKEYBINDINGUPDATERWORKER_SIGNING_CA_ID = Worker de mise à jour de binding de clés interne tiers : Identifiant de l’AC de signature
-
-#-- Custom service PeerIkbUpdaterWorker
-PEERINTERNALKEYBINDINGUPDATERWORKER_TITLE = Mise à jour d’un binding de clés interne distant
-PEERINTERNALKEYBINDINGUPDATERWORKER_PEERCONNECTORID = Système tiers
-PEERINTERNALKEYBINDINGUPDATERWORKER_RENEWKEYS = Renouveler la biclé
-PEERINTERNALKEYBINDINGUPDATERWORKER_TIMEBEFORECERTIFICATEEXPIRES = Durée avant l’expiration du certificat
-PEERINTERNALKEYBINDINGUPDATERWORKER_TIMEUNITVALUE = Unité de durée pour l’expiration du certificat
-PEERINTERNALKEYBINDINGUPDATERWORKER_WORKER_CAIDSTOCHECK = Traiter les bindings de clés lorsque le certificat est émis par
-PEERINTERNALKEYBINDINGUPDATERWORKER_ANYLOCALCA = Toute AC X.509 locale active
-
-
-### Peer Connector module
-
-NAV_PEERCONNECTOR = Systèmes tiers
-PEERS_TITLE = Systèmes tiers
-PEERS_INCOMING_ALLOWED = Autoriser les connexions entrantes
-PEERS_OUTGOING_ALLOWED = Autoriser les connexions sortantes
-PEERS_NODEAUTH_AKB = Credentials du nœud
-PEERS_NODE_SOURCEID = Identifiant de la source actuelle
-PEERS_OUTGOING = Connecteurs tiers sortants
-PEERS_OUTGOING_NONE = Aucun connecteur sortant n’a été configuré.
-PEERS_POOL_STATS = Statut de la pile de connexions
-PEERS_OUTGOING_CERT = Certificat client TLS actif
-PEERS_OUTGOING_NOCERT = Pas de certificat utilisé.
-PEERS_OUTGOING_CREDENTIAL = Configuration du client TLS
-PEERS_OUTGOING_SERVERTLS = Certificat serveur TLS
-PEERS_OUTGOING_ROLE = Rôle d’administrateur de serveur
-PEERS_POOL_LEASED = Utilisé
-PEERS_POOL_AVAILABLE = Prêt
-PEERS_POOL_MAX = Max
-PEERS_POOL_PENDING = Dans la file
-PEERS_POOL_NOTSTARTED = Pile de connexions non démarrée.
-PEERS_POOL_DISABLED = Pile de connexions désactivée.
-PEERS_OUTGOING_STOP = Réinitialiser
-PEERS_OUTGOING_EDIT = Éditer
-PEERS_OUTGOING_CLONE = Cloner
-PEERS_OUTGOING_ADD = Ajouter
-PEERS_OUTGOING_CREATEAUTH = Autorisation des requêtes
-PEERS_OUTGOING_EXTENDAUTH = Requêtes autorisées
-PEERS_INCOMING = Connexions entrantes
-PEERS_INCOMING_NONE = Aucun tiers ne s’est connecté avec succès à ce nœud.
-PEERS_INCOMING_AUTH = Identité distante
-PEERS_INCOMING_IP = Adresse distante
-PEERS_INCOMING_LAST = Dernier vu
-PEERS_OUTGOING_CLEAR = Nettoyer 
-PEERS_TITLE_EDIT = Éditer le connecteur tiers
-PEERS_TITLE_CREATE = Créer un connecteur tiers
-PEERS_TITLE_DELETE = Supprimer le connecteur tiers
-PEERS_EDIT_ID = ID
-PEERS_EDIT_NAME = Nom
-PEERS_EDIT_URL = URL
-PEERS_EDIT_CREDENTIAL = Binding de clés d’authentification
-PEERS_EDIT_ENABLED = Activé
-PEERS_EDIT_SAVE = Enregistrer
-PEERS_EDIT_CREATE = Créer
-PEERS_EDIT_CREATE_NFO_DONE = Un nouveau connecteur tiers sortant a été créé.
-PEERS_EDIT_CANCEL = Annuler
-PEERS_EDIT_DELETE = Supprimer
-PEERS_EDIT_CLONE = Cloner
-PEERS_EDIT_CLONE_POSTFIX = (clone)
-PEERS_EDIT_CLONE_NFO_DONE = Un clone du connecteur a été créé.
-PEERS_EDIT_DELETE_REALLY = Êtes-vous sûr de vouloir supprimer ce connecteur ?
-PEERS_EDIT_DELETE_CANCEL = Annuler
-PEERS_EDIT_DELETE_CONFIRM = Supprimer
-PEERS_EDIT_ERR_UNAUTH = Vous n’êtes pas autorisé à réaliser cette opération.
-PEERS_EDIT_ERR_NONAME = Le champ Nom ne peut pas être vide.
-PEERS_EDIT_ERR_INVALIDURL = L’URL est invalide.
-PEERS_EDIT_ERR_INVALIDURLHTTPS = Seul le protocole HTTPS est permis.
-PEERS_EDIT_ERR_NOAUTHANDENABLED = Le connecteur tiers ne peut pas être activé sans authentification (credentials) en sortie.
-PEERS_EDIT_LONG_HANGING = Requêtes entrantes
-PEERS_EDIT_LONG_HANGING_USE = Traiter les requêtes entrantes
-PEERS_EDIT_LONG_HANGING_MIN = Requêtes minimum en parallèle
-PEERS_EDIT_LONG_HANGING_MAX = Requêtes maximum en parallèle
-PEERS_EDIT_INFO_CANCELED = L’opération est annulée.
-PEERS_EDIT_INFO_DELETED = Connecteur tiers supprimé.
-PEERS_OUTGOING_PING = Tester le ping
-PEERS_OUTGOING_CHECK = Vérifier l’autorisation
-PEERS_OUTGOING_MANAGE = Gérer
-PEERS_NOAKB_AVAILABLE = Configuration requise
-PEERS_INCOMING_ROLE = Première correspondance de rôle
-PEERS_INCOMING_NOROLE = Aucun
-PEERS_INCOMING_CREATEAUTH = Créer un rôle
-PEERS_INCOMING_EXTENDAUTH = Modifier le rôle
-PEERS_UNABLE_TO_CONNECT = Impossible de se connecter au serveur tiers.
-PEERS_MESSAGE_NOT_SUPPPORTED_BY_PEER = L’opération demandée n’est pas autorisée ou ce tiers ne supporte pas l’opération.
-PEERS_MESSAGE_UNEXPECTED_RESPONSE = Réponse inattendue d’un tiers.
-PEERS_MESSAGE_ERRORREPLY = Un tiers a répondu avec un message d’erreur.
-
-PEERS_MGMT_TITLE = Opérations de gestion pour
-PEERS_MGMT_NAME = Connecteur tiers
-PEERS_MGMT_URL = Point d’accès
-PEERS_MGMT_REFRESH = Rafraîchir
-PEERS_MGMT_CANCEL = Retour
-PEERS_MGMT_SAVE = Enregistrer
-
-#-- Peer Synchronization
-PEERS_MGMT_SYNC_TITLE = Synchronisation des données de certificat
-PEERS_MGMT_SYNC_STATUS = Statut
-PEERS_MGMT_SYNC_PROGRESS = Progression
-PEERS_MGMT_SYNC_RATE = Taux actuel
-PEERS_MGMT_SYNC_TIMELEFT = Temps restant estimé
-PEERS_MGMT_SYNC_DURATION = Durée
-PEERS_MGMT_SYNC_TIMEOUT = Timeout
-PEERS_MGMT_SYNC_START = Démarrer
-PEERS_MGMT_SYNC_CANCEL = Annuler
-PEERS_MGMT_SYNC_CLEAR = Nettoyer
-PEERS_MGMT_SYNC_NFO_CANCEL = Synchronisation des données annulée.
-PEERS_MGMT_SYNC_NFO_STARTED = Synchronisation des données démarrée.
-PEERS_MGMT_SYNC_STORECERTIFICATE = Transférer les certificats, en mode Push
-PEERS_MGMT_SYNC_INCLUDEINTEGRITY = Transférer la protection en intégrité, en mode Push
-PEERS_MGMT_SYNC_ONLYPUBLISHREVOKED = Synchroniser seulement les certificats révoqués
-PEERS_MGMT_SYNC_IGNOREUPDATETIME = Ignorer les entrées du tiers les plus récentes
-PEERS_MGMT_SYNC_DONTSTORECERTIFICATEMETADATA = Ne pas stocker les méta-données de certificat, excepté pour les certificats d’AC et de signature OCSP
-PEERS_MGMT_SYNC_SKIPROWESTIMATION = Ne pas estimer les lignes traitées
-PEERS_MGMT_SYNC_ONLYCHECK = Vérifier seulement les écarts (test à blanc)
-PEERS_MGMT_SYNC_FILTERBY = Filtre
-PEERS_MGMT_SYNC_FILTER_NONE = Aucun
-PEERS_MGMT_SYNC_FILTER_ISSUER = Émetteur
-PEERS_MGMT_SYNC_FILTER_CERTPROFILE = Profil de certificats
-PEERS_MGMT_SYNC_ISSUERS = Émetteurs
-PEERS_MGMT_SYNC_CERTPROFILE = Profils de certificats
-PEERS_MGMT_SYNC_NFO_CANCELLED_FULL = Synchronisation annulée
-PEERS_MGMT_SYNC_NFO_FINISHED_FULL = Synchronisation finie
-PEERS_MGMT_SYNC_NFO_FAILURE_FULL = Échec de la synchronisation
-PEERS_MGMT_SYNC_NFO_NOTRUNNING = À l’arrêt
-PEERS_MGMT_SYNC_NFO_INPROGRESS = Synchronisation en cours
-PEERS_MGMT_SYNC_NFO_RESPONSEDTOPING = Le ping répond en
-PEERS_MGMT_SYNC_NFO_LESSTHANS = moins d’une seconde
-PEERS_MGMT_SYNC_NFO_SECONDS = secondes
-PEERS_MGMT_SYNC_NFO_MINUTES = minutes
-PEERS_MGMT_SYNC_NFO_ROWSPERSEC = lignes/seconde
-PEERS_MGMT_DOWNLOAD_REPORT = Télécharger le rapport
-
-#-- Peer Internal Key Bindings
-PEERS_MGMT_IKBS_TITLE = Bindings de clés distantes
-PEERS_MGMT_IKBS_NAME = Nom distant
-PEERS_MGMT_IKBS_ISSUER = Émetteur
-PEERS_MGMT_IKBS_CERTIFICATE = Certificat associé
-PEERS_MGMT_IKBS_EXPIRES = Date d’expiration
-PEERS_MGMT_IKBS_REMOTEKEYS = Biclé distante
-PEERS_MGMT_IKBS_STATUS = Statut
-PEERS_MGMT_IKBS_ENDENTITY = Entité locale
-PEERS_MGMT_IKBS_RENEWKEYS_HELP = Renouveler cette biclé pendant le renouvellement du certificat.
-PEERS_MGMT_IKBS_ACTION = Action
-PEERS_MGMT_IKBS_ISSUE = Émettre la signature du certificat
-PEERS_MGMT_IKBS_RENEW = Renouveler
-PEERS_MGMT_IKBS_NONEAVAILABLE = Aucun binding de clés interne distant autorisé trouvé.
-PEERS_MGMT_IKBS_NFO_KEYSRENEWED = La biclé distante a été renouvelée.
-PEERS_MGMT_IKBS_NFO_UPDATED = Le certificat a été renouvelé.
-PEERS_MGMT_IKBS_NFO_UPDATEDFULL = La biclé et le certificat ont été renouvelés.
-PEERS_MGMT_IKBS_ERR_NOSUCHEE = Aucune entité avec le nom cherché trouvée.
-PEERS_MGMT_IKBS_ERR_NOTAUTHORIZEDTOEE = L’autorisation vers cette entité est refusée.
-PEERS_MGMT_IKBS_ERR_EEPREPARE = Échec de préparation de l’entité pour l’émission du certificat.
-PEERS_MGMT_IKBS_ERR_ISSUE = Échec d’émission d’un certificat utilisant l’entité spécifiée.
-
-#-- Peer Incoming Connection Authorization handling
-PEERS_INAUTH_TITLE_CREATE = Autorisation des connexions entrantes
-PEERS_INAUTH_TITLE_EXTEND = Modification de l’autorisation des connexions entrantes
-PEERS_INAUTH_AUTH = DN du sujet du certificat client
-PEERS_INAUTH_ISSUER = Émetteur du certificat client
-PEERS_INAUTH_SERIALNUMBER = Numéro de série du certificat client
-PEERS_INAUTH_REMOTEADDR = Adresse distante
-PEERS_INAUTH_LASTSEEN = Dernier vu
-PEERS_INAUTH_ROLENAME = Rôle
-PEERS_INAUTH_GENERIC = Droits génériques
-PEERS_INAUTH_CARULES = AC
-PEERS_INAUTH_IKBRULES = Bindings de clés internes
-PEERS_INAUTH_CTRULES = Conteneurs de clés
-PEERS_INAUTH_PPRULES = Publication
-PEERS_INAUTH_CREATE = Créer un nouveau rôle
-PEERS_INAUTH_MODIFY = Modifier le rôle
-PEERS_INAUTH_CANCEL = Retour sans enregistrer
-PEERS_INAUTH_ROLESELECT = Rôle
-PEERS_INAUTH_CREATENEW = − Création d’un nouveau rôle −
-PEERS_INAUTH_ADDTOROLE = Sélectionner
-PEERS_INAUTH_ERR_ROLENAMEEMPTY = Le nom du rôle ne peut pas être vide.
-PEERS_ROLE_SELECTION_SUCCEEDED = L’administrateur a été ajouté au rôle avec succès.
-PEERS_ROLE_CREATION_SUCCEEDED = Rôle créé.
-PEERS_ROLE_CREATION_FAILED = Échec lors de la création du rôle.
-PEERS_ROLE_MODIFY_SUCCEEDED = Rôle enregistré.
-PEERS_ROLE_MODIFY_FAILED = Échec lors de la modification du rôle.
-PEERS_INAUTH_ACCESS = Accès
-PEERS_INAUTH_RULE_PEERINCOMING = Rôle destiné aux connexions tiers
-PEERS_INAUTH_RULE_PEERINCOMINGMASTERRA = Accepter les connexions suspendues de longue durée (Cette instance est une ‘External RA’ requêtée par l’AC.)
-PEERS_INAUTH_RULE_PEERINCOMINGSLAVERA = Accepter les requêtes de l’AE (Cette instance sert une ‘External RA’ directement connectée.)
-PEERS_INAUTH_RULE_WRITECERT = Publier un certificat
-PEERS_INAUTH_RULE_READCERT = Comparer le statut de synchronisation de certificat
-PEERS_INAUTH_RULE_WRITECRL = Publier une LCR
-PEERS_INAUTH_RULE_IKB_NONE = Pas d’accès
-PEERS_INAUTH_RULE_IKB_VIEW = Visualisation seulement
-PEERS_INAUTH_RULE_IKB_MODIFY = Renouveler un certificat
-PEERS_INAUTH_RULE_NFO_CT1 = Le renouvellement du binding de clés interne
-PEERS_INAUTH_RULE_NFO_CT2 = requière l’accès au conteneur de clés
-PEERS_INAUTH_RULE_NFO_CA1 = Le renouvellement du binding de clés interne
-PEERS_INAUTH_RULE_NFO_CA2 = requière l’accès à l’AC
-PEERS_INAUTH_RULE_NFO_NOTEXTCA1 = Le renouvellement du binding de clés interne
-PEERS_INAUTH_RULE_NFO_NOTEXTCA2 = requière une configuration de l’accès à l’AC interne
-
-#-- Peer Processing Authorization handling
-PEERS_PROCESSAUTH_TITLE_CREATE = Autorisation du traitement de requête
-PEERS_PROCESSAUTH_TITLE_EXTEND = Modification de l’autorisation pour le traitement de requête
-PEERS_PROCESSAUTH_SERVERTLS = DN du sujet du certificat serveur TLS
-PEERS_PROCESSAUTH_ISSUER = DN de l’émetteur du certificat serveur TLS
-PEERS_PROCESSAUTH_SERIALNUMBER = Numéro de série du certificat serveur TLS
-PEERS_PROCESSAUTH_ENDPOINT = Serveur d’extrémité
-PEERS_PROCESSAUTH_ROLENAME = Rôle
-PEERS_PROCESSAUTH_ROLESELECT = Rôle
-PEERS_PROCESSAUTH_CREATENEW = − Création d’un nouveau rôle −
-PEERS_PROCESSAUTH_ADDTOROLE = Sélectionner
-PEERS_PROCESSAUTH_CREATE = Créer un nouveau rôle
-PEERS_PROCESSAUTH_MODIFY = Modifier le rôle
-PEERS_PROCESSAUTH_CANCEL = Retour sans enregistrer
-PEERS_PROCESSAUTH_GENERIC = Droits génériques
-PEERS_PROCESSAUTH_RULE_INVOKE_MASTER = Autorise le traitement de requêtes d’un serveur tiers
-PEERS_PROCESSAUTH_RARULES = Droits AE
-PEERS_PROCESSAUTH_CARULES = Traiter les requêtes pour les AC
-PEERS_PROCESSAUTH_EEPRULES = Traiter les requêtes pour les profils d’entités
-PEERS_PROCESSAUTH_PROTOCOL = Traiter les requêtes provenant des protocoles
-PEERS_PROCESSAUTH_RULE_VIEWANDSEARCH = Visualisation et recherche de certificats
-PEERS_PROCESSAUTH_RULE_ISSUECERTS = Enrôlement d’entités finales et émission de certificats
-PEERS_PROCESSAUTH_RULE_KEYRECOVERY = Opérations de recouvrement de clés
-PEERS_PROCESSAUTH_RULE_APPROVALS = Gestion des approbations
-PEERS_PROCESSAUTH_RULE_REVOKE = Révocation de certificats
-PEERS_PROCESSAUTH_RULE_DELETEEE = Suppression d’entités finales
-PEERS_PROCESSAUTH_RULE_VIEWCA = Visualisation d’AC et de LCR
-PEERS_PROCESSAUTH_RULE_NEW_CAS = Autoriser le traitement des demandes pour les nouvelles AC par défaut
-PEERS_PROCESSAUTH_RULE_NEW_EEP = Autoriser le traitement des demandes pour les nouveaux profils d’entités par défaut
-
-#-- Peer Protocol Access
-PEERS_PROCESSAUTH_RULE_ACME = ACME
-PEERS_PROCESSAUTH_RULE_CMP = CMP
-PEERS_PROCESSAUTH_RULE_EST = EST
-PEERS_PROCESSAUTH_RULE_REST = REST
-PEERS_PROCESSAUTH_RULE_SCEP = SCEP
-PEERS_PROCESSAUTH_RULE_WS = Web Service
-
-
-### Publisher module
-
-#-- PeerPublisher
-PEERPUBLISHER = Service de publication tiers Autorité de validation
-PEERPUBLISHER_PEERID = Système tiers
-PEERPUBLISHER_STORECERT = Stocker les certificats sur l’autorité de validation
-PEERPUBLISHER_STORECRL = Stocker les LCR sur l’autorité de validation
-PEERPUBLISHER_ONLYPUBLISHREVOKED = Publier seulement les certificats révoqués
-PEERPUBLISHER_INCLUDEINTEGRITY = Inclure les informations d’intégrité de base de données
-PEERPUBLISHER_IGNOREUPDATETIME = Ignorer les entrées du tiers les plus récentes
-PEERPUBLISHER_DONTSTORECERTIFICATEMETADATA = Ne pas stocker les méta-données de certificat, excepté pour les certificats d’AC et de signature OCSP
-PEERPUBLISHRULES = Droits de service de publication tiers
-
-#-- CertSafe Publisher (Enterprise only)
-CERTSAFEPUBLISHER_CERTSAFE_URL = URL du serveur CertSafe
-CERTSAFEPUBLISHER_CERTSAFE_AUTHKEYBINDINGNAME = Binding de clés d’authentification pour la connexion
-CERTSAFEPUBLISHER_CERTSAFE_CONNECTIONTIMEOUT = Timeout de connexion HTTPS (ms)
-
-#-- GeneralPurposeCustomPublisher
-GENERALPURPOSECUSTOMPUBLISHER = Service de publication Usage général
-GENERALPURPOSECUSTOMPUBLISHER_CRL_FAILONERRORCODE = Échec de publication de LCR lors d’un code d’erreur du script
-GENERALPURPOSECUSTOMPUBLISHER_CRL_FAILONSTANDARDERROR = Échec de publication de LCR lors d’une écriture sur stderr
-GENERALPURPOSECUSTOMPUBLISHER_CRL_APPLICATION = Chemin complet du script de publication des LCR
-GENERALPURPOSECUSTOMPUBLISHER_CERT_FAILONERRORCODE = Échec de publication de certificat lors d’un code d’erreur du script
-GENERALPURPOSECUSTOMPUBLISHER_CERT_FAILONSTANDARDERROR = Échec de publication de certificat lors d’une écriture sur stderr
-GENERALPURPOSECUSTOMPUBLISHER_CERT_APPLICATION = Chemin complet du script de publication des certificats
-GENERALPURPOSECUSTOMPUBLISHER_REVOKE_FAILONERRORCODE = Échec de publication de révocation lors d’un code d’erreur du script
-GENERALPURPOSECUSTOMPUBLISHER_REVOKE_FAILONSTANDARDERROR = Échec de publication de révocation lors d’une écriture sur stderr
-GENERALPURPOSECUSTOMPUBLISHER_REVOKE_APPLICATION = Chemin complet du script de publication des révocations
-GENERALPURPOSECUSTOMPUBLISHER_CRL_CALCLULATEDELTACRLLOCALLY = Calculer les Delta LCR localement
-
-#-- LDAP Search Publisher
-
-SEARCHBASEDN              = DN de base (suffixe) pour la recherche LDAP
-
-SEARCHBASEDN_HELP         = DN de base (suffixe) pour la recherche LDAP, dans le but de trouver une entrée en utilisant un filtre de recherche défini.
-
-SEARCHFILTER              = Filtre de recherche LDAP
-
-SEARCHFILTER_HELP         = Filtre LDAP utilisé pour retrouver une entrée LDAP existante qui pourrait exister sous la branche LDAP spécifiée dans SEARCHBASEDN. Il est possible d’utiliser des variables telles que $USERNAME, $UID, $CN, $O, $OU et $C, provenant d’une entité enregistrée dans EJBCA.
-
-LDAPSEARCHPUBLISHER       = Service de publication LDAP v3 Search
-
-LDAPSEARCHSETTINGS        = Paramètres de recherche LDAP
-
-LDAPSETUSERPASSWORD       = Mettre à jour l’attribut userPassword
-
-ADDMULTIPLECERTIFICATES   = Ajouter plusieurs certificats par utilisateur
-
-REMOVEREVOKEDCERTIFICATES = Supprimer les certificats révoqués
-
-REMOVEUSERONCERTREVOKE    = Supprimer l’utilisateur LDAP lors d’une révocation
-
-PUBLISHERQUEUESTATUS      = Statut des files d’attente de publication
-
-UPLOADUSERDATATEMP        = Dépôt d’un gabarit d’impression pour les données utilisateur
-
-#-- VA Publisher
-
-VALIDATIONAUTHORITYPUBLISHER = Service de publication Autorité de validation [OBSOLÈTE]
-
-ENTERPRISEVALIDATIONAUTHORITYPUBLISHER = Service de publication Autorité de validation
-
-VASETTINGS                  = Paramétrage du service Autorité de validation
-
-ENTERPRISEVALIDATIONAUTHORITYPUBLISHER_DATASOURCE = Source de données
-
-ENTERPRISEVALIDATIONAUTHORITYPUBLISHER_DONTSTORECERTIFICATEMETADATA = Ne pas stocker les méta-données de certificat, sauf pour les certificats d’AC et de signature OCSP
-
-ENTERPRISEVALIDATIONAUTHORITYPUBLISHER_STORECERT = Stocker les certificats sur l’autorité de validation
-
-ENTERPRISEVALIDATIONAUTHORITYPUBLISHER_ONLYPUBLISHREVOKED  = Publier seulement les certificats révoqués
-
-ENTERPRISEVALIDATIONAUTHORITYPUBLISHER_STORECRL = Stocker les LCR sur l’autorité de validation
-
-ENTERPRISEVALIDATIONAUTHORITYPUBLISHER_STORECRL_HELP = Le service de publication doit stocker les certificats, et peut-être pas seulement publier les certificats révoqués, pour pouvoir stocker les LCR.
-
-LEGACYVALIDATIONAUTHORITYPUBLISHER = Service de publication Autorité de validation
-
-LEGACYVALIDATIONAUTHORITYPUBLISHER_DATASOURCE = Source de données
-
-LEGACYVALIDATIONAUTHORITYPUBLISHER_STORECERT = Stocker les certificats sur l’autorité de validation
-
-LEGACYVALIDATIONAUTHORITYPUBLISHER_ONLYPUBLISHREVOKED = Publier seulement les certificats révoqués
-
-LEGACYVALIDATIONAUTHORITYPUBLISHER_STORECRL = Stocker les LCR sur l’autorité de validation
-
-#-- Publisher queue
-
-PUBLISHERQUEUE              = File d’attente du service de publication
-
-CURRENTQUEUELENGTH          = Longueur actuelle (< 1 min, 1–10 min, 10–60 min, > 60 min)
-
-ONLYUSEQUEUE                = Pas de publication directe, seulement en file d’attente
-
-KEEPPUBLISHEDINQUEUE        = Garder les publications réussies en base de données
-
-USEQUEUEFORCRLS             = Utiliser des files d’attente pour les LCR
-
-USEQUEUEFORCERTIFICATES     = Utiliser des files d’attente pour les certificats
-
-QUEUELENGTH                 = Longueur de la file d’attente
-
-QUEUELENGTH_ABBR            = Long.
-
-NOPUBLISHERS                = Pas de services de publication définis.
-
-YOUHAVETOENTERAPUBLISHER    = Vous devez saisir un nom de service de publication.
-
-YOUHAVETOSELECTAPUBLISHER   = Vous devez d’abord sélectionner un service de publication.
-
-PUBLISHERALREADYEXISTS      = Le service de publication {0} existe déjà.
-
-PUBLISHERDOESNOTEXISTS      = Le service de publication {0} n’existe pas.
-
-
-### Roles and Access Rules
-
-#-- Roles
-ROLES_ACTION_NEWNAMESPACE   = Nouveau...
-ROLES_LABEL_RASTYLES        = Styles de l’AE
-ROLES_LABEL_NAMESPACE       = Espace de noms
-ROLES_LABEL_ROLENAME        = Nom du rôle
-ROLES_INFO_DELETED          = Rôle supprimé.
-ROLES_INFO_RENAMED          = Rôle renommé.
-ROLES_INFO_ROLEADDED        = Rôle ajouté.
-ROLES_ERROR_UNAUTH          = Vous n’êtes pas autorisé à visualiser ou à gérer les rôles.
-ROLES_ERROR_UNAUTHORIZED    = Autorisation refusée : {0}
-ROLES_ERROR_EMPTYNAME       = Le nom du rôle ne peut pas être vide.
-ROLES_NAMESPACE_PLACEHOLDER = Espace de noms optionnel
-ROLES_ROLENAME_PLACEHOLDER  = Nom du rôle obligatoire
-
-#-- Role Members
-ROLEMEMBERS_DESCRIPTION     = Description
-ROLEMEMBERS_DELETE_TITLE    = Supprimer le membre du rôle
-ROLEMEMBERS_LABEL_NAMESPACE = Espace de noms
-ROLEMEMBERS_LABEL_ROLENAME  = Nom du rôle
-ROLEMEMBERS_INFO_REMOVED    = Le membre du rôle a été supprimé.
-ROLEMEMBERS_ERROR_NOROLE    = Vous n’êtes pas autorisé à visualiser les membres de ce rôle ou le rôle n’existe pas.
-ROLEMEMBERS_ERROR_UNAUTH    = Autorisation refusée : {0}
-
-#-- Access Rules
-ACCESSRULES_SELECT          = Sélectionner
-ACCESSRULES_INFO_SAVED      = Le rôle a été mis à jour avec succès.
-ACCESSRULES_INFO_SAVED_MIN  = Le rôle a été mis à jour avec succès. {0} droit(s) d’accès déjà concernés par héritage ont été exclu(s).
-ACCESSRULES_ERROR_UNAUTH    = Autorisation refusée : {0}
-ACCESSRULES_STATE_UNDEFINED = Hériter
-ACCESSRULES_STATE_UNDEFINED_ROOT = Hériter (Refus)
-ACCESSRULES_STATE_ALLOW     = Autorisé
-ACCESSRULES_STATE_DENY      = Refusé
-ACCESSRULES_LINK_SUMMARY    = Résumé
-ACCESSRULES_LINK_CONFIG     = Configuration
-ACCESSRULES_RESOURCE        = Ressource
-ACCESSRULES_STATE           = Droits
-
-
-### System Upgrade
-
-UPGRADE_TITLE               = Mise à jour du système
-UPGRADE_ERR_UNAUTH          = Vous n’êtes pas autorisé à exécuter la tâche de mise à jour (post-upgrade).
-UPGRADE_VERSION_NEWEST      = Version la plus récente dans le cluster
-UPGRADE_VERSION_EFFECTIVE   = Version effective des données
-UPGRADE_STATUS              = Processus de mise à jour sur ce nœud
-UPGRADE_STATUS_RUNNING      = En cours
-UPGRADE_STATUS_NOTRUNNING   = Arrêté
-UPGRADE_STATUS_FAILED       = Échec
-UPGRADE_STATUS_CLUSTER      = Processus de mise à jour du cluster
-UPGRADE_STATUS_CLUSTER_HELP = Cette valeur peut être erronée à cause du cache.
-UPGRADE_ACTION_START        = Démarrer la mise à jour
-UPGRADE_ACTION_REFRESH      = Rafraîchir la page
-UPGRADE_ACTION_CLEARLOCK    = Supprimer le verrou (lock) de la mise à jour (à utiliser seulement si le nœud ayant démarré la mise à jour est mort)
-UPGRADE_LOGGED_TITLE        = Journaux de la mise à jour
-UPGRADE_LOGGED_NONE         = Pas de journaux disponibles.
-UPGRADE_INFO_TITLE          = Informations sur la mise à jour
-UPGRADE_INFO_WARNING        = Le processus de mise à jour doit être exécuté seulement sur UN des nœuds du cluster APRÈS avoir mis à jour TOUS les nœuds du cluster vers la même version du logiciel.
-UPGRADE_INFO_NOTES          = Après la procédure de mise à jour 
-UPGRADE_INFO_NOTES_TO680    = Un administrateur appartenant à plusieurs rôles sera autorisé sur une combinaison des accès (au lieu d’utiliser la correspondance de valeurs selon leur priorité).
-
-
-### Validators module
-
-VALIDATOR                                           = Validateur
-VALIDATORS                                          = Validateurs
-MANAGEVALIDATORS                                    = Gestion des validateurs
-LISTOFVALIDATORS                                    = Liste des validateurs
-BACKTOVALIDATORS                                    = Retour à la liste des validateurs
-VIEWVALIDATOR_TITLE                                 = Visualiser le validateur
-EDITVALIDATOR_TITLE                                 = Éditer le validateur
-VALIDATORALREADY                                    = Le validateur {0} existe déjà.
-VALIDATORDOESNOTEXIST                               = Le validateur {0} n’existe pas.
-COULDNTDELETEVALIDATOR                              = Le validateur ne peut pas être supprimé, car il est utilisé dans des profils de certificats et/ou dans des AC.
-DELETEVALIDATOR_TITLE                               = Supprimer le validateur
-RENAMEVALIDATOR_TITLE                               = Renommer le validateur
-CLONEVALIDATOR_TITLE                                = Cloner le validateur
-CLONEVALIDATOR_FROMTEMPLATE                         = Modèle de validateur
-CLONEVALIDATOR_NEWNAME                              = Nom du nouveau validateur
-VALIDATORSAVED                                      = Validateur enregistré.
-COMMAND_IS_NOT_PERMITTED                            = La commande est interdite (non présente dans la ‘whitelist’).
-COMMAND_IS_EMPTY                                    = La ligne de commande est vide.
-VALIDATORACCESSRULES                                = Droits d’accès aux validateurs
-VALIDATORNAME                                       = Nom
-VALIDATORTYPE                                       = Type de validateur
-VALIDATORALLCERTIFICATEPROFILES                     = Appliquer à tous les profils de certificats
-VALIDATORCERTIFICATEPROFILE                         = Appliquer aux profils de certificats
-VALIDATOR_PERFORM_DURING                            = Effectuer la validation sur
-VALIDATORNOTBEFORE                                  = Les certificats dont la date ‘notBefore’ est
-VALIDATORNOTAFTER                                   = Les certificats dont la date ‘notAfter’ est
-
-#-- External Command Certificate Validator
-EXTERNALCOMMANDCERTIFICATEVALIDATOR                     = Validateur de certificat avec commande externe
-EXTERNALCOMMANDCERTIFICATEVALIDATORSETTINGS             = Paramétrage du validateur de certificat avec commande externe
-EXTERNALCOMMANDCERTIFICATEVALIDATORPLATFORM             = Système d’exploitation
-EXTERNALCOMMANDCERTIFICATEVALIDATOREXTERNALCOMMAND      = Chemin complet du script
-EXTERNALCOMMANDCERTIFICATEVALIDATORFAILONERRORCODE      = Abandonner lors d’un code d’erreur du script
-EXTERNALCOMMANDCERTIFICATEVALIDATORFAILONSTANDARDERROR  = Abandonner lors d’une écriture sur stderr
-EXTERNALCOMMANDCERTIFICATEVALIDATORLOGSTANDARDOUT       = Journaliser la sortie standard (stdout)
-EXTERNALCOMMANDCERTIFICATEVALIDATORLOGERROROUT          = Journaliser la sortie d’erreur (stderr)
-EXTERNALCOMMANDCERTIFICATEVALIDATORTEST                 = Tester
-EXTERNALCOMMANDCERTIFICATEVALIDATORTESTPATH             = Chemin du certificat de test
-EXTERNALCOMMANDCERTIFICATEVALIDATORTESTPATHMISSING      = Le chemin du certificat de test n’existe pas.
-EXTERNALCOMMANDCERTIFICATEVALIDATORTESTOUT              = Résultat du test en sortie
-EXTERNALCOMMANDCERTIFICATEVALIDATORTESTCOMMAND          = Tester la commande externe
-EXTERNALCERTIFICATEVALIDATORCOMMANDNOTFOUND             = La commande ‘{0}’ n’a pas pu être trouvée.
-
-#-- Blacklist Key Validator
-#BLACKLISTKEYVALIDATOR                                  = Validateur de clés ‘blacklistées’
-PUBLICKEYBLACKLISTKEYVALIDATORSETTINGS                  = Paramétrage du validateur de clés ‘blacklistées’
-PUBLICKEYBLACKLISTKEYVALIDATORKEYALGORITHMS             = Algorithmes de clés
-
-#-- RSA Key Validator
-#RSAKEYVALIDATOR                                        = Validateur de clés RSA
-RSAKEYVALIDATORSETTINGS                                 = Paramétrage du validateur de clés RSA
-RSAKEYVALIDATORSETTINGSTEMPLATE                         = Modèle de paramétrage du validateur
-RSAKEYVALIDATORBITLENGTHS                               = Longueurs de clés disponibles (bits)
-RSAKEYVALIDATORPUBLICKEYEXPONENTONLYALLOWODD            = Autoriser seulement les exposants impairs de clé publique
-RSAKEYVALIDATORPUBLICKEYEXPONENTMIN                     = Valeur minimum de l’exposant de la clé publique
-RSAKEYVALIDATORPUBLICKEYEXPONENTMAX                     = Valeur maximum de l’exposant de la clé publique
-RSAKEYVALIDATORPUBLICKEYMODULUSONLYALLOWODD             = Autoriser seulement les modules impairs de clé publique
-RSAKEYVALIDATORPUBLICKEYMODULUSDONTALLOWPOWEROFPRIME    = Ne pas autoriser les puissances du module de la clé publique
-RSAKEYVALIDATORPUBLICKEYMODULUSDONTALLOWROCAWEAKKEYS    = Ne pas autoriser les clés faibles “ROCA” (CVE-2017-15361)
-RSAKEYVALIDATORPUBLICKEYMODULUSMINFACTOR                = Plus petit facteur du module de la clé publique
-RSAKEYVALIDATORPUBLICKEYMODULUSMIN                      = Valeur minimum du module de la clé publique
-RSAKEYVALIDATORPUBLICKEYMODULUSMAX                      = Valeur maximum du module de la clé publique
-
-#-- CAA Validator
-#CAAVALIDATOR                                           = Validateur CAA
-CAAVALIDATORSETTINGS                                    = Paramétrage du validateur CAA
-CAAVALIDATORDNSRESOLVER                                 = Résolveur DNS
-CAAVALIDATORISSUER                                      = Émetteurs
-CAAVALIDATORISSUERHELP                                  = Écrire chaque émetteur sur une ligne séparée
-CAAVALIDATORVALIDATEDNSSEC                              = Valider DNSSEC
-CAAVALIDATORLOOKUPDNAMES                                = Chercher les DNAME
-CAAVALIDATORIODEFSETTINGS                               = Paramétrage IODEF
-CAAVALIDATORUSEIODEFEMAIL                               = Utiliser le courriel IODEF
-CAAVALIDATOREMAILSENDER                                 = De
-CAAVALIDATOREMAILSUBJECT                                = Sujet
-CAAVALIDATOREMAILCONTENT                                = Informations supplémentaires
-CAAVALIDATORUSEIODEFWEB                                 = Utiliser le web IODEF
-CAAVALIDATORTRUSTANCHOR                                 = Point de départ de la confiance (DNSSEC Trust Anchor)
-CAAVALIDATORTRUSTANCHORHELP                             = Le point de départ de la confiance par défaut est le point de départ racine de l’IANA (recommandé).
-CAAVALIDATORFAILONLOOKUPERRORHELP                       = Interdire l’émission lorsque le domaine n’est pas signé et qu’il y a une erreur de recherche (e.g. un timeout ou une réponse invalide).
-CAAVALIDATORFAILONLOOKUPERROR                           = Abandonner lors d’une erreur de recherche
-CAAVALIDATORTLDIGNORELIST                               = Ignorer les domaines de premier niveau (TLD)
-CAAVALIDATORTLDIGNORELISTHELP                           = Liste de TLD séparés par des points-virgules, e.g. “com;org;net”.
-CAAVALIDATORDOMAINIGNORESTRING                          = Ignorer les noms de domaine
-CAAVALIDATORDOMAINIGNORESTRINGHELP                      = Écrire chaque nom de domaine sur une ligne distincte.
-CAAVALIDATORDNSRETRYDELAY                               = Délai des tentatives de recherche DNS
-CAAVALIDATORDNSRETRYDELAYHELP                           = Définit une durée d’attente (en millisecondes) avant une nouvelle tentative suite à un échec de recherche. Par défaut : 500.
-CAAVALIDATORMAXIMUMRECURSIONS                           = Niveaux maximum de recherche récursive
-CAAVALIDATORMAXIMUMRECURSIONSHELP                       = Définit un nombre maximum de recherche récursive pour les CNAME DNS. Valeur par défaut et minimum : 8.
-
-#-- Domain Blacklist Validator
-DOMAINBLACKLISTVALIDATORSETTINGS                        = Paramétrage du validateur Blacklist de domaines
-DOMAINBLACKLISTVALIDATORNORMALIZATIONS                  = Normalisations à appliquer (optionel, choix multiples)
-DOMAINBLACKLISTVALIDATORCHECKS                          = Vérifications à réaliser (choix multiples)
-DOMAINBLACKLISTVALIDATOR_NORMALIZATION_ASCIILOOKALIKE   = Codes ASCII semblables (O0, 1Il, etc.)
-DOMAINBLACKLISTVALIDATOR_CHECK_EXACTMATCH               = Correspondance exacte
-DOMAINBLACKLISTVALIDATOR_CHECK_BASEDOMAIN               = Domaines de base
-DOMAINBLACKLISTVALIDATOR_CHECK_COMPONENT                = Composants de domaine
-DOMAINBLACKLISTVALIDATORBLACKLIST_INFO                  = Blacklist existante
-DOMAINBLACKLISTVALIDATORBLACKLIST_UPLOAD                = Importer une nouvelle blacklist
-DOMAINBLACKLISTVALIDATORTEST_DOMAINENTRY                = Test du domaine
-DOMAINBLACKLISTVALIDATORTEST_BUTTON                     =
-DOMAINBLACKLISTVALIDATORTEST_BUTTON_TEXT                = Tester le domaine
-DOMAINBLACKLISTVALIDATORTEST_RESULT                     = Résultat du test
-DOMAINBLACKLISTVALIDATOR_VALIDATION_FAILED              = Échec de la validation Blacklist de domaines
-
-#-- ECC Key Validator
-#ECCKEYVALIDATOR                                        = Validateur de clés ECC
-ECCKEYVALIDATORSETTINGS                                 = Paramétrage du validateur de clés ECC
-ECCKEYVALIDATORSETTINGSTEMPLATE                         = Modèle de paramétrage du validateur
-ECCKEYVALIDATORECCURVES                                 = Courbes disponibles
-ECCKEYVALIDATORAVAILABLECURVES                          = Courbes disponibles
-ECCKEYVALIDATORUSEFULLPUBLICKEYVALIDATION               = Utiliser la validation complète de clé publique
-ECCKEYVALIDATORUSEFULLPUBLICKEYVALIDATIONROUTINE        = Utiliser la validation complète de clé publique
-
-VALIDATORAPPLICABLEPHASE                            = Phase d’émission
-VALIDATORPHASE_APPROVAL_VALIDATION                  = Validation de la demande d’approbation
-VALIDATORPHASE_DATA_VALIDATION                      = Validation des données
-VALIDATORPHASE_PRE_CERTIFICATE_VALIDATION           = Validation du pré-certificat CT
-VALIDATORPHASE_CERTIFICATE_VALIDATION               = Validation du certificat
-VALIDATORPHASE_PRESIGN_CERTIFICATE_VALIDATION       = Validation de la pré-signature du certificat
-
-VALIDATORSETTINGSTEMPLATE                           = Modèle de paramétrage du validateur
-VALIDATORSETTINGSTEMPLATE_USE_CP_SETTINGS           = Paramétrage du profil de certificats
-VALIDATORSETTINGSTEMPLATE_USE_CAB_FORUM_SETTINGS    = Exigences (BR 1.4.2) du CA/Browser Forum
-VALIDATORSETTINGSTEMPLATE_USE_CUSTOM_SETTINGS       = Paramétrage personnalisé
-
-VALIDATORDATECONDITION_LESS_THAN                    = Plus petite que
-VALIDATORDATECONDITION_LESS_OR_EQUAL                = Plus petite ou égale à
-VALIDATORDATECONDITION_GREATER_THAN                 = Plus grande que
-VALIDATORDATECONDITION_GREATER_OR_EQUAL             = Plus grande ou égale à
-
-VALIDATORNOTAPPLICABLEACTION                        = Si le validateur n’est pas applicable
-VALIDATORFAILEDACTION                               = Si la validation échoue
-VALIDATORFAILEDACTION_DO_NOTHING                    = Ne rien faire
-VALIDATORFAILEDACTION_LOG_INFO                      = Enregistrer un message de log ‘info’
-VALIDATORFAILEDACTION_LOG_WARN                      = Enregistrer un message de log ‘warning’
-VALIDATORFAILEDACTION_LOG_ERROR                     = Enregistrer un message de log ‘error’
-VALIDATORFAILEDACTION_ABORT_CERTIFICATE_ISSUANCE    = Abandonner l’émission du certificat
-
-#-- GUI log events
-VALIDATOR_VALIDATION_SUCCESS                        = Validation : succès
-VALIDATOR_VALIDATION_FAILED                         = Validation : échec
-VALIDATOR_CHANGE                                    = Validateur : modification
-VALIDATOR_CREATION                                  = Validateur : création
-VALIDATOR_REMOVAL                                   = Validateur : suppression
-VALIDATOR_RENAME                                    = Validateur : renommage
-BLACKLIST_CREATION                                  = Blacklist : création
-BLACKLIST_CHANGE                                    = Blacklist : modification
-BLACKLIST_REMOVAL                                   = Blacklist : suppression
-
-#-- SCP Publisher Plugin
-SCPPUBLISHER_ANONYMIZE_CERTIFICATES					= Publier sans information d’identification
-SCPPUBLISHER_SSH_USERNAME							= Nom du compte système pour la connexion SSH
-SCPPUBLISHER_CRL_SCP_DESTINATION					= Destination SCP ‘fqdn:path’ pour les LCR (CRL)
-SCPPUBLISHER_CERT_SCP_DESTINATION					= Destination SCP ‘fqdn:path’ pour les certificats
-SCPPUBLISHER_SCP_PRIVATEKEY							= Chemin vers le fichier de la clé privée SSH
-SCPPUBLISHER_SCP_KNOWNHOSTS							= Chemin vers le fichier des hôtes connus (known_hosts)
-SCPPUBLISHER_SCP_PRIVATEKEY_PASSWORD				= Mot de passe du fichier de la clé privée (peut être vide)
-SCPPUBLISHER_SIGNING_CA_ID							= AC pour signer les données publiées
-
-#-- AWS S3 CRL Publisher
-AWSS3PUBLISHER_S3_CRL_BUCKET_NAME                 = Nom du compartiment S3 pour les LCR
-AWSS3PUBLISHER_S3_CRL_BUCKET_NAME_HELP            = (exemple : mycrlbucket). Note : les fichiers des LCR seront stockés dans le compartiment S3 en tant que <DN-de-l-AC>.crl 
-AWSS3PUBLISHER_S3_CRL_KEY_PREFIX                  = Préfixe de clé S3 pour les LCR (optionnel)
-AWSS3PUBLISHER_S3_CRL_KEY_PREFIX_HELP             = (exemple : myprefixa/myprefixb)
-AWSS3PUBLISHER_S3_CERT_BUCKET_NAME                = Nom du compartiment S3 pour les certificats
-AWSS3PUBLISHER_S3_CERT_BUCKET_NAME_HELP           = (exemple : mycertbucket)
-AWSS3PUBLISHER_S3_CERT_KEY_PREFIX                 = Préfixe de clé S3 pour les certificats (optionnel)
-AWSS3PUBLISHER_S3_CERT_KEY_PREFIX_HELP            = (exemple : myprefixa/myprefixb)
-AWSS3PUBLISHER_S3_CRL_FILE_FORMAT                 = Format de fichier des LCR
-AWSS3PUBLISHER_S3_CRL_FILE_NAME_FORMAT            = Nom de fichier des LCR
-AWSS3PUBLISHER_S3_CERT_FILE_FORMAT                = Format de fichier des certificats
-AWSS3PUBLISHER_S3_CERT_STORE_SEPARATE_PATH        = Stocker les certificats actifs et révoqués dans des chemins séparés
-AWSS3PUBLISHER_S3_CERT_STORE_SEPARATE_PATH_HELP   = <DN-de-l-AC-emettrice>/active/, <DN-de-l-AC-emettrice>/revoked/
-AWSS3PUBLISHER_S3_CERT_FILE_NAME_FORMAT           = Nom de fichier des certificats
-
-#-- Inspect publisher queue
-INSPECT_PUBLISHER_QUEUE_DESCRIPTION_HEADER        = Description
-INSPECT_PUBLISHER_QUEUE_STATUS_HEADER             = Statut
-INSPECT_PUBLISHER_QUEUE_CREATED_HEADER            = Créé
-INSPECT_PUBLISHER_QUEUE_LAST_UPDATED_HEADER       = Dernière MAJ
-INSPECT_PUBLISHER_QUEUE_NEXT_PAGE                 = Page suivante
-INSPECT_PUBLISHER_QUEUE_PREVIOUS_PAGE             = Page précédente
-INSPECT_PUBLISHER_QUEUE_TITLE                     = File d’attente de publication
-INSPECT_PUBLISHER_QUEUE_EMPTY                     = Il n’y a pas d’éléments dans la file d’attente pour ce service de publication
-INSPECT_PUBLISHER_QUEUE_CRL_DESCRIPTION           = LCR : n° {0}, émise par ‘{1}’
-INSPECT_PUBLISHER_QUEUE_CERTIFICATE_DESCRIPTION   = Certificat : ‘{0}’
-INSPECT_PUBLISHER_QUEUE_NOT_AUTHORIZED            = Vous n’êtes pas autorisé(e) à visualiser l’élément de ce service de publication.
-
-#-- Certificate and CRL Reader Worker Plugin
-CERTIFICATECRLREADER_CERTIFICATE_DIRECTORY 			= Répertoire local contenant les certificats
-CERTIFICATECRLREADER_CRL_DIRECTORY					= Répertoire local contenant les LCR (CRL)
-CERTIFICATECRLREADER_SIGNING_CA_ID				    = AC signataire des données (le cas échéant)
-
-
-### EOF
+# Language file for the EJBCA Administration GUI
+# 
+# Language name:    French
+# Language code:    fr (fr-FR)
+# Native encoding:  UTF-8
+# EJBCA supported:  7.x
+# Modified date:    $Id$
+# 
+# Contributors:
+#   David CARELLA <david.carella@gmail.com>
+
+
+### Language
+
+#-- Name of this language written in English language.
+LANGUAGE_ENGLISHNAME      = French
+
+#-- Name of this language written in its own language.
+LANGUAGE_NATIVENAME       = français
+
+
+### General
+
+ACCEPT                    = Accepter
+
+ACTIONS                   = Actions
+
+ACTIVE                    = Actif
+
+ADD                       = Ajouter
+
+ADDANOTHER                = Ajouter un autre
+
+ALL                       = Tout
+
+ALLOW                     = Autoriser
+
+AND                       = et
+
+ANDNOT                    = et pas
+
+APPLY                     = Appliquer
+
+ASTEMPLATE                = comme gabarit
+
+BACK                      = Retour
+
+BITS                      = bits
+
+BOOL_TRUE                 = On
+
+BOOL_FALSE                = Off
+
+CANCEL                    = Annuler
+
+CHARS                     = caractères
+
+CLONE                     = Cloner
+
+CLONE_CONFIRM             = Créer à partir du modèle
+
+CLONE_SELECTED            = Cloner la sélection
+
+CLOSE                     = Fermer
+
+CREATE                    = Créer
+
+CRITICAL                  = Critique
+
+DATABASEDOWN              = Problème de base de données. Veuillez vérifier que la connexion à la base de données fonctionne !
+
+DATE                      = Date
+
+DATE_HELP                 = Date (ISO 8601) :
+
+DAYS                      = jours
+
+DAY_MONDAY                = Lundi
+
+DAY_TUESDAY               = Mardi
+
+DAY_WEDNESDAY             = Mercredi
+
+DAY_THURSDAY              = Jeudi
+
+DAY_FRIDAY                = Vendredi
+
+DAY_SATURDAY              = Samedi
+
+DAY_SUNDAY                = Dimanche
+
+DECLINE                   = Décliner
+
+DEFAULT                   = Défaut
+
+DELETE                    = Supprimer
+
+DELETEALL                 = Tout supprimer
+
+DELETE_CONFIRM            = Confirmer la suppression
+
+DELETE_SELECTED           = Supprimer la sélection
+
+DESCRIPTION               = Description
+
+SERIALNUMBER_OCTET_SIZE   = Taille des numéros de série (octet)
+
+DESELECTALL               = Désélectionner tout
+
+DISABLED                  = Désactivé
+
+DOCUMENTATION             = Documentation
+
+EDIT                      = Éditer
+
+ENCODING                  = Codage
+
+ENFORCE                   = Forcer
+
+ERROR                     = Erreur
+
+ERRORRECIEVINGFILE        = L’erreur s’est produite en recevant le fichier. Êtes-vous sûr qu’il est valide et au format PEM (Base64) ou DER binaire ?
+
+EXPORTABLE                = Utilisation de la cryptographique exportable
+
+FORMAT_ALIAS              = Alias, chaîne de caractères
+
+FORMAT_CABFORGANIZATIONIDENTIFIER = Identifiant d’organisation CAB Forum (organizationIdentifier), e.g. NTRFR-123456789
+
+FORMAT_CLASSPATH          = Chemin de classe (class path)
+
+FORMAT_DN                 = DN : Nom distinctif
+
+FORMAT_DOMAINNAME         = Nom de domaine
+
+FORMAT_EMAILADDRESS       = Adresse électronique
+
+FORMAT_EMAILADDRESSORUSER = Adresse électronique, ‘USER’, ou ‘CUSTOM:com.example.java.MyClass’
+
+FORMAT_FILENAME           = Nom de fichier
+
+FORMAT_GENERALNAMES       = Noms de type GeneralName, séparés par des virgules [RFC 5280, § 4.2.1.6]
+
+FORMAT_HEXA               = Chaîne hexadécimale
+
+FORMAT_HOSTNAME           = Nom d’hôte
+
+FORMAT_HOSTNAMES          = Noms d’hôtes, séparés par des points-virgules
+
+FORMAT_ID_STR             = Identifiant, au format chaîne de caractères
+
+FORMAT_INTEGER            = Nombre entier
+
+FORMAT_ISO4217            = Code ISO 4217
+
+FORMAT_ISO8601            = Format ISO 8601
+
+FORMAT_MILLISECONDS       = Millisecondes, nombre entier
+
+FORMAT_OID                = OID : Identifiant d’objet, notation avec points
+
+FORMAT_OIDS               = Liste d’identifiants OID, séparés par des virgules
+
+FORMAT_ISO3166_2_COUNTRIES= Liste des codes de pays ISO-3166-2, séparés par des virgules
+
+FORMAT_REGEX              = Expression régulière (regex), syntaxe Pattern Java
+
+FORMAT_STRING             = Chaîne de caractères
+
+FORMAT_TIME_YMD           = (*y *mo *d)
+
+FORMAT_TIME_YMDHMIN       = (*y *mo *d *h *m)
+
+FORMAT_TIME_YMODHMS       = (*y *mo *d *h *m *s)
+
+FORMAT_URI                = URI : Identifiant de ressource unifié (e.g. URL)
+
+FORMAT_URL                = URL : Adresse web (e.g. http://ejbca.org/)
+
+FROM                      = De
+
+GENERALSETTINGS           = Paramètres généraux
+
+GENERATE                  = Générer
+
+HOURS                     = heures
+
+IDENTIFIER                = Identifiant (ID)
+
+INTEGRATEDBY              = Intégrée par
+
+INVERTSELECTION           = Inverser la sélection
+
+JAVASCRIPTDISABLED        = Veuillez activer JavaScript !
+
+KEY                       = Clé
+
+LABEL                     = Libellé
+
+LOGOUT                    = Déconnexion
+
+MADEBYPRIMEKEY            = © 2002–2021 PrimeKey Solutions AB. EJBCA® est une marque déposée de PrimeKey Solutions AB.
+
+MANDATORY                 = Obligatoire
+
+MESSAGE                   = Message
+
+MINUTES                   = minutes
+
+MO30DAYS                  = mo=30 jours
+
+MODIFY                    = Modifier
+
+MONTHJAN                  = janvier
+
+MONTHFEB                  = février
+
+MONTHMAR                  = mars
+
+MONTHAPR                  = avril
+
+MONTHMAY                  = mai
+
+MONTHJUN                  = juin
+
+MONTHJUL                  = juillet
+
+MONTHAUG                  = août
+
+MONTHSEP                  = septembre
+
+MONTHOCT                  = octobre
+
+MONTHNOV                  = novembre
+
+MONTHDEC                  = décembre
+
+MOVEUP                    = Déplacer vers le haut
+
+MOVEDOWN                  = Déplacer vers le bas
+
+NAME                      = Nom
+
+NEXT                      = Suivant
+
+NO                        = Non
+
+NONE                      = Aucun
+
+NOTUSED                   = Non utilisé
+
+OF                        = sur
+
+OFLENGTH                  = de longueur
+
+OID                       = Identifiant d’objet (OID)
+
+ONLYCHARACTERS            = Seuls les lettres, les chiffres, le souligné et l’espace sont autorisés dans ce champ.
+
+ONLYCHARACTERS2           = Seuls les lettres, les chiffres, le souligné et l’espace sont autorisés dans ces champs.
+
+ONLYDECNUMBERS            = Seuls les nombres décimaux sont autorisés dans ce champ.
+
+ONLYDNCHARACTERS          = Seuls les lettres, les chiffres, le souligné, ‘.’ ‘-’ ‘,’ ‘=’ ‘(’ ‘)’ ‘/’ et ‘@’ sont autorisés dans les champs DN.
+
+ONLYEMAILCHARSNOAT        = Seuls les lettres, les chiffres, le souligné, ‘-’, ‘.’ et \u0027 sont autorisés dans le champ courriel.
+
+ONLYHEXNUMBERS            = Seuls les nombres hexadécimaux sont autorisés dans le champ Numéro de série du certificat.
+
+OPENHELPSECTION           = Cliquer pour ouvrir le paragraphe approprié dans la fenêtre d’aide.
+
+OR                        = ou
+
+ORENDDATE                 = \ ou date d’expiration du certificat
+
+ORNOT                     = ou pas
+
+PERIOD                    = Période
+
+PERIODICALINTERVAL        = Intervalle périodique
+
+PERIODICALSETTINGS        = Paramètres de l’intervalle périodique :
+
+PLEASE_SELECT             = – Veuillez sélectionner –
+
+PLEASE_SELECT_ENCRYPTION_CRYPTOTOKEN = – Conteneur pour le chiffrement des clés –
+
+PLEASE_SELECT_KEY         = – Sélectionner une clé –
+
+POPUP_WINDOW              = (fenêtre popup)
+
+POSTUPGRADE_REQUIRED      = L’étape de « post-upgrade » est requise, après que tous les nœuds aient été mis à jour. Aller à la rubrique « Mise à jour du système » pour finaliser le processus.
+
+PREVIOUS                  = Précédent
+
+PROPERTIES                = Propriétés
+
+RA                        = AE
+
+RECURSIVE                 = Récursif
+
+REMOVE                    = Supprimer
+
+RENAME                    = Renommer
+
+RENAME_CONFIRM            = Renommer
+
+RENAME_CURRENTNAME        = Nom actuel
+
+RENAME_NEWNAME            = Nouveau nom
+
+RENAME_SELECTED           = Renommer la sélection
+
+RESET                     = Réinitialiser
+
+RESTORE                   = Restaurer
+
+RESTRICT                  = Restreindre
+
+RULE                      = Règle
+
+SAVE                      = Enregistrer
+
+SAVE_AND_INITIALIZE       = Enregistrer et initialiser
+
+SEARCH                    = Rechercher
+
+SELECT                    = Sélectionner
+
+SELECTALL                 = Tout sélectionner
+
+SELECT_CRITERIA           = – Sélectionner un critère –
+
+SELECTFORREMOVAL          = Sélection...
+
+SHOW                      = Afficher
+
+SUSPENDED                 = Suspendu
+
+SWITCHTOEDITMODE          = Passer en mode édition
+
+SWITCHTOVIEWMODE          = Passer en mode visualisation
+
+UNIT_BITS                 = (bits)
+
+UNIT_DAYS                 = (jours)
+
+UNIT_MSEC                 = (ms : millisecondes)
+
+UNIT_YEARS                = (années)
+
+UNLIMITED                 = Illimité
+
+UPDATE                    = Mettre à jour
+
+USE                       = Utiliser
+
+VALUE                     = Valeur
+
+VERSION                   = Version :
+
+VIEW                      = Voir
+
+YEAR365DAYS               = y=365 jours
+
+YES                       = Oui
+
+YEAR                      = Année
+
+
+### Comparators
+
+CONTAINS                  = contient
+ENDS_WITH                 = termine par
+EQUALS                    = égal(e) à
+GREATER_THAN              = plus grand que
+LESS_THAN                 = plus petit que
+NOT_EQUALS                = différent(e) de
+STARTS_WITH               = commence par
+
+
+### Mostly Main Module
+
+AUTHORIZATIONDENIED       = Autorisation refusée
+
+CAUSE                     = Cause
+
+ERRORNOBROWSER            = Erreur : votre navigateur doit supporter les cadres (frames) et JavaScript 1.3 pour administrer EJBCA.
+
+EXCEPTIONOCCURED          = Une erreur s’est produite.
+
+UNKNOWN_PAGE			  = La ressource demandée n’a pas été trouvée.
+
+SESSION_TIMEOUT			  = La session a expiré. 
+
+NAV_HOME                  = Accueil
+
+NAV_CAFUNCTIONS           = Fonctions d’AC
+
+NAV_CASTRUCTUREANDCRL     = Structure d’AC et LCR
+
+NAV_CAACTIVATION          = Activation d’AC
+
+NAV_CERTIFICATEPROFILES   = Profils de certificats
+
+NAV_CRYPTOTOKENS          = Gestion des clés
+
+NAV_PUBLISHERS            = Services de publication
+
+NAV_VALIDATORS            = Validateurs
+
+NAV_CAS                   = Autorités de certification
+
+NAV_RAFUNCTIONS           = Fonctions d’AE
+
+NAV_USERDATASOURCES       = Sources de données
+
+NAV_ENDENTITYPROFILES     = Profils d’entités
+
+NAV_ADDENDENTITY          = Ajouter une entité
+
+NAV_SEARCHENDENTITIES     = Chercher des entités
+
+NAV_SUPERVISIONFUNCTIONS  = Supervision
+
+NAV_APPROVEACTIONS        = Actions d’approbation
+
+NAV_APPROVALPROFILES      = Profils d’approbation
+
+NAV_AUDIT                 = Journaux d’audit
+
+NAV_ACMECONFIGURATION     = Configuration ACME
+
+NAV_CMPCONFIGURATION      = Configuration CMP
+
+NAV_SCEPCONFIGURATION     = Configuration SCEP
+
+NAV_ESTCONFIGURATION      = Configuration EST
+
+NAV_SYSTEMFUNCTIONS       = Fonctions système
+
+NAV_SYSTEMCONFIGURATION   = Configuration système
+
+NAV_SYSTEMUPGRADE         = Mise à jour du système
+
+NAV_SERVICES              = Services
+
+NAV_KEYBINDINGS           = Bindings de clés internes
+
+NAV_ROLES                 = Rôles et droits d’accès
+
+NAV_MYPREFERENCES         = Mes préférences
+
+PUBLICWEB                 = Interface publique
+
+RAWEB                     = Autorité d’enregistrement
+
+TOEJBCA                   = sur le portail d’administration d’EJBCA.
+
+WELCOME                   = Bienvenue
+
+
+### Crypto Tokens
+
+CRYPTOTOKEN               = Conteneur de clés
+
+MANAGECRYPTOTOKENS        = Gestion des conteneurs de clés (Crypto Tokens)
+
+CRYPTOTOKEN_ACTIONS       = Actions
+
+CRYPTOTOKEN_ACTIVATE      = Activer
+
+CRYPTOTOKEN_ACTIVE        = Activé
+
+CRYPTOTOKEN_ALLOWEXPORT   = Autoriser l’exportation des clés privées
+
+CRYPTOTOKEN_USEEXPLICITKEYPARAMETERS = Utiliser des paramètres ECC explicites
+
+CRYPTOTOKEN_ATTRFILE      = Fichier d’attributs
+
+CRYPTOTOKEN_AUTO          = Auto-activation
+
+CRYPTOTOKEN_CANCEL        = Annuler
+
+CRYPTOTOKEN_CREATENEW     = Créer un nouveau conteneur...
+
+CRYPTOTOKEN_DEACTIVATE    = Désactiver
+
+CRYPTOTOKEN_DELETE_CONFIRM= Êtes-vous sûr de vouloir supprimer ce conteneur de clés ?
+
+CRYPTOTOKEN_ID            = Identifiant (ID)
+
+CRYPTOTOKEN_KEYVAULT_CLIENTID  = Identifiant client du Key Vault
+
+CRYPTOTOKEN_KEYVAULT_NAME = Nom du Key Vault
+
+CRYPTOTOKEN_KEYVAULT_TYPE = Type du Key Vault
+
+CRYPTOTOKEN_AWSKMS_REGION = Région
+
+CRYPTOTOKEN_AWSKMS_ACCESSKEYID = KeyID d’accès
+
+CRYPTOTOKEN_KPM_ACTION    = Actions
+
+CRYPTOTOKEN_KPM_ALIAS     = Alias
+
+CRYPTOTOKEN_KPM_ALGO      = Algorithme
+
+CRYPTOTOKEN_KPM_CONF_REM  = Êtes-vous sûr de vouloir supprimer cette clé ?
+
+CRYPTOTOKEN_KPM_CONF_REMS = Êtes-vous sûr de vouloir supprimer les clés sélectionnées ?
+
+CRYPTOTOKEN_KPM_DOWNPUB   = Télécharger la clé publique
+
+CRYPTOTOKEN_KPM_GENNEW    = Générer une nouvelle biclé
+
+CRYPTOTOKEN_KPM_NA        = La gestion de biclés est uniquement disponible pour les conteneurs de clés activés.
+
+CRYPTOTOKEN_KPM_NOPAIRS   = Le conteneur de clés ne contient pas actuellement de biclé.
+
+CRYPTOTOKEN_KPM_REMOVE    = Supprimer
+
+CRYPTOTOKEN_KPM_REMOVESEL = Supprimer la sélection
+
+CRYPTOTOKEN_KPM_SKID      = Identifiant de clé du sujet (SubjectKeyID)
+
+CRYPTOTOKEN_KPM_PADDING_SCHEME = Schéma de remplissage (padding)
+
+CRYPTOTOKEN_KPM_SPEC      = Spécification
+
+CRYPTOTOKEN_KPM_TEST      = Tester
+
+CRYPTOTOKEN_KPM_INIT	  = Initialiser
+
+CRYPTOTOKEN_KPM_AUTH	  = Autoriser
+
+CRYPTOTOKEN_KPM_AUTH_KEY  = Clé d’autorisation
+
+CRYPTOTOKEN_KPM_KEY_OPERATION_COUNT = Nombre d’opérations autorisé
+
+CRYPTOTOKEN_KPM_GENFROMTEMPLATE = Générer
+
+CRYPTOTOKEN_KPM_NOTGENERATED = (non généré)
+
+CRYPTOTOKEN_KPM_KU		  = – Usage de clé –
+
+CRYPTOTOKEN_KPM_KU_ENC    = Chiffrement / Déchiffrement
+
+CRYPTOTOKEN_KPM_KU_SIGN   = Signature / Vérification
+
+CRYPTOTOKEN_KPM_KU_SIGENC = Signature et Chiffrement
+
+CRYPTOTOKEN_LIBRARY       = Librairie
+
+CRYPTOTOKEN_NAME          = Nom
+
+CRYPTOTOKEN_NEW           = Nouveau conteneur de clés
+
+CRYPTOTOKEN_NAV_BACK      = Retour aux conteneurs de clés
+
+CRYPTOTOKEN_NAV_BACK_ACT  = Retour à l’activation d’AC
+
+CRYPTOTOKEN_NAV_EDIT      = Passer en mode édition
+
+CRYPTOTOKEN_PIN           = Code d’authentification
+
+CRYPTOTOKEN_PIN_NOTICE    = (code PIN d’activation existant, pas possible de le modifier)
+
+CRYPTOTOKEN_PIN_REPEAT    = Confirmation du code d’authentification
+
+CRYPTOTOKEN_REACTIVATE    = Réactiver
+
+CRYPTOTOKEN_REFDHEAD      = Utilisé
+
+CRYPTOTOKEN_UNUSED        = Non
+
+CRYPTOTOKEN_REFD          = Oui
+
+CRYPTOTOKEN_SAVE          = Enregistrer
+
+CRYPTOTOKEN_SAVE_CONFIRM  = Confirmer l’enregistrement
+
+CRYPTOTOKEN_SLOT          = Référence
+
+CRYPTOTOKEN_LABEL_TYPE    = Type de référence
+
+CRYPTOTOKEN_LABEL_TYPE_SLOT_LABEL = Nom du slot
+
+CRYPTOTOKEN_LABEL_TYPE_SLOT_INDEX = Index du slot
+
+CRYPTOTOKEN_LABEL_TYPE_SLOT_NUMBER = Identifiant du slot
+
+CRYPTOTOKEN_LABEL_TYPE_SUN_FILE = Fichier de configuration Sun
+
+CRYPTOTOKEN_TYPE          = Type
+
+CRYPTOTOKEN_TYPE_AZURE    = Azure Key Vault
+
+CRYPTOTOKEN_TYPE_AWSKMS   = AWS KMS
+
+CRYPTOTOKEN_TYPE_P11      = PKCS #11
+
+CRYPTOTOKEN_TYPE_P11NG    = PKCS#11 NG
+
+CRYPTOTOKEN_TYPE_SOFT     = Logiciel
+
+CRYPTOTOKEN_VIEWWITH      = Visualiser le conteneur de clés d’identifiant
+
+CRYPTOTOKEN_MISSING_OR_EMPTY = Identifiant de conteneur de clés manquant ou vide.
+
+CRYPTOTOKEN_NEED_EXISTING_OR_GEN = Vous avez besoin de sélectionner un conteneur de clés qui existe, ou de générer des clés s’il existe, avant de pouvoir l’éditer !
+
+
+### Internal Key Bindings
+
+INTERNALKEYBINDING = Binding de clés internes
+INTERNALKEYBINDINGS = Bindings de clés internes
+INTERNALKEYBINDING_NAME     = Nom
+INTERNALKEYBINDING_VIEWWITH = Visualiser le binding de clés internes avec l’identifiant
+INTERNALKEYBINDING_CERTIFICATEISSUER = Émetteur
+INTERNALKEYBINDING_NOT_PRESENT = Aucun
+INTERNALKEYBINDING_CERTIFICATESERIAL = Numéro de série
+INTERNALKEYBINDING_CRYPTOTOKEN = Conteneur de clés
+INTERNALKEYBINDING_KEYPAIRALIAS = Biclé actuelle
+INTERNALKEYBINDING_NEXTKEYPAIRALIAS = Prochaine biclé
+INTERNALKEYBINDING_STATUS = Statut
+INTERNALKEYBINDING_ACTIONS = Actions
+INTERNALKEYBINDING_GENERATENEWKEY_SHORT = Nouvelle biclé
+INTERNALKEYBINDING_GENERATENEWKEY_FULL = Génère une nouvelle biclé avec les mêmes spécifications de clé que la biclé actuelle.
+INTERNALKEYBINDING_RENEWCERTIFICATE_SHORT = Renouvellement
+INTERNALKEYBINDING_RENEWCERTIFICATE_FULL = Renouvelle le certificat utilisant la même AC interne et les mêmes méta-données que pour le certificat actuel.
+INTERNALKEYBINDING_GETCSR_SHORT = Requête CSR
+INTERNALKEYBINDING_GETCSR_FULL = Crée une nouvelle requête de certificat (CSR) pour la prochaine ou l’actuelle biclé.
+INTERNALKEYBINDING_RELOADCERTIFICATE_SHORT = Mise à jour
+INTERNALKEYBINDING_RELOADCERTIFICATE_FULL = Recherche en base de données un certificat plus à jour associé à la prochaine ou à l’actuelle biclé.
+INTERNALKEYBINDING_DELETE_SHORT = Supprimer
+INTERNALKEYBINDING_DELETE_FULL = Supprime le binding de clés internes. Mais, laisse les certificats et les clés intactes.
+INTERNALKEYBINDING_CONF_DELETE = Confirmez-vous la suppression du binding de clés internes ?
+INTERNALKEYBINDING_CREATENEW = Créer un nouveau binding de clés...
+INTERNALKEYBINDING_DEFAULTRESPONDER = Répondeur par défaut
+INTERNALKEYBINDING_SET_DEFAULTRESPONDER = Définir le répondeur par défaut
+INTERNALKEYBINDING_DEFAULT_RESPONDERIDTYPE = Type d’identifiant de répondeur OCSP par défaut
+INTERNALKEYBINDING_ENABLED_NONCE_CA = Extension nonce activée dans les réponses OCSP provenant des AC.
+INTERNALKEYBINDING_SET_ENABLE_NONCE_CA = Activer l’extension nonce dans les réponses OCSP provenant des AC
+INTERNALKEYBINDING_SET_DEFAULT_RESPONDERIDTYPE = Type d’identifiant de répondeur des AC
+INTERNALKEYBINDING_DISABLE_SHORT = Désactiver
+INTERNALKEYBINDING_DISABLE_FULL = Rend le binding de clés internes indisponible à tout système qui l’utilise.
+INTERNALKEYBINDING_ENABLE_SHORT = Activer
+INTERNALKEYBINDING_ENABLE_FULL = Rend le binding de clés internes disponible à tout système qui l’utilise.
+INTERNALKEYBINDING_CA = Autorité de certification
+INTERNALKEYBINDING_SERIALNUMER = Numéro de série (hexa)
+INTERNALKEYBINDING_UPLOAD = Importer
+INTERNALKEYBINDING_UPLOADHEADER = Importation d’un certificat émis en externe
+INTERNALKEYBINDING_UPLOAD_TARGET = Cible
+INTERNALKEYBINDING_UPLOAD_CERTIFICATE = Certificat
+INTERNALKEYBINDING_TRUSTENTRY_DESCRIPTION = Description
+INTERNALKEYBINDING_TRUSTENTRY_TITLE = Description facultative
+INTERNALKEYBINDING_TRUSTINGANY = Fait confiance à TOUT certificat émis par TOUTE AC connue de cette instance d’EJBCA.
+INTERNALKEYBINDING_EMPTYFORANY = Laisser vide pour ‘TOUT’ numéro de série de certificat.
+INTERNALKEYBINDING_NOTYETGENERATED = Pas encore généré
+INTERNALKEYBINDING_CRYPTOTOKEN_NOTACTIVE = (non actif)
+INTERNALKEYBINDING_CRYPTOTOKEN_MISSING = (non présent)
+INTERNALKEYBINDING_CRYPTOTOKEN_UPDATENEXT = Mise à jour du prochain
+INTERNALKEYBINDING_KEYPAIRALIAS_UPDATE = Mise à jour de la prochaine
+INTERNALKEYBINDING_FIELD_ID = Identifiant (ID)
+INTERNALKEYBINDING_FIELD_TYPE = Type
+INTERNALKEYBINDING_FIELD_NAME = Nom
+INTERNALKEYBINDING_FIELD_CRYPTOTOKEN = Conteneur de clés
+INTERNALKEYBINDING_FIELD_KEYPAIRALIAS = Alias de biclé
+INTERNALKEYBINDING_FIELD_SIGALG = Algorithme de signature
+INTERNALKEYBINDING_FIELD_NEXTKEYPAIRALIAS = Alias de la prochaine biclé
+INTERNALKEYBINDING_FIELD_BOUNDCERT = Certificat associé
+INTERNALKEYBINDING_FIELD_NONE = Aucun
+INTERNALKEYBINDING_FIELD_NOTSPECIFIED = Non spécifié
+INTERNALKEYBINDING_BACKTOOVERVIEW = Retour à la section {0}
+INTERNALKEYBINDING_TRUSTEDCERTIFICATES = Certificats de confiance
+INTERNALKEYBINDING_PROPERTIES = Propriétés
+INTERNALKEYBINDING_NOPROPERTIES = Il n’y a pas de propriété pouvant être configurée.
+INTERNALKEYBINDING_SAVE = Enregistrer
+INTERNALKEYBINDING_SET = Définir
+INTERNALKEYBINDING_STATUS_ACTIVE = Activé
+INTERNALKEYBINDING_STATUS_DISABLED = Désactivé
+INTERNALKEYBINDING_STATUS_REVOKED = Révoqué
+INTERNALKEYBINDING_STATUS_NOTYETVALID = Pas encore valide
+INTERNALKEYBINDING_STATUS_EXPIRED = Expiré
+
+INTERNALKEYBINDING_OPERATIONAL_STATUS = Actif
+INTERNALKEYBINDING_OPERATIONAL_STATUS_ONLINE = En ligne
+INTERNALKEYBINDING_OPERATIONAL_STATUS_PENDING = En attente
+INTERNALKEYBINDING_OPERATIONAL_STATUS_OFFLINE = Hors ligne
+
+#-- Internal Key Bindings: OcspKeyBinding
+INTERNALKEYBINDING_OCSPKEYBINDING_DESCRIPTION = Permet de déléguer la signature de réponses OCSP à une biclé n’appartenant pas à une AC.
+INTERNALKEYBINDING_OCSPKEYBINDING_ENABLENONCE = Activer l’extension nonce dans la réponse
+INTERNALKEYBINDING_OCSPKEYBINDING_INCLUDECERTCHAIN = Inclure la chaîne de certificats dans la réponse
+INTERNALKEYBINDING_OCSPKEYBINDING_INCLUDESIGNCERT = Inclure le certificat signataire dans la réponse
+INTERNALKEYBINDING_OCSPKEYBINDING_MAXAGE = En-tête HTTP « max-age » (secondes)
+INTERNALKEYBINDING_OCSPKEYBINDING_NODEFAULTRESPONDER = Aucun
+INTERNALKEYBINDING_OCSPKEYBINDING_NONEXISTINGISGOOD = Sans existence, répondre “good”
+INTERNALKEYBINDING_OCSPKEYBINDING_NONEXISTINGISREVOKED = Sans existence, répondre “revoked”
+INTERNALKEYBINDING_OCSPKEYBINDING_NONEXISTINGISUNAUTHORIZED = Sans existence, répondre “unknown”
+INTERNALKEYBINDING_OCSPKEYBINDING_REQUIRETRUSTEDSIGNATURE = Les requêtes doivent être signées
+INTERNALKEYBINDING_OCSPKEYBINDING_RESPONDERIDTYPE = Type d’identifiant du répondeur
+INTERNALKEYBINDING_OCSPKEYBINDING_UNTILNEXTUPDATE = Validité de la réponse (secondes)
+INTERNALKEYBINDING_OCSPKEYBINDING_OCSPEXTENSIONHEADER = Extensions OCSP
+INTERNALKEYBINDING_OCSPKEYBINDING_OCSPEXTENSION_NAME = Extension
+INTERNALKEYBINDING_OCSPKEYBINDING_OCSPEXTENSION_OID = OID
+INTERNALKEYBINDING_OCSPKEYBINDING_ARCHIVECUTOFFHEADER = Limite d’archivage (Archive Cutoff)
+INTERNALKEYBINDING_OCSPKEYBINDING_USEISSUERNOTBEFOREASARCHIVECUTOFF = Date de début de validité (notBefore) de l’émetteur
+INTERNALKEYBINDING_OCSPKEYBINDING_USEISSUERNOTBEFOREASARCHIVECUTOFF_HELP = Utiliser la date de début de validité du certificat de l’AC émettrice en tant que date limite d’archivage du certificat (Archive Cutoff date) dans les réponses OCSP telle que recommandée par eIDAS [ETSI EN 319 411-2, CSS-6.3.10-10].
+INTERNALKEYBINDING_OCSPKEYBINDING_RETENTIONPERIOD = Période de rétention
+INTERNALKEYBINDING_OCSPKEYBINDING_RETENTIONPERIOD_HELPTEXT = Définit la durée de rétention de l’information de révocation au-delà de la date d’expiration du certificat, telle que définie dans la PC/DPC [RFC 6960, § 4.4.4].
+
+#-- Internal Key Bindings: AuthenticationKeyBinding
+INTERNALKEYBINDING_AUTHENTICATIONKEYBINDING_DESCRIPTION = Permet d’authentifier ce module en tant que client TLS auprès de systèmes tiers.
+INTERNALKEYBINDING_AUTHENTICATIONKEYBINDING_PROTOCOLANDCIPHERSUITE = Protocole et suite d’algorithmes
+
+
+### X.509 Certificate and CRL
+
+#-- Subject Alternative Name
+
+ALT_NONE                    = Aucun
+
+ALT_KERBEROS_KPN            = Nom principal KPN Kerberos 5 (krb5Principal)
+
+ALT_MS_GUID                 = MS GUID, Identifiant unique global (guid)
+
+ALT_MS_UPN                  = MS UPN, Nom principal d’utilisateur (upn)
+
+ALT_MS_UPN_HELP             = (seulement le nom de domaine du nom d’utilisateur, sans le ‘@’)
+
+ALT_NIST_FASCN              = Numéro PIV FASC-N (fascN)
+
+ALT_PKIX_DIRECTORYNAME      = DN d’annuaire (directoryName)
+
+ALT_PKIX_DNSNAME            = Nom DNS (dNSName)
+
+ALT_PKIX_EDIPARTYNAME       = Nom de partie EDI (ediPartyName)
+
+ALT_PKIX_IPADDRESS          = Adresse IP (iPAddress)
+
+ALT_PKIX_OTHERNAME          = Autre nom
+
+ALT_PKIX_PERMANENTIDENTIFIER= Identifiant permanent (permanentIdentifier)
+
+ALT_PKIX_REGISTEREDID       = Identifiant enregistré OID (registeredID)
+
+ALT_PKIX_RFC822NAME         = Adresse de courriel (rfc822Name)
+
+ALT_PKIX_SRVNAME            = Nom de service (srvName)
+
+ALT_PKIX_SUBJECTIDENTIFICATIONMETHOD = Nom SIM (subjectIdentificationMethod)
+
+ALT_PKIX_UNIFORMRESOURCEID  = Identifiant URI (uniformResourceIdentifier)
+
+ALT_PKIX_X400ADDRESS        = Adresse X.400 (x400Address)
+
+ALT_PKIX_XMPPADDR           = Adresse XMPP (xmppAddr)
+
+#-- Certificate fields
+
+CERT_TYPEVERSION            = Type et version du certificat
+
+CERT_SERIALNUMBER           = Numéro de série du certificat
+
+CERT_SERIALNUMBER_HEXA      = Numéro de série du certificat (hexadécimal)
+
+CERT_SERIALNUMBER_CUSTOM    = Numéro de série du certificat personnalisé
+
+CERT_ISSUERDN               = DN de l’émetteur
+
+CERT_VALIDITY               = Durée de validité
+
+CERT_CORRECT_VALIDITY       = de validité correcte
+
+CERT_VALIDITY_CA_HELP       = (utilisée quand l’AC est renouvelée)
+
+CERT_VALIDITY_OFFSET        = Décalage des dates de validité
+
+CERT_VALIDFROM              = Valide depuis
+
+CERT_VALIDTO                = Valide jusqu’au
+
+CERT_EXPIRATION_RESTRICTIONS = Restrictions sur la date d’expiration
+
+CERT_EXPIRATION_RESTRICTION_FOR_WEEKDAYS = Le certificat n’expire pas les jours suivants :
+
+CERT_EXPIRATION_RESTRICTION_FOR_WEEKDAYS_BUT = mais expire
+
+CERT_EXPIRATION_RESTRICTION_BEFORE = avant
+
+CERT_EXPIRATION_RESTRICTION_AFTER = après
+
+CERT_EXPIRATION_RESTRICTION_FIXED_DATE_CHANGED = La date fixe de validité du certificat a été modifiée de {0} vers {1}, à cause de restrictions sur la date d’expiration.
+
+CERT_EXPIRATION_RESTRICTION_FOR_WEEKDAYS_ALL_EXCLUDED = Les restrictions sur la date d’expiration ne peuvent pas inclure tous les jours de la semaine !
+
+CERT_SUBJECTDN              = DN du sujet
+
+CERT_SUBJECTDN_ATTRIBUTES   = Attributs du DN du sujet
+
+CERT_SUBJECTDN_CNPOSTFIX    = Suffixe de CN
+
+CERT_SUBJECTDN_CNPF_HELP    = (texte concaténé à la fin du premier attribut CN)
+
+CERT_SUBJECTDN_CUSTOMORDER  = Ordre personnalisé pour le DN du sujet
+
+CERT_SUBJECTDN_CUSTOMORDER_HELP = (attributs du DN, séparés par des virgules)
+
+CERT_SUBJECTDN_CUSTOMORDER_LDAP = Selon l’« Ordre LDAP pour le DN »
+
+CERT_SUBJECTDN_LDAPORDER    = Ordre LDAP pour le DN
+
+CERT_SUBJECTDN_PRINTABLESTR = Codage PrintableString pour les attributs du DN
+
+CERT_SUBJECTDN_SUBSET       = Sous-ensemble d’attributs du DN du sujet
+
+CERT_PUBLICKEY              = Clé publique
+
+CERT_EXTENSIONDATA          = Données d’extensions du certificat
+
+CERT_EXTENSIONDATA_CUSTOM   = Données d’extensions du certificat personnalisées
+
+#-- CRL data
+
+CRL_CA_CRLDP_EXTERNAL       = Point de distribution de LCR externe
+
+CRL_CA_CRLDP_EXTERNAL_ERROR = Le Point de distribution de LCR externe n’est pas un URI valide.
+
+CRL_CA_DEFAULTVALUES_HELP   = (utilisé comme valeur par défaut, et aussi dans les LCR)
+
+CRL_CA_CRLPERIOD            = Période de validité de la LCR
+
+CRL_CA_ISSUEINTERVAL        = Intervalle d’émission de la LCR
+
+CRL_CA_OVERLAPTIME          = Période de recouvrement des LCR
+
+CRL_CA_DELTACRLPERIOD       = Période de validité de la delta LCR
+
+CRL_CA_DELTACRLPERIOD_HELP  = (0m, si aucune delta LCR n’est publiée)
+
+CRL_CA_MERGECRLSAFTERCASUBJECTDNCHANGE  = Fusionner les LCR après la modification du DN du sujet d’une AC (ICAO 9303)
+
+CRL_EXT_AUTHORITYKEYID      = Identifiant de la clé publique de l’émetteur (Authority Key Identifier)
+
+CRL_EXT_CRLNUMBER           = Numéro de LCR (CRL Number)
+
+CRL_EXT_ISSUINGDISTPOINT    = Point de distribution émetteur (Issuing Distribution Point)
+
+CRL_EXT_CAISSUERS_URI       = URI de l’AC émettrice
+
+CRL_EXT_CAISSUERS_URI_ERROR = L’URI de l’AC émettrice n’est pas un URI valide.
+
+CRL_ENTRY_REVOCATIONDATE    = Date de révocation :
+
+CRL_ENTRY_REVOCATIONREASON  = Raison de révocation :
+
+#-- DN attributes
+
+DN_ABBR_COMMONNAME          = CN
+
+DN_ABBR_ORGANIZATIONALUNIT  = OU
+
+DN_ABBR_ORGANIZATION        = O (organisation)
+
+DN_ETSI_ORGANIZATION_IDENTIFIER = organizationIdentifier, Identifiant d’organisation
+
+DN_JURISDICTION_LOCALITY    = Localité de la juridiction [certificat EV]
+
+DN_JURISDICTION_STATE       = État ou région de la juridiction [certificat EV]
+
+DN_JURISDICTION_COUNTRY     = Pays de la juridiction (ISO 3166) [certificat EV]
+
+DN_PKIX_DESCRIPTION         = description, Description
+
+DN_PKIX_EMAILADDRESS        = emailAddress, Adresse de courriel [DN]
+
+DN_PKIX_EMAILADDRESS_HELP   = Voir aussi le paramétrage du champ de l’adresse électronique.
+
+DN_PKIX_UID                 = UID, Identifiant unique
+
+DN_PKIX_COMMONNAME          = CN, Nom commun
+
+DN_PKIX_SERIALNUMBER        = serialNumber, Numéro de série [DN]
+
+DN_PKIX_GIVENNAME           = givenName, Prénom(s)
+
+DN_PKIX_INITIALS            = initials, Abréviations des prénoms
+
+DN_PKIX_SURNAME             = surname, Nom de famille
+
+DN_PKIX_TITLE               = title, Titre
+
+DN_PKIX_ORGANIZATIONALUNIT  = OU, Unité d’organisation
+
+DN_PKIX_ORGANIZATION        = O, Organisation (raison sociale)
+
+DN_PKIX_LOCALITY            = L, Localité (ville)
+
+DN_PKIX_STATEORPROVINCE     = ST, État ou région
+
+DN_PKIX_DOMAINCOMPONENT     = DC, Composante de domaine
+
+DN_PKIX_COUNTRY             = C, Pays (ISO 3166)
+
+DN_PKIX_UNSTRUCTUREDADDRESS = unstructuredAddress, Adresse IP
+
+DN_PKIX_UNSTRUCTUREDNAME    = unstructuredName, Nom de domaine (FQDN)
+
+DN_PKIX_POSTALCODE          = postalCode, Code postal
+
+DN_PKIX_BUSINESSCATEGORY    = businessCategory, Type d’organisation
+
+DN_PKIX_DNQUALIFIER         = dnQualifier, Qualificateur de DN
+
+DN_PKIX_POSTALADDRESS       = postalAddress, Adresse géographique
+
+DN_PKIX_TELEPHONENUMBER     = telephoneNumber, Numéro de téléphone
+
+DN_PKIX_PSEUDONYM           = pseudonym, Pseudonyme
+
+DN_PKIX_STREETADDRESS       = streetAddress, Voie
+
+DN_PKIX_NAME                = name, Nom
+
+DN_SPAIN_CIF                = CIF, Code d’identification fiscale (Espagne)
+
+DN_SPAIN_NIF                = NIF, Numéro d’identification fiscale (Espagne)
+
+#-- Extended Key Usage
+
+EKU_EDIT_EKU_TITLE          = Gérer les Usages de clé étendus (Extended Key Usages)
+
+EKU_VIEW_EKU_TITLE          = Visualiser des Usages de clé étendus (Extended Key Usages)
+
+EKU_NONE                    = Aucun
+
+EKU_ADOBE_PDFSIGNING        = Adobe PDF Signing (signature de documents PDF)
+
+EKU_CSN_TLSCLIENT           = CSN 36 9791 TLS Client (pour une entité SPOC)
+
+EKU_CSN_TLSSERVER           = CSN 36 9791 TLS Server (pour une entité SPOC)
+
+EKU_ETSI_TSLSIGNING         = ETSI TSL Signing (signature de listes de confiance)
+
+EKU_ICAO_MASTERLISTSIGNING  = ICAO Master List Signing (signature de listes maîtres)
+
+EKU_ICAO_DEVIATIONLISTSIGNING = ICAO Deviation List Signing (signature de listes d’écarts)
+
+EKU_INTEL_AMT               = Intel AMT management (Active Management Technology)
+
+EKU_MS_SMARTCARDLOGON       = MS Smart card Logon (login par carte à puce)
+
+EKU_MS_DOCUMENTSIGNING      = MS Document Signing (signature de documents)
+
+EKU_MS_CODESIGNING_COM      = MS Commercial Code Signing (signature de code)
+
+EKU_MS_CODESIGNING_IND      = MS Individual Code Signing (signature de code)
+
+EKU_MS_EFSCRYPTO            = MS Encrypted File System (système de fichiers chiffré)
+
+EKU_MS_EFSRECOVERY          = MS EFS Recovery (restauration de données chiffrées)
+
+EKU_NIST_PIVCARDAUTH        = PIV Card Authentication (authentification de carte PIV)
+
+EKU_PKIX_ANYEXTENDEDKEYUSAGE= Tout usage de clé étendu (anyExtendedKeyUsage)
+
+EKU_PKIX_SERVERAUTH         = Authentification serveur (serverAuth)
+
+EKU_PKIX_CLIENTAUTH         = Authentification client (clientAuth)
+
+EKU_PKIX_CODESIGNING        = Signature de code (codeSigning)
+
+EKU_PKIX_EMAILPROTECTION    = Protection de courriel (emailProtection)
+
+#EKU_PKIX_IPSECENDSYSTEM    = Système IPsec (ipsecEndSystem)
+
+#EKU_PKIX_IPSECTUNNEL       = Tunnel IPsec (ipsecTunnel)
+
+#EKU_PKIX_IPSECUSER         = Utilisateur IPsec (ipsecUser)
+
+EKU_PKIX_TIMESTAMPING       = Horodatage (timeStamping)
+
+EKU_PKIX_OCSPSIGNING        = Signature de réponses OCSP (OCSPSigning)
+
+EKU_PKIX_EAPOVERPPP         = Authentification EAP over PPP (eapOverPPP)
+
+EKU_PKIX_EAPOVERLAN         = Authentification EAP over LAN (eapOverLAN)
+
+EKU_PKIX_SCVPSERVER         = Serveur SCVP (scvpServer)
+
+EKU_PKIX_SCVPCLIENT         = Client SCVP (scvpClient)
+
+EKU_PKIX_IPSECIKE           = Échange de clé internet (IKE) pour IPsec (ipsecIKE)
+
+EKU_PKIX_SIPDOMAIN          = Domaine SIP (sipDomain)
+
+EKU_PKIX_SSHCLIENT          = Client SSH (secureShellClient)
+
+EKU_PKIX_SSHSERVER          = Serveur SSH (secureShellServer)
+
+EKU_KRB_PKINIT_CLIENT       = Kerberos Client (authentification client)
+
+EKU_KRB_PKINIT_KDC          = Kerberos KDC (Key Distribution Center)
+
+#-- Certificate extensions
+
+EXT_HEADER_QCSTATEMENTS = Extension « QC Statements »
+
+EXT_HEADER_CERTIFICATETRANSPARENCY = Extension « Certificate Transparency »
+
+EXT_UNUSED                  = Non utilisée
+
+EXT_CRITICAL                = Critique
+
+EXT_ABBR_BASICCONSTRAINTS   = Contraintes de base
+
+EXT_ABBR_KEYUSAGE           = Usages de clé
+
+EXT_ABBR_EXTENDEDKEYUSAGE   = Usages de clé étendus
+
+EXT_ABBR_SUBJECTALTNAME     = Nom alternatif du sujet
+
+EXT_ABBR_SUBJECTDIRATTRS    = Attributs d’annuaire du sujet
+
+EXT_ABBR_NAMECONSTRAINTS    = Contraintes de nom
+
+EXT_ABBR_AUTHORITYINFOACCESS= Accès aux informations de l’émetteur
+
+EXT_ABBR_QCSTATEMENTS       = Déclarations de certificats qualifiés
+
+EXT_ICAO_DOCUMENTTYPELIST   = Liste des types de document (ICAO Document Type List)
+
+EXT_MS_TEMPLATENAME         = Nom du modèle de certificat Microsoft (MS Template Name)
+
+EXT_MS_TEMPLATENAME_HELP    = (seulement le nom, pas le modèle réel)
+
+EXT_PKIX_BASICCONSTRAINTS   = Contraintes de base (Basic Constraints)
+
+EXT_PKIX_BC_PATHLENGTH      = Contrainte de longueur de chemin
+
+EXT_PKIX_BC_CANOLIMIT       = AC, Pas de contrainte de longueur de chemin
+
+EXT_PKIX_BC_CAPATHLENGTH    = AC, Contrainte de longueur de chemin
+
+EXT_PKIX_BC_ENDENTITY       = Entité finale
+
+EXT_PKIX_AUTHORITYKEYID     = Identifiant de la clé publique de l’émetteur (Authority Key Identifier)
+
+EXT_PKIX_SUBJECTKEYID       = Identifiant de la clé publique du sujet (Subject Key Identifier)
+
+EXT_PKIX_KEYUSAGE           = Usages de clé (Key Usage)
+
+EXT_PKIX_EXTENDEDKEYUSAGE   = Usages de clé étendus (Extended Key Usage)
+
+EXT_PKIX_ISSUERALTNAME      = Nom alternatif de l’émetteur (Issuer Alternative Name)
+
+EXT_PKIX_SUBJECTALTNAME     = Nom alternatif du sujet (Subject Alternative Name)
+
+EXT_PKIX_SAN_SUBSET         = Sous-ensemble de champs du nom alternatif du sujet
+
+EXT_PKIX_SUBJECTDIRATTRS    = Attributs d’annuaire du sujet (Subject Directory Attributes)
+
+EXT_PKIX_NAMECONSTRAINTS    = Contraintes de nom (Name Constraints)
+
+EXT_PKIX_NC_PERMITTED       = Contraintes de nom, noms permis
+
+EXT_PKIX_NC_PERMITTED_HELP1 = Liste de noms de domaine, de paires adresse/masque IPv4/IPv6, de noms distinctifs (DN) et d’adresses électroniques. Un par ligne.
+
+EXT_PKIX_NC_PERMITTED_HELP2 = Exemples : exemple.com 198.51.100.0/24 CN=Nom,O=Organisation @exemple.com
+
+EXT_PKIX_NC_EXCLUDED        = Contraintes de nom, noms exclus
+
+EXT_PKIX_NC_EXCLUDED_HELP   = Utiliser 0.0.0.0/0 et ::/0 pour interdire les certificats pour toute adresse IP spécifiée.
+
+EXT_PKIX_CRLDISTRIBPOINTS   = Points de distribution de LCR (CRL Distribution Points)
+
+EXT_PKIX_CDP_CADEFINED      = Utiliser le point de distribution de LCR pré-défini pour une AC
+
+EXT_PKIX_CDP_URI            = URI d’un point de distribution de LCR
+
+EXT_PKIX_CDP_DEFAULTURI     = Point de distribution de LCR par défaut
+
+EXT_PKIX_CDP_DEFAULTURI_ERROR = Le point de distribution de LCR par défaut n’est pas un URI valide.
+
+EXT_PKIX_CDP_CRLISSUER      = DN de l’émetteur de la LCR (CRL Issuer)
+
+EXT_PKIX_CDP_DEFAULTCRLISSUER = Nom de l’émetteur de LCR (CRL Issuer) par défaut
+
+EXT_PKIX_FRESHESTCRL        = Points de distribution de delta LCR (Freshest CRL)
+
+EXT_PKIX_FCRL_CADEFINED     = Utiliser le point de distribution de delta LCR pré-défini pour une AC
+
+EXT_PKIX_FCRL_URI           = URI d’un point de distribution de delta LCR
+
+EXT_PKIX_FCRL_DEFAULTURI    = Point de distribution de delta LCR (Freshest CRL) par défaut
+
+EXT_PKIX_FCRL_DEFAULTURI_ERROR   = Le Point de distribution de delta LCR (Freshest CRL) par défaut n’est pas un URI valide.
+
+EXT_PKIX_CERTIFICATEPOLICIES= Politiques de certification (Certificate Policies)
+
+EXT_PKIX_CP_POLICYID        = OID de la politique de certificat
+
+EXT_PKIX_CP_POLICYID_HELP   = (laisser vide, pour utiliser la valeur par défaut du profil de certificats)
+
+EXT_PKIX_CP_POLICYQUALID    = Type de qualificatif de politique de certificat
+
+EXT_PKIX_CP_NOQUAL          = Pas de qualificatif
+
+EXT_PKIX_CP_CPSURI          = URI de la PC
+
+EXT_PKIX_CP_USERNOTICE      = Avis aux utilisateurs
+
+EXT_PKIX_CP_UTF8NOTICETEXT  = Codage UTF-8 pour le texte d’avis de la politique
+
+EXT_PKIX_AUTHORITYINFOACCESS= Accès aux informations de l’émetteur (Authority Information Access)
+
+EXT_PKIX_AIA_OCSP_CADEFINED = Utiliser l’adresse d’un service OCSP pré-définie pour une AC
+
+EXT_PKIX_AIA_OCSP_URI       = URI du service OCSP
+
+EXT_PKIX_AIA_OCSP_DEFAULTURI = URI par défaut du service OCSP
+
+EXT_PKIX_AIA_OCSP_DEFAULTURI_ERROR = L’URI par défaut du service OCSP n’est pas un URI valide.
+
+EXT_PKIX_AIA_CAISSUERS_CADEFINED = Utiliser l’adresse du certificat d’AC pré-définie pour l’AC émettrice
+
+EXT_PKIX_AIA_CAISSUERS_URI  = URI de l’AC émettrice
+
+EXT_PKIX_AIA_CAISSUERS_DEFAULTURI = URI par défaut de l’AC émettrice
+
+EXT_PKIX_AIA_CAISSUERS_DEFAULTURI_ERROR = L’URI par défaut de l’AC émettrice n’est pas un URI valide.
+
+EXT_PKIX_PRIVKEYUSAGEPERIOD = Période d’utilisation de la clé privée (Private Key Usage Period)
+
+EXT_PKIX_PKUP_STARTOFFSET   = Décalage du début
+
+EXT_PKIX_PKUP_PERIODLENGTH  = Durée de la période
+
+EXT_PKIX_QCSTATEMENTS       = Déclarations de Certificats qualifiés (QC Statements)
+
+EXT_PKIX_QCS_PKIXQCSYNTAXV2 = Conformité Certificat qualifié PKIX v2 (PKIX QCSyntax-v2)
+
+EXT_PKIX_QCS_SEMANTICSID    = Identifiant (OID) de sémantique (Semantics Identifier)
+
+EXT_PKIX_QCS_SEMANTICSID_0.4.0.194121.1.1	= Personne naturelle
+
+EXT_PKIX_QCS_SEMANTICSID_0.4.0.194121.1.2	= Personne juridique
+
+EXT_PKIX_QCS_SEMANTICSID_0.4.0.194121.1.3	= eIDAS Personne naturelle
+
+EXT_PKIX_QCS_SEMANTICSID_0.4.0.194121.1.4	= eIDAS Personne juridique
+
+EXT_PKIX_QCS_NAMERAS        = Autorités d’enregistrement des noms (Name Registration Authorities)
+
+EXT_ETSI_QCS_QCCOMPLIANCE   = Conformité Certificat qualifié ETSI (QCS-1)
+
+EXT_ETSI_QCS_QSCD           = Dispositif qualifié de création de signature/cachet (QSCD) ETSI (QCS-4)
+
+EXT_ETSI_QCS_VALUELIMIT     = Limite de valeur de transaction ETSI (QCS-2)
+
+EXT_ETSI_QCS_VL_CURRENCY    = Devise
+
+EXT_ETSI_QCS_VL_AMOUNT      = Quantité
+
+EXT_ETSI_QCS_VL_EXPONENT    = Exposant
+
+EXT_ETSI_QCS_RETENTIONPERIOD= Période de rétention ETSI (QCS-3)
+
+EXT_ETSI_QCS_TYPE           = Type ETSI (QCS-6)
+
+EXT_ETSI_QCS_TYPE_unused    = Non utilisé
+
+EXT_ETSI_QCS_TYPE_esign     = Signature électronique (eSign)
+
+EXT_ETSI_QCS_TYPE_eseal     = Cachet serveur (eSeal)
+
+EXT_ETSI_QCS_TYPE_web       = Authentification de site web
+
+EXT_ETSI_QCS_PDS            = URL et langue du PDS ETSI (QCS-5)
+
+EXT_ETSI_QCS_PDS_error_message = Veuillez saisir une URL HTTPS valide pour l’URL du PDS ETSI.
+
+EXT_ETSI_QCS_PSD2           = Déclarations QC PSD2 ETSI
+
+EXT_PKIX_QCS_CUSTOMSTRING   = Chaîne des Déclarations QC personnalisées
+
+EXT_PKIX_QCS_CUSTOMSTR_OID  = Identifiant d’objet (OID)
+
+EXT_PKIX_QCS_CUSTOMSTR_TEXT = Texte des Déclarations QC personnalisées
+
+EXT_PKIX_OCSPNOCHECK        = Certificat OCSP sans vérification de révocation (OCSP No Check)
+
+EXT_SEIS_CARDNUMBER         = Extension Numéro de carte (Card Number)
+
+EXT_CERTIFICATE_TRANSPARENCY= Transparence de certificat (Certificate Transparency)
+
+EXT_CERTIFICATE_TRANSPARENCY_SCTS= SCT (signed certificate timestamps)
+
+EXT_CT_USE_IN_CERTS         = Utilisation dans les nouveaux certificats
+
+EXT_CT_USE_IN_OCSP          = Utilisation dans les réponses OCSP
+
+EXT_CT_USE_PUBLISHERS       = Utiliser les services de publication CT
+
+EXT_CT_PUBLISHERMUSTBECREATED = Pour utiliser un service de publication CT, il doit être activé en bas de cette page.
+
+EXT_CT_ENABLEDLABELS        = Libellés CT activés
+
+EXT_CT_NUMOFSCTS_BY_VALIDITY = Par validité
+
+EXT_CT_NUMOFSCTS_BY_CUSTOM  = Personnalisé…
+
+EXT_CT_NUMOFSCT_MIN         = Nombre minimum de SCT
+
+EXT_CT_NUMOFSCT_MAX         = Nombre maximum de SCT
+
+EXT_CT_PER_CERTIFICATE      = par certificat
+
+EXT_CT_PER_OCSPRESPONSE     = par réponse OCSP
+
+EXT_CT_SUBMITEXISTING       = Envoyer les certificats existants
+
+EXT_CT_MAXRETRIES           = Nombre de tentatives
+
+EXT_CABF_ORGANIZATION_IDENTIFIER = Identifiant d’organisation CAB Forum
+
+EXT_CABF_ORGANIZATION_IDENTIFIER_FORMAT = SSSCC-RÉFÉRENCE ou SSSCC+RÉGION-RÉFÉRENCE (où SSS est l’identifiant du schéma d’enregistrement et CC est le code pays ISO 3166)
+
+EXT_CABF_ORGANIZATION_IDENTIFIER_BADFORMAT = L’identifiant d’organisation CAB Forum doit respecter la syntaxe SSSCC-RÉFÉRENCE ou SSSCC+RÉGION-RÉFÉRENCE (où SSS est l’identifiant du schéma d’enregistrement et CC est le code pays ISO 3166).
+
+EXT_CABF_ORGANIZATION_IDENTIFIER_REQUIRED = L’identifiant d’organisation CAB Forum est requis.
+
+#-- Key Usage
+
+KU_NONE                     = Aucun
+
+KU_DIGITALSIGNATURE         = Signature numérique (digitalSignature)
+
+KU_NONREPUDIATION           = Non-répudiation (nonRepudiation)
+
+KU_KEYENCIPHERMENT          = Chiffrement de clés (keyEncipherment)
+
+KU_DATAENCIPHERMENT         = Chiffrement de données (dataEncipherment)
+
+KU_KEYAGREEMENT             = Négociation de clés (keyAgreement)
+
+KU_KEYCERTSIGN              = Signature de certificats (keyCertSign)
+
+KU_CRLSIGN                  = Signature de LCR (cRLSign)
+
+KU_ENCIPHERONLY             = Chiffrement seulement (encipherOnly)
+
+KU_DECIPHERONLY             = Déchiffrement seulement (decipherOnly)
+
+#-- Revocation reasons
+
+REV_NONE                    = Aucune
+
+REV_UNSPECIFIED             = Non spécifiée
+
+REV_KEYCOMPROMISE           = Clé compromise
+
+REV_CACOMPROMISE            = AC compromise
+
+REV_AFFILIATIONCHANGED      = Affiliation modifiée
+
+REV_SUPERSEDED              = Certificat remplacé
+
+REV_CESSATIONOFOPERATION    = Cessation d’opération
+
+REV_CERTIFICATEHOLD         = Certificat suspendu
+
+REV_UNUSED                  = (inutilisée)
+
+REV_REMOVEFROMCRL           = Retirer de la LCR
+
+REV_PRIVILEGEWITHDRAWN      = Privilèges retirés
+
+REV_AACOMPROMISE            = AA compromise
+
+#-- Subject Directory Attributes
+
+SDA_NONE                    = Aucun
+
+SDA_DATEOFBIRTH             = Date de naissance (AAAAMMJJ)
+
+SDA_PLACEOFBIRTH            = Lieu de naissance
+
+SDA_GENDER                  = Genre (M/F)
+
+SDA_COUNTRYOFCITIZENSHIP    = Pays de citoyenneté (ISO 3166)
+
+SDA_COUNTRYOFRESIDENCE      = Pays de résidence (ISO 3166)
+
+
+### Mostly Approval Module
+
+ACTION                    = Action
+
+ALREADYREVOKED            = Déjà révoquée
+
+ANYENDENTITYPROFILE       = Ajouter un profil d’entités
+
+APACTIVATECATOKEN         = Activer le token d’AC
+
+APADDENDENTITY            = Ajouter une entité finale
+
+APCHANGESTATUSENDENTITY   = Modifier le statut de l’entité finale
+
+APCOMMENT                 = Commentaire
+
+APDUMMY                   = Action factice
+
+APEDITENDENTITY           = Éditer l’entité finale
+
+APGENERATETOKEN           = Générer le token
+
+APKEYRECOVERY             = Recouvrer la clé
+
+APREVOKEENDENTITY         = Révoquer l’entité finale
+
+APREVOKEDELETEENDENTITY   = Révoquer et supprimer l’entité finale
+
+APREVOKECERTIFICATE       = Révoquer ou réactiver le certificat
+
+APPROVALREQUESTEXPIRED    = La demande d’approbation a expiré.
+
+APPROVALREQUESTSFOUND     = demande(s) d’approbation trouvée(s).
+
+APPROVALSETTINGS          = Approbation d’actions
+
+APPROVE                   = Approuver
+
+APPROVEACTION             = Action d’approbation
+
+APPROVEACTIONNAME         = Nom de l’action d’approbation
+
+APPROVEACTIONS            = Actions d’approbation
+
+APPROVEACTIVATECA         = Activation d’un service d’AC
+
+APPROVED                  = Approuvée
+
+APPROVEDBY                = Approuvée par
+
+APPROVEADDEDITENDENTITY   = Ajouter/éditer une entité
+
+APPROVEKEYRECOVER         = Recouvrement de clé
+
+APPROVEREVOCATION         = Révocation
+
+AREYOUSUREAPPROVE         = Êtes-vous sûr de vouloir approuver cette action ?
+
+AREYOUSUREREJECT          = Êtes-vous sûr de vouloir rejeter cette action ?
+
+CLITOOL                   = Outil en ligne de commande
+
+CURRENTSTATUS             = Statut actuel
+
+ERROREXECUTINGREQUEST     = Une erreur s’est produite en exécutant la demande, voir les journaux pour plus de détails.
+
+ERRORHAPPENDWHENAPPROVING = Une erreur s’est produite durant l’approbation de la requête, voir les journaux pour plus de détails.
+
+EVER                      = toujours
+
+EXECUTED                  = Exécutée
+
+EXECUTIONDENIED           = Exécution rejetée
+
+EXECUTIONFAILED           = Exécution échouée
+
+EXPIREDANDNOTIFIED        = Expirée et annoncée
+
+EXPIREDATE                = Date d’expiration
+
+MAXAPPROVALQUERYROWS1     = Longue requête, seules les
+
+MAXAPPROVALQUERYROWS2     = premières lignes sont affichées.
+
+NEWPASSWORD               = Nouveau mot de passe
+
+NOTSHOWN                  = Non affiché
+
+NOVALUE                   = pas de valeur
+
+ORIGINALACTIONDATA        = Données d’actions originales
+
+PARTITIONS_HIDDEN         = Cette étape comporte d’autres partitions que vous n’êtes pas autorisé à voir.
+
+REJECT                    = Rejeter
+
+REJECTED                  = Rejetée
+
+REMAININGAPPROVALS        = Approbations restantes
+
+REMAINING_APPROVALS_NONE  = La demande a été traitée.
+
+REQALREADYPROCESSED       = La demande d’approbation a déjà été traitée.
+
+REQHASEXPIRED             = La demande d’approbation a expiré.
+
+REQHAVEBEENADDEDFORAPPR   = La demande a été envoyée pour approbation.
+
+RELATEDCA                 = AC (liée avec)
+
+RELATEDEEPROFILE          = Profil d’entités (lié avec)
+
+REQUESTEDACTIONDATA       = Données de l’action demandée
+
+REQUESTINGADMIN           = Administrateur demandeur
+
+REQUESTDATE               = Date de la demande
+
+REQUESTEDWITHIN           = et demandées depuis
+
+APPROVAL_SAVE_STATE       = Enregistrer l’état
+
+SET                       = Positionner
+
+SET_ACTION                = Positionner l’action
+
+SEARCHFORACTION           = Recherche d’actions avec le statut 
+
+SOMEWEREALREADYREVOKED    = Certains des objets demandés ont déjà été révoqués.
+
+THEREALREADYEXISTSAPPROVAL= Il existe déjà une requête d’approbation pour l’utilisateur spécifié.
+
+THEREALREADYEXISTSAPPOBJ  = Il existe déjà une demande d’approbation pour le(s) objet(s) indiqué(s).
+
+WAITING                   = En attente
+
+
+### Mostly Authorization Module
+
+ACCESSRULES               = Droits d’accès
+
+ADDROLE                   = Ajouter un rôle
+
+ADMINROLE                 = Rôle
+
+ROLEEXISTS                = Le rôle existe déjà.
+
+ROLES                     = Rôles
+
+APPROVEENDENTITYRULE      = Approuver des entités
+
+AREYOUSURE                = Êtes-vous sûr de vouloir l’effacer ?
+
+AUDITLOGRULES             = Droits d’accès aux journaux d’audit
+
+AUDITOR                   = Auditeur
+
+AUTHORIZEDCAS             = AC autorisées
+
+AUTHORIZATION             = Autorisation
+
+AVAILABLERULES            = Droits disponibles
+
+BACKTOROLES               = Retour à la gestion des rôles
+
+CAACCESSRULES             = Droits d’accès aux AC
+
+CAADMINISTRATOR           = Administrateur d’AC
+
+CertificateAuthenticationToken = X509
+
+ApiKeyAuthenticationToken = API-KEY
+
+CliAuthenticationToken    = CLI
+
+CREATEENDENTITYRULE       = Ajouter des entités
+
+CRYPTOTOKENACCESSRULES    = Droits d’accès aux conteneurs de clés
+
+DELETEENDENTITYRULE       = Supprimer des entités
+
+DELETEROLE                = Supprimer le rôle
+
+EDITENDENTITYRULE         = Éditer des entités
+
+EDITACCESSRULES           = Éditer les droits d’accès
+
+EDITROLEMEMBERS           = Éditer les membres
+
+ENDENTITYPROFILEACCESSR   = Droits d’accès aux profils d’entités
+
+ENDENTITYPROFILES         = Profils d’entités
+
+ENDENTITYPROFILESAVED     = Profil d’entités '{0}' enregistré.
+
+ENDENTITYRULES            = Droits relatifs aux entités
+
+ENTERNEWNAME              = Entrer un nouveau nom de rôle
+
+FORROLE                   = Pour le rôle :
+
+INTERNALKEYBINDINGRULES   = Droits sur les bindings de clés internes
+
+KEYRECOVERENDENTITYRULE   = Recouvrer des clés d’entités
+
+LISTOFROLES               = Liste des rôles
+
+MANAGEROLES               = Gestion des rôles
+
+MATCHWITH                 = Critère de contrôle
+
+MATCHTYPE                 = Type de contrôle
+
+MATCHVALUE                = Valeur de contrôle
+
+MATCHVALUEREQUIRED        = La valeur de contrôle est requise.
+
+NOADMINSDEFINED           = Aucune règle de contrôle définie.
+
+OTHERRULES                = Autres droits
+
+PEERMANAGEMENTRULES       = Droits de gestion des serveurs tiers
+
+PEERPROTOCOLRULES         = Droits des protocoles d’AE des serveurs tiers
+
+PEERRARULES               = Droits d’AE des serveurs tiers
+
+RAADMINISTRATOR           = Administrateur d’AE
+
+REGULARACCESSRULES        = Droits d’accès standards
+
+RENAMEROLE                = Renommer le rôle
+
+RESOURCE                  = Ressource
+
+REVOKEENDENTITYRULE       = Révoquer des entités
+
+ROLE                      = Rôle
+
+ROLEBASEDACCESSRULES      = Droits d’accès basés sur des rôles
+
+ROLEMEMBERS               = Membres
+
+ROLETEMPLATE              = Modèle de rôle
+
+SELECTANOTHERROLE         = Les droits d’accès pour les rôles personnalisés ne peuvent être enregistrés qu’en mode avancé. Veuillez passer en mode avancé ou choisir un autre rôle.
+
+SUPERADMINISTRATOR        = Super Administrateur
+
+SUPERVISOR                = Superviseur
+
+TYPE_NONE                 = Aucun
+
+TYPE_EQUALCASE            = Égal à (sensible à la casse)
+
+TYPE_EQUALCASEINS         = Égal à (insensible à la casse)
+
+TYPE_NOT_EQUALCASE        = Différent de (sens. à la casse)
+
+TYPE_NOT_EQUALCASEINS     = Différent de (insens. à la casse)
+
+TYPE_UNUSED               = Non utilisé
+
+VIEWACCESSRULES           = Visualiser les droits d’accès
+
+VIEWAUDITLOG              = Visualiser les journaux d’audit
+
+VIEWENDENTITYRULE         = Visualiser des entités
+
+VIEWHISTORYRULE           = Visualiser des historiques d’entités
+
+VIEWROLES                 = Visualiser des rôles
+
+VIEWROLEMEMBERS           = Visualiser les membres du rôle
+
+#WITH_NONE                 = Aucun
+
+API_KEY                   = Clé
+
+WITH_COMMONNAME           = CN, Nom commun
+
+WITH_COUNTRY              = C, Pays
+
+WITH_DNEMAILADDRESS       = emailAddress, Adresse de courriel [DN]
+
+WITH_DNSERIALNUMBER       = serialNumber, Numéro de série [DN]
+
+WITH_DOMAINCOMPONENT      = DC, Composante de domaine
+
+WITH_FULLDN               = DN du sujet complet
+
+WITH_LOCALITY             = L, Localité (ville)
+
+WITH_ORGANIZATION         = O, Organisation
+
+WITH_ORGANIZATIONALUNIT   = OU, Unité d’organisation
+
+WITH_RFC822NAME           = Nom RFC 822 (adresse de courriel)
+
+WITH_SERIALNUMBER         = Numéro de série du cert. (recommandé)
+
+WITH_SERIALNUMBER_UNKNOWN = Pas de certificat avec le numéro de série {0} connu pour l’AC {1}
+
+WITH_STATEORPROVINCE      = ST, État ou région
+
+WITH_TITLE                = title, Titre
+
+WITH_UID                  = UID, Identifiant unique
+
+WITH_UPN                  = MS UPN (nom principal d’utilisateur)
+
+USERDATASOURCEACCESSRULES = Droits d’accès aux sources de données externes
+
+TRANSPORT_ANY             = Tout transport (HTTP ou HTTPS)
+
+TRANSPORT_PLAIN           = Transport en clair (HTTP)
+
+TRANSPORT_CONFIDENTIAL    = Transport confidentiel (HTTPS)
+
+
+### Mostly CA Module
+
+ACTIVATE                  = Activer
+
+ACTIVATECAS               = Activation d’AC
+
+ACTIVATECAS_ACTION        = Action
+
+ACTIVATECAS_ACTCODE       = Code d’activation de conteneur de clés
+
+ACTIVATECAS_FOOTNOTE      = État du conteneur de clés : s’applique seulement à ce serveur
+
+ACTIVATECAS_HCHECK        = HealthCheck
+
+ACTIVATECAS_KEEPACT       = Garder actif
+
+ACTIVATECAS_MONITORED     = Surveillée par
+
+ACTIVATECAS_NAME          = Nom
+
+ACTIVATECAS_NA            = non disponible
+
+ACTIVATECAS_STATE         = État
+
+ACTIVATECAS_SACTION       = Action du service
+
+ACTIVATECAS_SSTATE        = État du service
+
+ACTIVATEKEYS              = Activer les clés
+
+ACTIVATEORMAKEOFFLINE     = Activer / Mettre hors ligne
+
+ACTIVEDIRECTORYPUBLISHER  = Service de publication Active Directory
+
+ACCOUNTDISABLED           = Compte désactivé
+
+ACCOUNTNEVEREXPIRE        = Compte qui n’expire jamais
+
+ACCOUNTNORMAL             = Compte normal
+
+ADDCA                     = Ajouter une AC
+
+ADDPUBLISHER              = Ajouter un service
+
+ADSETTINGS                = Paramètres Active Directory
+
+ALLOWDNOVERRIDECSR        = Autoriser la surcharge du DN du sujet par une CSR
+
+ALLOWDNOVERRIDEEEI        = Autoriser la surcharge du DN du sujet via un appel client
+
+ALLOWCERTSERIALNUMBEROVERRIDE = Autoriser la surcharge du numéro de série du certificat
+
+CERTSERIALNOUNIQUEIX      = Index non unique pour (issuerDN, serialNumber) dans la table ‘CertificateData’. Option “Autoriser la surcharge du numéro de série du certificat” non autorisée.
+
+ALLOWEXTENSIONOVERRIDE    = Autoriser la surcharge d’extensions
+
+ALLOWKEYUSAGEOVERRIDE     = Autoriser la surcharge des usages de clé (Key Usage)
+
+ALLOWBACKDATEDREVOCATION  = Autoriser la révocation antidatée
+
+ALPHANUMERIC              = Alpha-numérique [0-9][A-Z]
+
+ANYCA                     = Toutes les AC
+
+AREYOUSUREACTIVATECA      = Êtes-vous sûr de vouloir activer cette AC ?
+
+AREYOUSURETODELETECA      = Êtes-vous sûr de vouloir détruire l’AC {0} ? Si vous avez utilisé cette AC pour émettre des certificats, vous devriez plutôt la révoquer.
+
+AREYOUSUREMAKECAOFFLINE   = Êtes-vous sûr de vouloir mettre cette AC hors ligne ?
+
+AREYOUSURERENEWCA         = Êtes-vous sûr de vouloir renouveler cette AC ?
+
+AREYOUSUREREPUBLISH       = Êtes-vous sûr de vouloir publier de nouveau ce certificat ?
+
+AREYOUSUREREVOKECA        = Êtes-vous sûr de vouloir révoquer cette AC ?
+
+ARLATTRIBUTE              = Attribut de LAR (liste des autorités révoquées)
+
+AVAILABLEBITLENGTHS       = Tailles de clé disponibles
+
+AVAILABLECAS              = AC disponibles
+
+AVAILABLEECDSACURVES      = Courbes ECDSA disponibles
+
+AVAILABLEECDSABYBITS      = Toute courbe selon les tailles
+
+AVAILABLEKEYALGORITHMS    = Algorithmes disponibles
+
+AUTHENTICATIONCODE        = Code d’authentification
+
+AUTHENTICATIONCODERENEW   = Code d’authentification pour le renouvellement des clés
+
+AUTHENTICATIONCODEACTIVATE = Code d’authentification pour l’activation des clés
+
+AUTHENTICATIONCODEAUTOACTIVATE = Activer l’auto-activation pour l’AC
+
+AUTHENTICATIONERROR       = Erreur d’authentification
+
+BASEDN                    = DN de base
+
+BASEDN_HELP               = (concaténé aux attributs de localisation pour former un DN LDAP)
+
+BASICFUNCTIONS_TITLE      = Fonctions de base
+
+BASICFUNCTIONSFOR         = Fonctions de base de l’AC
+
+BACKTOCAS                 = Retour à la liste des AC
+
+BACKTOCERTIFICATEPROFILES = Retour à la liste des profils de certificats
+
+BACKTOPUBLISHERS          = Retour à la liste des services de publication
+
+CA                        = AC
+
+CAACTIVATED               = Réponse de certificat reçue avec succès. AC activée.
+
+CAROLLOVERPENDING         = Réponse de certificat reçue avec succès. Le certificat en rotation (rollover) peut être activé après :
+
+CAACTIVATIONSUCCESSFUL    = AC activée avec succès.
+
+CAACTIVATIONSENTAPPROVAL  = La demande d’activation de l’AC a été envoyée pour approbation.
+
+CAACTIVATIONREQEXISTS     = La demande d’activation de l’AC existe déjà.
+
+CAALREADY                 = L’AC existe déjà.
+
+CACERTIFICATE             = Certificat d’AC
+
+CACERTIFICATEATTR         = Attribut de certificat d’AC
+
+CACERTIFICATEDATA         = Données relatives au certificat de l’AC
+
+CADOESNTEXIST             = L’AC n’existe pas dans le système.
+
+CADATA                    = Données d’AC
+
+CAHEALTH                  = État de santé des AC
+
+CAID                      = Identifiant de l’AC (caid)
+
+CAISNTACTIVE              = L’AC n’est pas active.
+
+CALIFECYCLE               = Cycle de vie de l’AC
+
+CANAME                    = Nom de l’AC
+
+CAOBJECTCLASS             = Classe d’objets de l’AC
+
+CACERTPUBLISHINGQUEUED    = Publication des certificats d’AC en file d’attente. Veuillez vérifier que la longueur de la file d’attente passe à 0.
+
+CARENEWED                 = L’AC a été renouvelée avec succès
+
+CAREVOKED                 = L’AC est révoquée
+
+CAROLLOVER                = Rotation (rollover) d’AC
+
+CAROLLOVERBUTTON          = Réaliser la rotation d’AC
+
+CAROLLOVERNOTAFTER        = Certificat actuel valide jusqu’au
+
+CAROLLOVERNOTBEFORE       = Prochain certificat valide à partir du
+
+CASERVICE                 = Service AC
+
+CASERVICE_ON              = Actif
+
+CASERVICE_ON_TITLE        = Service de l’AC : actif
+
+CASERVICE_OFF             = Hors ligne
+
+CASERVICE_OFF_TITLE       = Service de l’AC : hors ligne
+
+CASTATUS                  = Statut de l’AC
+
+CASTRUCTUREANDCRL         = Structure d’AC et LCR
+
+CANBEENABLED              = Peut être activé dans la rubrique Mes préférences.
+
+CATOKENAUTHFAILED         = Erreur : l’autorisation du conteneur de l’AC a échoué.
+
+CATOKENISOFFLINE          = Erreur : le conteneur de l’AC est hors ligne. Veuillez activer ce conteneur avant de continuer.
+
+INITCATOKENISOFFLINE      = Erreur : le conteneur de l’AC est hors ligne. Avez-vous créé les clés dans le conteneur de clés après l’importation ?
+
+CATOKENSTATUS             = Statut du conteneur de clés
+
+CATOKENTYPE               = Type de conteneur de clés
+
+CATYPE                    = Type d’AC
+
+CAALREADYEXISTS           = L’AC {0} existe déjà !
+
+CERTIFICATE               = Certificat
+
+CERTIFICATEGENERATED      = Certificat généré
+
+CERTIFICATEPROFILE        = Profil de certificats
+
+CERTIFICATEPROFILEFIXED   = FIXÉ
+
+CERTIFICATEPROFILEID      = Identifiant du profil de certificats
+
+CERTIFICATEPROFILENAME    = Nom
+
+CERTIFICATEPROFILEALREADY = Le profil de certificats existe déjà.
+
+CERTPROFILENOTFOUND       = Erreur : profil de certificats non trouvé.
+
+CERTPROFILEUSEDINCAS      = Il existe dans les autorités de certification suivantes :
+
+CERTPROFILEUSEDINENDENTITIES = Il existe dans les entités finales suivantes :
+
+CERTPROFILEUSEDINENDENTITIESEXCESSIVE = Il est utilisé par des entités finales (résultat non affiché, car supérieur à 100).
+
+CERTPROFILEUSEDINENDENTITYPROFILES = Il existe dans les profils d’entités suivants :
+
+CERTPROFILEUSEDINSERVICES = Il existe dans les services suivants :
+
+CERTREPUBLISHFAILED       = Impossible de publier directement le certificat. Soit une publication par file d’attente est paramétrée pour être utilisée, soit une erreur s’est produite.
+
+CERTREPUBLISHEDSUCCESS    = Certificat publié avec succès.
+
+CERTREQREPUBLISHFAILED    = Aucun identifiant de profil de certificats n’a été défini pour ce certificat et aucun historique de requête de certificat ne pourra être trouvé. 
+
+CERTREQGEN                = Requête de certificat générée
+
+CLASSPATH                 = Chemin de classe
+
+CONTESTEDSUCESSFULLY      = connexion testée avec succès
+
+COULDNTDELETECA           = Impossible de supprimer l’AC, car elle est encore utilisée par des utilisateurs, ou dans des profils ou des rôles.
+
+COULDNTDELETECERTPROF     = Impossible de supprimer le profil de certificats.
+
+COULDNTDELETEPUBLISHER    = Impossible de supprimer le service de publication.
+
+COULDNTDELETEPUBLISHERDUETOEXISTINGREF = Impossible de supprimer le service de publication, car il existe des références vers celui-ci.
+
+COUNTRYCODEPLUSALPHANUMERIC = Code pays suivi d’une chaîne alpha-numérique
+
+COUNTRYCODEPLUSNUMERIC    = Code pays suivi d’un nombre décimal
+
+CREATECA                  = Créer une AC
+
+CREATECRL                 = Créer la LCR
+
+CREATELINKCERT            = Créer un certificat de lien
+
+CREATENEWCRL              = Mise à jour de la LCR
+
+CREATENONEXISTINGUSERS    = Créer les utilisateurs inexistants
+
+CRLATTRIBUTE              = Attribut de LCR
+
+CRLSPECIFICDATA           = Données relatives aux LCR
+
+CRLSTATUS                 = Statut LCR
+
+CRLSTATUS_ON              = À jour
+
+CRLSTATUS_ON_TITLE        = Statut de la LCR : à jour
+
+CRLSTATUS_OFF             = Expirée
+
+CRLSTATUS_OFF_TITLE       = Statut de la LCR : expirée
+
+CRYPTOTOKEN_DEFAULTKEY    = – Clé par défaut
+
+CRYPTOTOKEN_DOESNT_EXIST_CANT_INITIALIZE = Vous devez sélectionner un conteneur de clés qui existe, avant d’initialiser !
+
+CRYPTOTOKEN_DOESNT_EXIST_CANT_SAVE = Vous devez sélectionner un conteneur de clés qui existe, avant d’enregistrer !
+
+CRYPTOTOKEN_NEWFROMCA     = – Création d’un nouveau conteneur logiciel (par défaut)
+
+CRYPTOTOKEN_NOSUITABLE    = Aucun conteneur approprié n’est disponible pour cet algorithme de signature.
+
+CRYPTOTOKEN_USECERTSIGN   = Utilise la même clé que la clé de signature de certificat (certSignKey).
+
+CUSTOMPUBLISHER           = Service de publication personnalisé
+
+CUSTOMPUBLISHERSETTINGS   = Paramètres du service de publication personnalisé
+
+NOCUSTOMPROPERTYUISUPPORT = Pas de propriété personnalisée supportée.
+
+CREATEAUTHCSR             = Créer une requête de certificat CSR authentifiée
+
+CREATEINTERMEDIATENODES   = Créer les nœuds intermédiaires
+
+CREATEDELTACRL            = Créer la delta LCR
+
+CREATENEWDELTACRL         = Mise à jour de la delta LCR
+
+CVCEPASSPORT              = Certificat CVC (ePassport)
+
+CVCTERMTYPE               = Type de terminal CVC
+
+CVCINSPECTIONSYSTEM       = Système d’inspection (IS)
+
+CVCAUTHENTICATIONTERMINAL = Terminal d’authentification
+
+CVCSIGNATURETERMINAL      = Terminal de signature
+
+CVCSIGNTERMDVTYPE         = Rôle DV du terminal de signature
+
+CVCACCREDITATIONBODY      = Organisme d’accréditation
+
+CVCCERTIFICATIONSERVICEPROVIDER = Prestataire de services de certification
+
+CVCCA                     = AC CVC (Card Verifiable Certificate)
+
+CVCACCESSRIGHTS           = Droits d’accès CVC
+
+CVCACCESSDG3              = DG3 (empreinte digitale)
+
+CVCACCESSDG4              = DG4 (iris de l’œil)
+
+CVCACCESSWRITEDG          = Écriture DG {0}
+
+CVCACCESSREADDG           = Lecture DG {0}
+
+CVCACCESSINSTALLQUALIFIEDCERT = Installation d’un certificat qualifié
+
+CVCACCESSINSTALLCERT      = Installation d’un certificat
+
+CVCACCESSPINMANAGEMENT    = Gestion du code PIN
+
+CVCACCESSCANALLOWED       = CAN autorisé
+
+CVCACCESSPRIVILEGEDTERMINAL = Terminal privilégié
+
+CVCACCESSRESTRICTEDIDENTIFICATION = Identification restreinte
+
+CVCACCESSCOMMUNITYIDVERIFICATION = Vérification de l’identifiant communautaire
+
+CVCACCESSAGEVERIFICATION  = Vérification de l’âge
+
+CVCACCESSSIGN             = Génération d’une signature qualifiée
+
+CVCACCESSQUALSIGN         = Génération d’une signature
+
+CVCCANOTAVAILABLE         = Le type d’AC CVC est disponible dans EJBCA Enterprise.
+
+CVCCANOTAVAILABLEUNIQUEINDEX = Le type d’AC CVC n’est pas disponible parce qu’il y a un unique index (issuerDN, serialNumber) dans la base de données.
+
+DEFAULT_VALIDATION_DATA   = Données de validation pré-définies par défaut
+
+DEFAULT_VALIDATION_DATA_HELP = Utilisé comme valeurs par défaut dans les profils de certificats utilisant cette AC
+
+DELTACRLATTRIBUTE         = Attribut de delta LCR
+
+DELTACRLSNOTENABLED       = Les delta LCR ne sont pas activées.
+
+GETDELTACRL               = Télécharger la delta LCR
+
+NODELTACRLHAVEBEENGENERATED = Aucune delta LCR n’a été générée.
+
+DELETECA                  = Supprimer l’AC
+
+DELETEPUBLISHER           = Supprimer le service de publication
+
+DELETEPUBLISHER_CONFIRM   = Confirmer la suppression
+
+DCOCSHOULDBEDEFINED       = Les champs DC, O, ST et C devraient être définis dans le DN de base.
+
+DIRECTIVES                = Directives
+
+DISPLAYINGFIRSTTENRESULTS = Affichage des dix premiers résultats de 
+
+DOWNLOADIE                = Installer dans IE (format DER binaire)
+
+DOWNLOADNS                = Installer dans Firefox
+
+DOWNLOADJKS               = Télécharger au format JKS (Java KeyStore)
+
+DOWNLOADPEM               = Télécharger au format PEM (Base64)
+
+DOWNLOADBINARY            = Télécharger au format DER binaire
+
+DOWNLOADPEMASPKCS7        = Télécharger au format PKCS #7 (codé en PEM)
+
+EDITCA                    = Éditer l’AC
+
+EDITPUBLISHER             = Éditer le service de publication
+
+ERRORCONNECTINGTOPUB      = L’erreur suivante est survenue durant le test de connexion {0} : {1}
+
+ESTNOTAVAILABLE           = Le protocole EST (RFC 7030) est disponible dans EJBCA Enterprise.
+
+ETSIVALUELIMCANNOTBEEMPTY = Les champs de limite de valeur de transaction ETSI ne peuvent pas être vides, lorsqu’ils sont utilisés.
+
+ETSIRETPERIODCANNOTBEEMPTY= Le champ Période de rétention ETSI ne peut pas être vide, lorsqu’il est utilisé.
+
+EXTERNALCA                = AC externe
+
+EXTERNALLYSIGNED_CA_CREATERENEW = Signature de l’AC par une AC externe
+
+EXTERNALLYSIGNED_CACERT   = Certificat d’AC signé
+
+EXTERNALLYSIGNED_CACERT_HELP = (chemin vers le certificat signé par l’AC externe)
+
+EXTERNALLYSIGNED_CACHAIN  = Certificats de la chaîne d’AC
+
+EXTERNALLYSIGNED_CACHAIN_HELP = (chemin vers la chaîne de certificats PEM ou vers un simple certificat DER de l’AC qui signera la CSR générée. À importer que si l’AC émettrice n’est pas installée en tant qu’AC externe)
+
+EXTERNALLYSIGNED_CAKEY    = Clé de l’AC signée
+
+EXTERNALLYSIGNED_NEXTKEY  = Prochaine clé pour la CSR
+
+EXTERNALLYSIGNED_FUTUREROLLOVER = Certificat en rotation (activé plus tard)
+
+EXTERNALLYSIGNED_FUTUREROLLOVER_HELP = Vous pouvez paramétrer le “Service de rotation” pour automatiquement réaliser la rotation (rollover) des certificats.
+
+EXTERNALLYSIGNED_STEP1    = Étape 1 − Création d’une requête CSR
+
+EXTERNALLYSIGNED_STEP2    = Étape 2 − Importation du certificat
+
+EXPIRED                   = Expiré
+
+EXPIRES                   = Expire le
+
+EXPORTCA                  = Exporter l’AC
+
+EXPORTCA_HEADER           = Exportation de l’AC
+
+EXPORTCA_NA               = Le conteneur de clés de cette AC ne supporte pas et/ou n’autorise pas l’exportation.
+
+EXPORTCA_AUTHCODE         = Code d’authentification du conteneur de clés pour l’exportation de l’AC
+
+EXTSERVICESKEYSPEC        = Spécification de clé des services étendus
+
+FINISHUSER                = Mots de passe d’entité à usage limité
+
+GETCRL                    = Télécharger la LCR
+
+HARDCATOKENPROPERTIES     = Propriétés du token matériel de l’AC
+
+HOSTNAME                  = Nom d’hôte
+
+HOSTNAMES                 = Noms d’hôtes
+
+IMPORTCA_KEYSTORE         = Importer une AC
+
+IMPORTCA_CERTIFICATE      = Importer un certificat d’AC
+
+IMPORTCA_CANAME           = Nom qui sera donné à cette AC
+
+IMPORTCA_KEYSTOREFILE     = Chemin complet du fichier PKCS #12 contenant les clés de l’AC
+
+IMPORTCA_KEYSTOREPASSWORD = Mot de passe du magasin de clés (fichier PKCS #12)
+
+IMPORTCA_CERTIFICATEFILE  = Chaîne complète des certificats d’AC (fichier PEM)
+
+IMPORTCA_SIGNKEYALIAS     = Alias de la clé de signature
+
+IMPORTCA_SIGNKEYALIAS_HELP= (doit correspondre à un alias du keystore, optionnel si un seul alias de clé existe)
+
+IMPORTCA_ENCKEYALIAS      = Alias de la clé de chiffrement
+
+IMPORTCA_ENCKEYALIAS_HELP = (doit correspondre à un alias du keystore, optionnel – si non fourni, la clé sera générée)
+
+IMPORTCRL_TITLE           = Importation de LCR
+
+IMPORTCRL_FUNCTION        = Importer une LCR externe
+
+IMPORTED_CA_RENEWAL       = Renouvellement
+
+IMPORTED_CA_RENEWAL_NEWCERT_HELP = Chaîne des certificats d’AC au format PEM, qui remplacera la chaîne des certificats d’AC actuelle.
+
+IMPORTED_CA_RENEWAL_NEWCERT = Importation des certificats d’AC renouvelés
+
+INACTIVE                  = Inactif
+
+INCLUDEINHEALTHCHECK      = Surveillance, si l’AC est active (healthcheck)
+
+INCORRECTMINMAXSCTS       = Un nombre incorrect de SCT a été demandé.
+
+INCORRECTMINSCTS          = Le nombre minimum de SCT ne peut pas être négatif.
+
+INCORRECTMAXSCTS          = Le nombre maximum de SCT ne peut pas être négatif.
+
+INCORRECTNUMBEROFLABELS   = Le nombre minimum de SCT ne peut pas être inférieur au nombre de libellés sélectionnés.
+
+INCORRECTNUMBEROFLABELSMAX = Le nombre maximum de SCT ne peut pas être inférieur au nombre de libellés sélectionnés.
+
+INCORRECTMAXLESSTHANMIN   = Le nombre maximum de SCT ne peut pas être inférieur au nombre minimum de SCT.
+
+INVALIDPORTNUMBER         = Numéro de port invalide
+
+INVALIDSUBJECTDN          = La création de l’AC a échoué : le DN du sujet ou le nom alternatif du sujet est invalide.
+
+INVALIDSUBJECTALT         = La création de l’AC a échoué : le champ “Nom alternatif du sujet” est invalide (exemple de syntaxe : dNSName=www.example.com).
+
+INVALIDSIGORKEYALGPARAM   = Paramètres invalides pour l’algorithme de signature et le type de clé choisis.
+
+INVALIDTIMEFORMAT         = Format de temps invalide
+
+DOENFORCEUNIQUEPUBLICKEYS = Forcer l’unicité des clés publiques
+
+DOENFORCEKEYRENEWAL       = Forcer le renouvellement de clés
+
+DOENFORCEUNIQUEDN         = Forcer l’unicité du DN
+
+DOENFORCEUNIQUESUBJECTDNSERIALNUMBER = Forcer l’unicité du numéro de série dans le DN
+
+JKSPASSWORD               = Entrer le mot de passe à utiliser pour ce fichier JKS
+
+KEEPEXPIREDONCRL          = Laisser les certificats expirés dans la LCR
+
+USECRLPARTITIONS          = Utiliser les partitions de LCR (CRL)
+
+CRLPARTITIONNUMBER        = Nombre de partitions
+
+CRLPARTITIONNUMBERINVALID = Le nombre de partitions de LCR doit être plus grand que le nombre de partitions de LCR suspendues.
+
+CRLSUSPENDEDPARTITIONNUMBER = Nombre de partitions suspendues
+
+ONLYDECINCRLPARTITIONS    = Seuls les nombres décimaux sont autorisés dans les champs Nombre de partitions et Nombre de partitions suspendues.
+
+KEYSEQUENCE               = Code de séquence de clé (CVC)
+
+KEYSEQUENCEFORMAT         = Format des séquences de clé (CVC)
+
+KEYSIZEDSA                = Taille de clé DSA
+
+KEYSIZERSA                = Taille de clé RSA
+
+KEYSPEC                   = Spécification de clé ECDSA
+
+LATESTCRL                 = Dernière LCR
+
+LATESTDELTACRL            = Dernière delta LCR
+
+MULTIGROUPPUBLISHER       = Service de publication multi-groupe
+MULTIGROUPPUBLISHERSETTINGS = Paramétrage : Service de publication multi-groupe
+AVAILABLEPUBLISHERS       = Services de publication disponibles
+PUBLISHERGROUPS           = Groupes de services de publication
+MULTIGROUPPUBLISHER_HELP  = Saisir un service de publication par ligne. Laisser une ligne vide entre les groupes.
+MULTIGROUPPUBLISHER_HELP2 = EJBCA publiera vers un service de publication de chaque groupe.
+
+LDAPCLASSESATTRIBUTES     = Classes d’objets et attributs du DN
+
+LDAPOPERATIONS            = Opérations LDAP
+
+LDAPPUBLISHER             = Service de publication LDAP v3
+
+LDAPSETTINGS              = Paramètres LDAP
+
+LISTOFAPPROVALPROFILES    = Liste des profils d’approbation
+
+LISTOFCAS                 = Liste des autorités de certification
+
+LISTOFCERTIFICATEPROFILES = Liste des profils de certificats
+
+LISTOFPUBLISHERS          = Liste des services de publication
+
+LOGINDN                   = Identifiant (sous forme de DN)
+
+LOGINPWD                  = Mot de passe
+
+MAKEOFFLINE               = Mettre hors ligne
+
+MAKEOFFLINESUCCESSFUL     = AC mise hors ligne avec succès
+
+MAKEREQUEST               = Créer une requête de certificat
+
+MAKEREQUEST_FILEPATH      = Chemin vers la chaîne de certificats prête à signer l’AC
+
+MANAGEAPPROVALPROFILES    = Gestion des profils d’approbation
+
+MANAGECAS                 = Gestion des autorités de certification
+
+MANAGECERTIFICATEPROFILES = Gestion des profils de certificats
+
+MANAGEPUBLISHERS          = Gestion des services de publication
+
+MANUALCLASSPATH           = – Spécifiez le chemin de classe manuellement –
+
+MODIFYEXISTINGUSERS       = Modifier les utilisateurs existants
+
+MODIFYEXISTINGATTRIBUTES  = Modifier les attributs existants
+
+ADDNONEXISTINGATTRIBUTES  = Ajouter les attributs inexistants
+
+MONITORIFCAACTIVE         = Surveillance
+
+MONITORED                 = Surveillée
+
+MUSTSELECTATLEASTONEFIELD = Vous devez sélectionner au moins un champ du DN égal au DN du LDAP
+
+NOCACERTFILE              = Fichier de la chaîne de certificats d’AC non disponible
+
+NOCHANGE                  = Aucun changement
+
+NOCRLHAVEBEENGENERATED    = Aucune LCR n’a été générée.
+
+NOCTLOGSSELECTED          = La transparence de certificat (CT) est activée, mais aucun journal “CT Logs” n’a été sélectionné.
+
+NOCTLABELSSELECTED        = La transparence de certificat (CT) est activée, mais aucun libellé CT n’a été sélectionné.
+
+NODEHOSTNAME              = Nom d’hôte du nœud
+
+NOPUBLISHERSDEFINED       = Aucun service de publication n’est défini pour ce certificat.
+
+NOTAUTHORIZEDTOVIEWCA     = Vous n’êtes pas autorisé à visualiser l’AC spécifiée.
+
+NUMBER                    = Numéro
+
+NUMERIC                   = Numérique [0-9]
+
+OCSPSERVICE               = Service OCSP
+
+OFFLINE                   = Hors ligne
+
+OLDMANUALCLASSPATHELP     = * Ancien, chemin de classe manuel (i.e. non auto-détecté). Pour autoriser la saisie manuelle des chemins de classe, positionnez “web.manualclasspathsenabled” dans “web.properties” à la valeur ‘true’.
+
+ONEAVAILABLEBITLENGTH     = Au moins une des tailles de clé disponibles doit être sélectionnée.
+
+ONEAVAILABLEKEYALGORITHM  = Au moins un des algorithmes disponibles doit être sélectionné.
+
+ONEQCSTATEMENTUSED        = Lorsque l’extension QC Statements est activée, au moins une déclaration doit être sélectionnée.
+
+ONLYDECINETSIRETPERIOD    = Seuls les nombres entiers sont autorisés dans le champ Période de rétention ETSI.
+
+ONLYDECINETSIVALUELIMIT   = Seuls les nombres entiers sont autorisés dans les champs Quantité et Exposant de la Limite de valeur de transaction ETSI.
+
+ONLYDECNUMBERSINPATHLEN   = Seuls les nombres entiers sont autorisés pour le champ Contrainte de longueur de chemin.
+
+ONLYTHEPUBLICKEY          = Seule la clé publique, extraite de la requête de certificat, est utilisée.
+
+ONLYOIDSINQCSEMANTICSOID  = Seul une liste des OIDs séparé par des virgules est autorisé dans le champ OID de sémantique QC.
+
+OTHERDATA                 = Autres données
+
+OTHEREXTENSIONS           = Autres extensions
+
+OVERRIDABLEOIDSEXTENSIONLIST = Liste des OID d’extension surchargeable
+
+NONOVERRIDABLEOIDSEXTENSIONLIST = Liste d’extensions non surchargeables
+
+CERT_OVERRIDABLE_EXTENSIONS_LISTS_HELP = (OID d’extension, séparés par des virgules)
+
+PATHLENCANNOTBEEMPTY      = Le champ Contrainte de longueur de chemin ne peut pas être vide.
+
+PARTITIONEDCRLS_WITHOUT_IDPONCRL = Les LCR partitionnées ne sont pas autorisées sans l’extension ‘Point de distribution émetteur (Issuing Distribution Point)’.
+
+PARTITIONEDCRLS_WITHOUT_DEFAULTCDP = Les LCR partitionnées ne sont pas autorisées sans le champ ‘Point de distribution de LCR par défaut’ rempli, et qui doit contenir un astérisque (*) en remplacement du numéro de partition.
+
+PARTITIONEDCRLS_WITHOUT_ASTERISK = Le champ ‘Point de distribution de LCR par défaut’ devrait contenir un astérisque (*) pour les LCR partitionnées.
+
+PERMISSIONS               = Permissions
+
+PORT                      = Port
+
+PROCESSREQUEST_FILEPATH   = Chemin complet vers la requête de certificat d’AC à signer
+
+PROPERTIESOFCUSTOM        = Propriétés du service personnalisé
+
+PUBLISHER                 = Service de publication
+
+PUBLISHERALREADY          = Le service de publication existe déjà.
+
+PUBLISHERS                = Services de publication
+
+PUBLISHERSETTINGS         = Paramétrage
+
+PUBLISHERTYPE             = Type de service de publication
+
+RENEWKEYS                 = Renouveler les clés
+
+REPUBLISH                 = Publier à nouveau
+
+REPUBLISHCA               = Publier à nouveau le certificat de l’AC
+
+REASON                    = Raison
+
+RECIEVEREQUEST            = Réceptionner le certificat en réponse
+
+RECIEVEREQUEST_FILEPATH   = Chemin complet vers le certificat (signé par une AC externe)
+
+RECEIVE_IMPORT_RENEWAL    = Importer
+
+RENEWCA                   = Renouveler l’AC
+
+RENEWCA_FROMLASTRENEWAL   = Certificat lié (renouvellement précédent)
+
+RENEWCA_LINKCERTIFICATE   = Créer un certificat lié
+
+RENEWCA_NEXTCAKEY         = Prochaine clé d’AC
+
+RENEWCA_USECANAMECHANGE   = Modifier le nom de l’AC
+
+RENEWCA_NEW_SUBJECT_DN_ICAO = Nouveau DN du sujet
+
+RENEWCA_NOTAVAILABLE      = Non disponible
+
+RENEWCA_USINGKEYSEQUENCE  = − Générer la clé avec KeySequence −
+
+REVOKECAWITHREASON        = Révoquer l’AC avec la raison
+
+REVOKERENEWCMSCERT        = Révoquer et renouveler le certificat CMS
+
+ROOTCA                    = AC racine
+
+SAMACCOUNTNAME            = Compte SAM
+
+SAVEANDTESTCONNECTION     = Enregistrer et tester la connexion
+
+SELFSIGNED                = Auto-signé
+
+SERVERTIME                = Date et heure du serveur
+
+SETUSERPASSWORD           = Définir le mot de passe de l’utilisateur
+
+SHAREDCMPRASECRET         = Secret partagé pour l’authentification d’AE (CMP)
+
+SIGNEDBY                  = Signé par
+
+SIGNEDBYEXTERNALCA        = Signé par une AC externe
+
+SIGNINGALGORITHM          = Algorithme de signature
+
+SIGNREQUEST               = Signer une requête de certificat
+
+SINGLECERTCONSTRAINT      = Contrainte d’un seul certificat actif
+
+STORECERTIFICATEDATA      = Stocker les certificats (Base64)
+
+STORECERTIFICATEDATA_HELP = (voir l’aide pour son utilisation avec “Utiliser le stockage de certificats”)
+
+STORESUBJECTALTNAME_STORE = Recherche activée
+
+STORESUBJECTALTNAME_HELP  = (une fois activée, la recherche de SAN utilise de l’espace de stockage en plus)
+
+SOFT                      = Logiciel
+
+SUBCA                     = AC subordonnée
+
+SUBORDINATECA             = AC subordonnée, niveau
+
+CONNECTIONTIMEOUT         = Expiration (timeout) de connexion (ms)
+
+PREPRODUCEOCSPRESPONSES   = Pré-production de réponses OCSP
+
+READTIMEOUT               = Expiration (timeout) de lecture (ms)
+
+STORETIMEOUT              = Expiration (timeout) d’enregistrement (ms)
+
+TYPE                      = Type
+
+UNINITIALIZED             = Non initialisée
+
+UPDATEDMONITORED          = Mise à jour : Surveillée
+
+USECERTREQHISTORY         = Utiliser l’historisation des demandes de certificat
+
+USEUSERSTORAGE            = Utiliser le stockage d’entités
+
+USECERTIFICATESTORAGE     = Utiliser le stockage de certificats
+
+USECERTIFICATESTORAGE_HELP = (désactiver avec prudence)
+
+ACCEPTREVOCATIONSNONEXISTINGENTRY         = Accepter les révocations d’entrées non existantes
+
+USEAPPENDONLYTABLE                        = Utiliser les tables en ajout seulement
+
+CERTIFICATEPROFILEFORNONEXISTING          = Profil de certificats par défaut pour les entrées non existantes
+
+USEDCERTEXTENSIONS        = Extensions de certificat personnalisées
+
+USEFIELDSINDN             = Attributs du DN du certificat à localiser dans l’annuaire
+
+USEFIELDSINDN_HELP        = (les attributs DC, O, ST et C devraient être définis dans le DN de base)
+
+USEPREVIOUSKEY            = Utiliser la clé précédente (s’il en existe)
+
+USERACCOUNTCONTROL        = Contrôle de compte utilisateur
+
+USERCERTIFICATEATTR       = Attribut de certificat utilisateur
+
+USERDESCRIPTION           = Description utilisateur
+
+USEROBJECTCLASS           = Classe d’objets utilisateur
+
+VIEWCA                    = Visualiser l’AC
+
+PLAIN                     = Connexion en clair
+
+SELECTCATORENAME          = Selectionner une AC à renommer !
+
+SELECTCAFIRST             = Selectionner d’abord une AC !
+
+SSL                       = Connexion TLS
+
+STARTTLS                  = Extension STARTTLS
+
+INVALIDPRIVKEYSTARTOFFSET = Décalage du début de la période d’utilisation de la clé privée invalide
+
+INVALIDPRIVKEYPERIOD      = Durée de la période d’utilisation de la clé privée invalide
+
+INVALIDVALIDITYORCERTEND  = Période ou date d’expiration du certificat invalide
+
+INVALIDVALIDITY_PAST      = Les dates de validité ne doivent pas expirer dans le passé.
+
+INVALIDCERTVALIDITYOFFSET = Valeur du décalage de validité invalide.
+
+INVALIDCRLEXPIREPERIOD    = Période de validité de la LCR invalide.
+
+INVALIDCRLISSUEINTERVAL   = Intervalle d’émission de la LCR invalide.
+
+INVALIDCRLOVERLAPTIME     = Période de recouvrement des LCR invalide.
+
+INVALIDDELTACRLPERIOD     = Période de mise à jour des delta LCR invalide.
+
+INVALIDNAMECONSTRAINT     = Contraintes de nom invalides : {0}
+
+NAMECONSTRAINTSNOTENABLED = Les contraintes de nom (Name Constraints) ne sont pas permis dans le profil de certificats.
+
+TOOMANYREQUIREDCTLOGS     = Le nombre de réponses requises des journaux “CT Logs” est plus grand que le nombre de journaux (logs) autorisé.
+
+ALLOWVALIDITYOVERRIDE     = Autoriser la surcharge de la validité
+
+VIEW_CACERTIFICATE_HEADING= Certificat de l’AC
+
+VIEW_CACERTIFICATE_TITLE  = Voir le certificat de l’AC
+
+VIEW_CAINFORMATION_HEADING= Informations de l’AC
+
+VIEW_CAINFORMATION_TITLE  = Voir les informations de l’AC
+
+VIEW_CERTIFICATE          = Voir le certificat
+
+VIEW_CERTIFICATES_HEADING = Visualisation des certificats
+
+VIEW_CERTIFICATES_TITLE   = Voir les certificats
+
+VIEW_CMSCERTIFICATE       = Voir le certificat CMS
+
+VIEW_CMSCERTIFICATE_TITLE = Voir le certificat du service CMS
+
+VIEW_INFORMATION          = Voir les informations
+
+VIEWPUBLISHER             = Visualiser le service de publication
+
+WAITINGFORCERTRESPONSE    = En attente de réponse
+
+X509                      = AC X.509
+
+X509EXTENSIONS            = Extensions X.509v3
+
+X509EXTENSIONS_USAGES     = Usages
+
+X509EXTENSIONS_NAMES      = Noms
+
+X509EXTENSIONS_VALDATA    = Données de validation
+
+CMSCERTIFICATERENEWED     = Certificat CMS renouvelé avec succès
+
+CMSSERVICE                = Service CMS
+
+#YOUCANTADDFIXEDCERT       = Il n’est pas possible d’ajouter un profil de certificats dont le nom commence par “FIXED”.
+
+#YOUCANTDELETEFIXEDCERT    = Les profils de certificats marqués « FIXED » ne peuvent pas être supprimés.
+
+YOUCANTEDITFIXEDCERTPROFS = Les profils de certificats marqués « FIXED » ne peuvent pas être édités, ni supprimés, ni ajoutés.
+
+YOUMUSTSELECT             = Vous devez sélectionner un fichier à déposer.
+
+YOUMUSTSPECIFYCAID        = Vous devez spécifier un paramètre « caid » (identifiant d’AC).
+
+
+### Approval Profiles
+
+APPROVALACTIONS         = Actions requérant une approbation
+
+APPROVAL_EXPIRATION_PERIOD = Période d’expiration des approbations
+
+APPROVALPROFILE         = Profil d’approbation
+
+APPROVAL_PROFILE_ADD_PARTITION = Ajouter une partition
+
+APPROVAL_PROFILE_ADD_STEP = Ajouter une étape
+
+APPROVAL_PROFILE_ALREADY_EXISTS = Un profil d’approbation avec ce nom existe déjà.
+
+APPROVAL_PROFILE_CURRENT_STEP = Étape courante
+
+APPROVAL_PROFILE_DELETE_PARTITION = Supprimer la partition
+
+APPROVAL_PROFILE_PARTITION_NOTIFICATION_ADD = Ajouter une notification
+
+APPROVAL_PROFILE_PARTITION_NOTIFICATION_REMOVE = Supprimer la notification
+
+APPROVAL_PROFILE_PARTITION_USER_NOTIFICATION_ADD = Ajouter une notification utilisateur
+
+APPROVAL_PROFILE_PARTITION_USER_NOTIFICATION_REMOVE = Supprimer la notification utilisateur
+
+APPROVAL_PROFILE_DELETE_STEP = Supprimer l’étape
+
+APPROVAL_PROFILE_EXECUTION_HELP = L’approbation sera effective après l’exécution de la dernière étape.
+
+APPROVAL_PROFILE_FIELD_ADD = Ajouter un champ
+
+APPROVAL_PROFILE_FIELD_ADD_ROW = Ajouter une ligne
+
+APPROVAL_PROFILE_FIELD_REMOVE = Supprimer le champ
+
+APPROVAL_PROFILE_FIELD_REMOVE_ROW = Supprimer la ligne
+
+APPROVAL_PROFILE_FIELD_EXISTS = Un champ de profil d’approbation avec ce nom existe déjà.
+
+APPROVAL_PROFILE_FIELD_RADIO_LABEL = Libellé de bouton radio
+
+APPROVAL_PROFILE_FIELD_RADIO_EXISTS = Un bouton radio avec ce libellé existe déjà.
+
+APPROVAL_PROFILE_FIELD_RADIO_NO_VALUES = Le bouton radio défini n’a pas de ligne.
+
+APPROVAL_PROFILE_STEPS = Étapes d’approbation :
+
+APPROVAL_PROFILE_PARTITION = Partition
+
+APPROVAL_PROFILE_PARTITION_ACTION = Partitions requérant une action
+
+APPROVAL_PROFILE_PARTITION_PREVIOUS = Partitions précédentes
+
+APPROVAL_PROFILE_PARTITION_HIDDEN = Note : vous n’êtes pas autorisé à voir toutes les partitions, car certaines peuvent être cachées.
+
+APPROVAL_PROFILE_STEP = Étape
+
+APPROVALPROFILE_FROMTEMPLATE = Profil d’approbation modèle
+
+APPROVALPROFILE_NAME    = Nom du profil d’approbation
+
+APPROVALPROFILE_NEWNAME = Nom du nouveau profil d’approbation
+
+APPROVALPROFILEID       = Identifiant du profil d’approbation
+
+APPROVALPROFILES        = Profils d’approbation
+
+APPROVALPROFILESAVED    = Profil d’approbation enregistré.
+
+APPROVALPROFILETYPE     = Type de profil d’approbation
+
+APPROVALPROFILETYPE_UPDATE = Mettre à jour
+
+APPROVALPROFILEUSEDINCAS = Le profil d’approbation est utilisé par les AC suivantes : 
+
+APPROVALPROFILEUSEDINCERTPROFILES = Le profil d’approbation est utilisé dans les profils de certificats suivants : 
+
+APPROVEGENERATETOKENCERT = WS : Générer des certificats matériels
+
+BACKTOAPPROVALPROFILES  = Retour aux profils d’approbation
+
+COULDNTDELETEAPPROVALPROF = Le profil d’approbation suivant ne peut pas être supprimé : 
+
+MAX_EXTENSION_TIME = Durée maximum de prolongation
+
+MAX_EXTENSION_TIME_HELP = La durée maximum pendant laquelle une demande expirée peut être prolongée. Mettre 0d pour désactiver la prolongation de demande.
+
+REQUEST_EXPIRATION_PERIOD = Période d’expiration des demandes
+
+SELF_APPROVE_EDIT = Autoriser l’auto-approbation des modifications de demandes
+
+SELF_APPROVE_EDIT_HELP = Permet à l’administrateur de modifier des demandes sans l’approbation d’un autre administrateur.
+
+#-- Approval Profile Implementations
+
+APPROVAL_PROFILE_COMMON_NOTIFICATION_EMAIL_SENDER = Expéditeur du message de notification
+
+APPROVAL_PROFILE_COMMON_NOTIFICATION_EMAIL_RECIPIENT = Destinataire du message de notification
+
+APPROVAL_PROFILE_COMMON_NOTIFICATION_EMAIL_MSG_SUBJECT = Sujet du message de notification
+
+APPROVAL_PROFILE_COMMON_NOTIFICATION_EMAIL_MSG_BODY = Corps du message de notification
+
+APPROVAL_PROFILE_COMMON_USER_NOTIFICATION_EMAIL_SENDER = Expéditeur du message de notification utilisateur
+
+APPROVAL_PROFILE_COMMON_USER_NOTIFICATION_EMAIL_MSG_SUBJECT = Sujet du message de notification utilisateur
+
+APPROVAL_PROFILE_COMMON_USER_NOTIFICATION_EMAIL_MSG_BODY = Corps du message de notification utilisateur
+
+APPROVAL_PROFILE_ACCUMULATIVE_APPROVAL_NUMBER_OF_REQUIRED_APPROVALS = Nombre d’approbations requises
+
+APPROVAL_PROFILE_PARTITIONED_APPROVAL_NAME = Nom
+
+APPROVAL_PROFILE_PARTITIONED_APPROVAL_ROLES_WITH_APPROVAL_RIGHTS = Rôles qui peuvent approuver cette partition
+
+APPROVAL_PROFILE_PARTITIONED_APPROVAL_ROLES_WITH_VIEW_RIGHTS = Rôles qui peuvent visualiser cette partition
+
+
+### Mostly Configuration Module
+
+SYSTEMCONFIGURATION       = Configuration du système
+
+#-- Basic Configurations
+
+APPLICATIONCACHES         = Caches applicatifs
+
+AUTOENROLLMENT_SCRIPT     = Auto-enrôlement par script
+
+AUTOENROLLUSE             = Utiliser l’auto-enrôlement
+
+AUTOENROLLUSE_HELP        = Activation de l’auto-enrôlement de certificats pour les systèmes Microsoft. Attention : pour des raisons de sécurité la servlet d’auto-enrôlement doit être protégée par une authentification Kerberos via un proxy Apache.
+
+AUTOENROLLCA              = AC d’auto-enrôlement
+
+AUTOENROLLCA_HELP         = Autorité de certification qui émettra tous les certificats auto-enrôlés.
+
+AUTOENROLLSSLCONNECTION   = Connexion par contrôleur de domaine sécurisée
+
+AUTOENROLLSSLCONNECTION_HELP = Utilise une connexion sécurisée SSL pour le contrôleur de domaine.
+
+AUTOENROLLADSERVER        = Serveur du contrôleur de domaine (DC)
+
+AUTOENROLLADSERVER_HELP   = Nom du serveur du contrôleur de domaine duquel proviennent les informations.
+
+AUTOENROLLADPORT          = Port du serveur du contrôleur de domaine
+
+AUTOENROLLADPORT_HELP     = Port du serveur du contrôleur de domaine. Entrer ‘0’ pour utiliser le port par défaut.
+
+AUTOENROLLCONNECTIONDN    = DN du compte Active Directory
+
+AUTOENROLLCONNECTIONDN_HELP = DN de l’utilisateur pouvant accéder à l’Active Directory en lecture.
+
+AUTOENROLLCONNECTIONPWD   = Mot de passe du compte Active Directory
+
+AUTOENROLLCONNECTIONPWD_HELP = Mot de passe du compte qui peut lire des informations depuis l’Active Directory.
+
+AUTOENROLLBASEDNUSER      = DN de base
+
+AUTOENROLLBASEDNUSER_HELP = Recherche tous les éléments à partir de cette branche lors d’une recherche d’un utilisateur et de la récupération de ses informations.
+
+CERTIFICATECHAINORDER     = Ordre de la chaîne de certificats dans l’interface web publique
+
+CERTIFICATECHAINROOTFIRST = Certificat d’AC racine en premier
+
+CERTIFICATECHAINROOTFIRST_HELP = Permet d’afficher le certificat d’AC racine en premier dans la chaîne des AC, dans l’interface web publique (Public Web).
+
+CLEARALLCACHES            = Vider tous les caches
+
+CLEARALLCACHES_EXCLUDE_CRYPTOTOKEN_CACHE = Exclure les conteneurs de clés actifs
+
+CLEARALLCACHES_HELP1      = Vider tous les caches sur tous les nœuds. Il s’agit des caches suivants : cache de la configuration globale, cache de la configuration CMP, cache de la configuration SCEP, cache des profils d’entités, cache des profils de certificats, cache des autorisations, cache des AC, cache des conteneurs de clés (Crypto Tokens), cache des services de publication, cache des bindings de clés internes, cache du répondeur OCSP, cache des extensions OCSP, caches CT et cache du stockage de certificats.
+
+CLEARALLCACHES_HELP2      = Noter qu’après le nettoyage du cache et s’ils ne sont pas exclus, tous les conteneurs de clés (Crypto Tokens) qui ont été activés manuellement seront mis hors ligne.
+
+COMMANDLINEINTERFACE      = Interface en ligne de commande (CLI) 
+
+EXTERNALSCRIPTS           = Scripts externes
+
+DATABASE_CONFIGURATION    = Configuration de la base de données
+
+EJBCATITLE                = Titre
+
+EJBCATITLE_HELP           = Titre de ce site web d’administration.
+
+ENABLECLIACCESS           = Activation de l’accès CLI (Command Line Interface)
+
+ENABLECLIACCESS_HELP      = Activation de l’accès Super Administrateur depuis l’interface en ligne de commandes (CLI) locale. Attention : la désactivation de cet accès rend impossible l’utilisation de la CLI pour toute opération qui requière les droits administrateur, notamment le renouvellement du certificat Super Administrator. Veillez à renouveler les certificats administrateur via l’administration web avant qu’ils expirent ! Note : après avoir changé cette option, vous devriez cliquer sur le bouton « Vider tous les caches ».
+
+ENABLECLIDEFAULTUSER      = Activer l’utilisateur CLI (Command Line Interface) par défaut
+
+ENABLECLIDEFAULTUSER_HELP = Activer l’utilisateur CLI par défaut défini dans le fichier ejbca.properties. Désactiver cet utilisateur obligera l’interface en ligne de commandes (CLI) à requérir une authentification pour toutes les opérations CLI.
+
+ENABLEEXTERNALSCRIPTS     = Activer l’accès aux scripts externes
+
+ENABLEEXTERNALSCRIPTS_HELP = Permet à EJBCA d’appeler des scripts externes stockés en local sur le serveur. Si cette fonctionnalité est désactivée, alors GeneralPurposeCustomPublisher et ExternalCommandCertificateValidator seront désactivés, et aucun d’eux ne sera affiché sur l’interface ni même invoqué.
+
+ENABLEENDENTITYPROFILELIM = Activer les limitations des profils d’entités
+
+ENABLEENDENTITYPROFILELIM_HELP = Permet d’utiliser le contrôle d’accès des entités.
+
+ENABLEICAOCANAMECHANGE    = Activer la Modification de nom d’AC
+
+ENABLEKEYRECOVERY         = Activer le séquestre de clés
+
+FOOTBANNER                = Pied de page
+
+FOOTBANNER_HELP           = Nom du fichier de pied de page en JSP ou HTML. Ce fichier doit être placé dans le répertoire “banners”.
+
+FORCELOCALKEYRECOVERY     = Forcer la génération des clés en local
+
+HEADBANNER                = En-tête de page
+
+HEADBANNER_HELP           = Nom du fichier d’en-tête de page en JSP ou HTML. Ce fichier doit être placé dans le répertoire “banners”.
+
+ICAOSPECIFICOPTIONS       = Options spécifiques ICAO
+
+MAXIMUM_QUERY_COUNT       = Nombre maximum de requêtes
+
+MAXIMUM_QUERY_COUNT_HELP  = Cette valeur définit le nombre maximum de lignes qui peuvent être récupérées de la base de données en une seule transaction.
+
+MAXIMUM_QUERY_TIMEOUT     = Timeout maximum des requêtes
+
+MAXIMUM_QUERY_TIMEOUT_HELP = Cette valeur définit la durée d’expiration (timeout) en millisecondes (ms) pour certaines requêtes de base de données. Zéro (0) signifie Désactivé. Requiert JDBC et le support d’une base de données pour fonctionner.
+
+NODESINCLUSTER            = Nœuds dans le cluster
+
+NODESINCLUSTER_HELP       = Liste des noms d’hôte de nœud connus dans ce cluster. Les nœuds peuvent être manuellement ajoutés ou supprimés de la liste.
+
+NOENCRYPTION              = Pas de chiffrement
+
+USE_SESSION_TIMEOUT		  = Activer l’expiration de session (timeout)
+
+USE_SESSION_TIMEOUT_HELP  = Termine la session TLS après un temps déterminé d’inactivité.\nCette fonctionnalité ne fonctionne qu’avec les navigateurs IE6 et suivants.
+
+SESSION_TIMEOUT_TIME	  = Timeout (minutes)
+
+#-- Administrator Preferences
+
+DEFAULTADMINPREFERENCES   = Préférences par défaut des administrateurs
+
+NUMBEROFRECORDSPERPAGE    = Nombre de résultats par page
+
+NUMBEROFRECORDSPERPAGE_HELP = Nombre maximum de résultats affichés sur une page.
+
+PREFEREDLANGUAGE          = Langue préférée
+
+PREFEREDLANGUAGE_HELP     = Langue à utiliser dans l’interface web.
+
+SECONDARYLANGUAGE         = Langue secondaire
+
+SECONDARYLANGUAGE_HELP    = Langue à utiliser si le texte n’est pas trouvé dans la langue préférée.
+
+THEME                     = Thème graphique
+
+THEME_HELP                = Thème graphique de l’interface d’administration web (fontes, couleurs, etc.).
+
+#-- Protocol Configuration
+
+PC_EDIT_PC_TITLE            = Activation des accès par protocole
+
+PC_VIEW_PC_TITLE            = Statut des protocoles disponibles
+
+PC_TABLE_PROTOCOL_TITLE     = Protocole
+
+PC_TABLE_STATUS_TITLE       = Statut
+
+PC_TABLE_RESOURCE_URL       = URL par défaut du service
+
+PC_ACTION_ENABLE            = Activer
+
+PC_ACTION_DISABLE           = Désactiver
+
+PC_STATUS_DISABLED          = Désactivé
+
+PC_STATUS_ENABLED           = Activé
+
+PC_STATUS_UNAVAILABLE       = Non disponible
+
+#-- Extended Key Usages
+
+#-> See: X.509 Certificate and CRL > Extended Key Usage
+
+#-- Certificate Transparency Logs (Enterprise only)
+
+CONFIGURE_GOOGLES_CT_POLICY = Configurer la politique CT de Google
+
+SAVE_CT_POLICY              = Enregistrer la politique CT
+
+CT_NUMBER_OF_SCTS           = Nombre de SCT depuis des journaux distincts
+
+LESS_THAN_15_MONTHS         = N < 15 mois
+
+BETWEEN_15_AND_27_MONTHS    = 15 mois ≤ N ≤ 27 mois
+
+BETWEEN_27_AND_39_MONTHS    = 27 mois < N ≤ 39 mois
+
+MORE_THAN_39_MONTHS         = 39 mois < N
+
+CTLOGCONFIGURATION        = Journaux “Certificate Transparency Logs”
+
+CTLOGCONFIGURATION_HELP   = Ces journaux “Certificate Transparency Logs” (CT Logs) seront disponibles dans les profils de certificats.
+
+CTLOGCONFIGURATION_ADDTEXT = Ajouter un nouveau “CT Log”
+
+CTLOGCONFIGURATION_ADD_NEW = Ajouter un nouveau journal “Certificate Transparency”
+
+CTLOGCONFIGURATION_KNOWN_LOGS1 = Liste des journaux “Google Certificate Transparency” connus [↗]
+
+CTLOGCONFIGURATION_KNOWN_LOGS2 = Liste des journaux “Apple Certificate Transparency” connus [↗]
+
+CTLOGCONFIGURATION_EDIT_CTLOG_TITLE = Ajouter ou supprimer des journaux “Certificate Transparency Audit Logs”
+
+CTLOGCONFIGURATION_VIEW_CTLOG_TITLE = Visualiser les journaux “Certificate Transparency Audit Logs”
+
+CTLOGCONFIGURATION_URL    = URL du journal (log)
+
+CTLOGCONFIGURATION_PUBLICKEY = Clé publique
+
+CTLOGCONFIGURATION_PUBLICKEYFILE = Fichier Base64, PEM ou DER
+
+CTLOGCONFIGURATION_TIMEOUT = Délai/timeout (ms)
+
+CTLOGCONFIGURATION_EDITLOG = Édition du “CT Log”
+
+CTLOGCONFIGURATION_CURRENT_PUBLICKEY = Identifiant de clé publique “CT Log” actuelle
+
+CTLOGCONFIGURATION_REPLACE_PUBLICKEY = Remplacement de la clé publique
+
+CTLOGCONFIGURATION_INVALID_YEAR = L’année d’expiration doit être un nombre.
+
+CTLOGCONFIGURATION_INTERVAL_REQUIRED = Les dates de début et de fin de période devraient être définies.
+
+CTLOGCONFIGURATION_INTERVAL_ERROR = La date de début de période devrait être antérieure à la date de fin de période.
+
+CTLOGCONFIGURATION_PERIOD = Publier seulement les certificats qui expirent durant cette période :
+
+CTLOGCONFIGURATION_NOT_BEFORE = Date de début :
+
+CTLOGCONFIGURATION_NOT_AFTER = Date de fin :
+
+CTLOGNOTFILLEDIN          = Les deux champs “URL du journal” et “Clé publique” doivent être saisis pour ajouter un journal (log).
+
+CTLOGINVALIDPUBLICKEY     = Fichier de clé publique invalide.
+
+CTLOGTAB_MISSINGPROTOCOL  = L’URL des journaux CT Log doit indiquer un protocole : http:// ou https://
+
+CTLOGTAB_UPLOADFAILED     = Le dépôt du fichier de la clé publique des journaux CT Log a échoué.
+
+CTLOGTAB_TIMEOUTNEGATIVE  = La valeur du délai (timeout) ne peut pas être négative.
+
+CTLOGTAB_BADKEYFILE       = Ne peut pas parser le fichier ‘{0}’ de la clé publique. {1}
+
+CTLOGTAB_GENERICADDERROR  = Ne peut pas ajouter le CT Log. {0}
+
+CTLOGTAB_ALREADYEXISTS    = Un CT Log avec cette URL existe déjà : {0}
+
+CTLOGTAB_INUSEBYPROFILES  = Le CT Log est toujours utilisé par les profils de certificats suivants et ne peut pas être supprimé : {0} 
+
+INVALID_CT_POLICY = La politique CT contient une ou plusieurs valeurs invalides.
+
+ACCEPTING_BASED_ON_YEAR_OF_EXPIRY = Ce journal (log) n’accepte que les certificats ayant une date d’expiration dans une certaine année.
+
+CTLOGTAB_SHARDED_LOG          = Répartition des logs (Log Sharding)
+
+CTLOGTAB_USE_SHARDING		  = Utiliser
+
+CTLOGTAB_SHARDING_YEAR		  = Publier uniquement les certificats qui expirent cette année
+
+#-- Custom Certificate Extensions
+
+CUSTOMCERTEXTENSION             = Extension de certificat personnalisée
+
+CUSTOMCERTEXTENSION_CLASS       = Classe d’extension
+
+CUSTOMCERTEXTENSION_CONF_DELETE = Êtes-vous sûr de vouloir supprimer cette extension personnalisée ?
+
+CUSTOMCERTEXTENSION_CREATENEW   = Créer une nouvelle extension...
+
+CUSTOMCERTEXTENSION_EDIT_CCE_TITLE = Ajouter, supprimer, éditer ou visualiser des Extensions de certificat personnalisées
+
+CUSTOMCERTEXTENSION_NAV_BACK    = Retour à la liste Custom Certificate Extensions
+
+CUSTOMCERTEXTENSION_NAV_EDIT    = Passer en mode édition
+
+CUSTOMCERTEXTENSION_NEW         = Nouvelle extension de certificat personnalisée
+
+CUSTOMCERTEXTENSION_VIEW_CCE_TITLE = Visualiser des Extensions de certificat personnalisées
+
+# Basic Certificate Extension
+CUSTOMCERTEXTENSION_PROPERTY_dynamic = Dynamique
+CUSTOMCERTEXTENSION_PROPERTY_encoding = Codage
+CUSTOMCERTEXTENSION_PROPERTY_value = Valeur
+
+# Basic CV Certificate Extension
+CUSTOMCERTEXTENSION_PROPERTY_include_in_certs = Inclure dans les certificats
+CUSTOMCERTEXTENSION_PROPERTY_include_in_csr = Inclure dans les requêtes CSR
+CUSTOMCERTEXTENSION_PROPERTY_include_in_linkcerts = Inclure dans les certificats liés
+CUSTOMCERTEXTENSION_PROPERTY_rawdata = Données brutes (octets en hexadécimal)
+
+#-- Custom RA Styles
+
+COLUMNNAMETITLE           = Nom
+
+CSSCOLUMNTITLE            = CSS modifiée
+
+CSSIMPORTFROM             = Sélectionner une CSS à partir d’un fichier zip ou CSS
+
+CSSIMPORTIGNORED          = Information : {0} fichier(s) CSS importé(s) avec succès : {1} ; {2} fichier(s) CSS ignoré(s) : {3} (pas reconnu comme fichier .css).
+
+CSSIMPORTSUCCESS          = Information : {0} fichier(s) CSS importé(s) avec succès : {1}.
+
+CSS_CONFIRM_DELETE        = Êtes-vous sûr de vouloir supprimer ce style d’AE ?
+
+CSS_LIST_TITLE            = Liste des styles disponibles pour l’AE
+
+CSS_NOT_AUTH              = Vous n’êtes pas autorisé(e) à réaliser cette action.
+
+ISNOTAZIPFILE             = Le fichier sélectionné est vide ou n’est pas un fichier zip ni CSS.
+
+LOGOCOLUMNTITLE           = Logo
+
+LOGOIMPORTFROM            = Selectionner un logo à partir d’un fichier PNG ou JPEG
+
+LOGOIMPORTIGNORE          = Le fichier {0} n’est pas reconnu comme une image. Types de fichier supportés : JPEG (.jpg), PNG (.png).
+
+LOGOIMPORTSUCCESS         = Importation d’un logo avec succès : {0}.
+
+NOFILESELECTED            = Pas de fichier sélectionné pour l’importation.
+
+STYLEIMPORTFAIL           = Échec de l’importation du fichier {0}.
+
+STYLENONAME               = Aucun nom n’a été donné pour l’archive de style.
+
+STYLEEXISTS               = Un style d’AE avec le nom ‘{0}’ existe déjà.
+
+#-- Statedump (Enterprise only)
+
+STATEDUMPTAB_TITLE        = Importation d’un fichier zip Statedump
+
+STATEDUMPTAB_WARNING      = Attention : l’imporation d’un Statedump peut écraser ou modifier des données existantes.
+
+STATEDUMPTAB_LOCALTEMPLATE = Option 1 - Sélectionner un modèle local :
+
+STATEDUMPTAB_ZIPFILE      = Option 2 - Sélectionner un fichier zip :
+
+STATEDUMPTAB_ZIPFILE_TOOLTIP = Sélectionner un fichier zip Statedump contenant des fichiers XML
+
+STATEDUMPTAB_LOCKDOWN     = Désactiver la section Statedump après l’importation
+
+STATEDUMPTAB_LOCKDOWN_CHECKBOX = Verrouiller
+
+#-- Validator settings
+EXTERNAL_SCRIPTS_WHITELIST            = Configuration de la WhiteList des scripts
+EXTERNAL_SCRIPTS_WHITELIST_HELP       = Indiquer le chemin complet des exécutables externes (un par ligne) qui sont autorisés à être exécutés par un “Validateur de certificat par commande externe”. Les lignes commençant par ‘#’ sont considérées comme des commentaires et sont ignorées.
+USE_EXTERNAL_SCRIPTS_WHITELIST        = Utiliser la WhiteList (seulement les exécutables listés sont autorisés à s’exécuter)
+EXTERNAL_SCRIPTS_VALIDATE             = Valider
+EXTERNAL_SCRIPTS_SAVED                = Le paramétrage des validateurs a été enregistré avec succès.
+EXTERNAL_SCRIPTS_SAVE_FAILED          = Le paramétrage des validateurs ne peut pas être enregistré. Au moins un chemin de la WhiteList n’est pas valide.
+EXTERNAL_SCRIPTS_VALIDATION_FAILED    = La WhiteList ne peut pas être validée. Description de l’erreur : {0}
+
+#-- Configuration Checker
+
+CONFIGURATION_CHECKER = Vérificateur de configuration
+CONFIGURATION_CHECKER_ON_FRONT_PAGE = Vérificateur de configuration en page d’accueil
+CONFIGURATION_CHECKER_ON_FRONT_PAGE_HELP = Affiche le Vérificateur de configuration EJBCA sur la page d’accueil, permettant à un administrateur d’identifier les points de configuration pour cette instance EJBCA.
+TOGGLE_CONFIGURATION_CHECKER = Activer le Vérificateur de configuration EJBCA
+CONFIGURATION_CHECKER_NOTICE = Le Vérificateur de configuration EJBCA est une fonctionnalité expérimentale, encore en développement. Les caractéristiques sont limitées, et peuvent être supprimées dans des versions futures. Les retours à PrimeKey sont appréciés !
+TOGGLE_CONFIGURATION_CHECKER_HELP = L’activation du Vérificateur de configuration EJBCA permet aux administrateurs d’identifier les points de configuration pour cette instance EJBCA. Les points de configuration sont affichés en tant que tickets sur la page d’accueil des administrateurs dont cette fonctionnalité est activée.
+TOGGLE_CONFIGURATION_ISSUE_SETS = Active/désactive les Groupes de points de configuration
+TOGGLE_CONFIGURATION_ISSUE_SETS_HELP = Active ou désactive la détection de points de configuration multiples, associés en Groupes de points de configuration.
+CONFIGURATION_CHECKER_CANNOT_SAVE = Le paramétrage du Vérificateur de configuration EJBCA ne peut pas être enregistré. Autorisation refusée.
+CONFIGURATION_CHECKER_SAVE_OK = Le paramétrage du Vérificateur de configuration EJBCA a été enregistré avec succès.
+CONFIGURATION_ISSUESET_LABEL = {0} (vérifie {1} points de configuration)
+CONFIGURATION_CHECKER_NO_TICKETS = Il n’y a pas de tickets.
+
+# Configuration Issues and Tickets
+
+NOT_IN_PRODUCTION_MODE_TICKET_DESCRIPTION = EJBCA n’est pas exécutée en mode production, des tests système peuvent tourner sur cette instance et des outils supplémentaires pour développeurs sont disponibles.
+NOT_IN_PRODUCTION_MODE_ISSUE_DESCRIPTION = Alerter lorsque EJBCA n’est pas exécutée en mode production.
+ECC_WITH_KEY_ENCIPHERMENT_TICKET_DESCRIPTION = Le profil de certificats ‘{0}’ autorise des algorithmes elliptiques (ECC) alors que l’usage de clé ‘keyEncipherment’ est positionné.
+ECC_WITH_KEY_ENCIPHERMENT_ISSUE_DESCRIPTION = Alerter lorsque des profils de certificats basés sur des algorithmes elliptiques (ECC) utilisent un usage de clé ‘keyEncipherment’.
+INTERNAL_KEY_BINDING_VALIDITY_CHECK_ISSUE_DESCRIPTION = Alerter lorsque le certificat d’un binding de clé interne actif a expiré ou n’est plus valide.
+INTERNAL_KEY_BINDING_VALIDITY_CHECK_TICKET_DESCRIPTION = Le certificat du binding de clé interne ‘{0}’ a expiré ou n’est plus valide.
+BASIC_CONSTRAINTS_VIOLATION_ISSUE_DESCRIPTION = Génère une erreur lorsque la chaîne de certificats d’une AC X.509 ne respecte pas une contrainte de base (Basic Constraints).
+BASIC_CONSTRAINTS_VIOLATION_TICKET_DESCRIPTION = La chaîne de certificats pour ‘{0}’ ne respecte pas les contraintes de base (Basic Constraints).
+
+# Configuration Issue Sets
+
+EJBCA_COMMON_ISSUESET_TITLE = Global EJBCA
+EJBCA_COMMON_ISSUESET_DESCRIPTION = Surveille les points de configuration couramment trouvés dans les installations EJBCA. Il est recommandé de toujours activer ce groupe de points de configuration.
+CT_ISSUESET_TITLE = Transparence de certificat (Certificate Transparency)
+CT_ISSUESET_DESCRIPTION = Surveille les points de configuration relatifs à la transparence de certificat (Certificate Transparency). Devrait être activé si cette instance publie dans les journaux ‘CT Logs’.
+
+#-- My Preferences
+
+ADMINISTRATORPREFERENCES  = Préférences de l’administrateur
+
+CASTATUSONHOMEPAGE        = Statut des AC sur la page d’accueil
+
+CASTATUSONHOMEPAGE_HELP   = Permet d’afficher le statut des AC sur la page d’accueil.
+
+FORADMIN                  = Pour l’administrateur :
+
+PUBLISHERQUEUESTATUSON    = Statut des files d’attente de publication sur la page d’accueil
+
+PUBLISHERQUEUESTATUSON_HELP = Permet d’afficher le statut des files d’attente de publication sur la page d’accueil.
+
+
+### Mostly CMP Configuration
+
+CMPADDALIAS               = Ajouter un alias
+
+CMPALIAS                  = Alias CMP
+
+CMPALIASEXISTS            = L’alias existe déjà.
+
+CMPNOTSELECTED			  = Pas d’alias CMP sélectionné.
+
+CMPALLOWVERIFYPOPO        = RA : Vérification de la preuve de possession
+
+CMPALLOWVERIFYPOPO_HELP   = Permet d’indiquer que l’AC ne devrait pas vérifier la preuve de possession (Proof-of-Possession), car l’AE (RA) est de confiance.
+
+CMPALLOWAUTOMATICKEYUPDATE= Mise à jour automatique des clés
+
+CMPALLOWAUTOMATICKEYUPDATE_HELP = Pour permettre l’émission d’un nouveau certificat, le statut de l’entité en question doit être positionné à ‘Nouveau’. Cette option autorise le statut des entités à être automatiquement positionné à ‘Nouveau’ lors de la réception d’une requête de mise à jour de clé (KeyUpdateRequest).
+
+CMPALLOWKURWITHSAMEKEY    = Renouvellement de certificat avec les mêmes clés
+
+CMPALLOWKURWITHSAMEKEY_HELP = Autorise l’utilisation des mêmes anciennes clés de certificat lors du renouvellement d’un certificat.
+
+CMPALLOWSERVERGENERATEDKEYS = Autoriser la génération de clés côté serveur
+
+CMPALLOWSERVERGENERATEDKEYS_HELP = Autoriser le serveur à générer les clés pour le client lors du traitement d’une telle demande.
+
+CMPAUTHENTICATIONMODULE   = Modules d’authentification CMP
+
+CMPAUTHENTICATIONMODULE_HELP = Définit les modules utilisés pour l’authentification des requêtes CMP.
+
+CMPAUTHSUBJECTDNPART      = Partie du DN du sujet
+
+CMPBACKTOALIASES          = Retour à la liste des alias CMP
+
+CMPCLIENTMODE             = Mode client
+
+CMPCONFIGURATIONALIAS     = Alias de configuration CMP
+
+CMPCONFIGURATIONALIAS_HELP= L’alias de configuration CMP à utiliser.
+
+CMPCONFIRMATIONMESSAGE    = Confirmation de certificat (Certificate Confirmation)
+
+CMPRESPONSECONFIGURATION  = Configuration des réponses
+
+CMPCOULDNOTDELETEALIAS    = Impossible de supprimer l’alias CMP.
+
+CMPCOULDNOTRENAMEORCLONE  = Impossible de renommer ou de dupliquer l’alias CMP. Le nouvel alias existe déjà.
+
+CMPECCISSUERCA            = AC émettrice
+
+CMPERROREEPNOTFOUND       = Le profil d’entités sélectionné n’a pas été trouvé. Il a peut-être été supprimé. Veuillez choisir un autre profil d’entités.
+
+CMPDEFAULTCA              = AC par défaut
+
+CMPDEFAULTCA_HELP         = Définit l’AC qui sera utilisée pour signer le message de réponse “Certificate Confirmation”.
+
+CMPDEFAULTCA_DISABLED     = (désactivé)
+
+CMPDELETEALIAS            = Supprimer l’alias CMP
+
+CMPEDITALIAS              = Éditer l’alias CMP
+
+CMPEXTRCTUSERNAMECOMPONENT= Extraction de l’identifiant de l’utilisateur
+
+CMPEXTRCTUSERNAMECOMPONENT_HELP = Définit l’attribut du DN dont la valeur doit être utilisée pour rechercher un nom d’utilisateur (i.e. l’identifiant) dans EJBCA.
+
+CMPEXTRCTUSERNAMECOMPONENT_HELP1 = Tout attribut du DN peut être spécifié, e.g. CN, UID, etc. Par défaut, le DN complet est utilisé comme nom d’utilisateur.
+
+CMPEXTRCTUSERNAMECOMPONENT_HELP2 = Si le nom d’utilisateur (i.e. l’identifiant) ne peut pas être extrait, ou si l’entité n’est pas trouvée, le DN complet est également utilisé pour essayer de retrouver l’entité.
+
+CMPHMACCASECRET           = Secret partagé par l’AC
+
+CMPHMACSPECIFYSECRET      = Définir le secret
+
+CMPKEYUPDATEREQUEST       = Mise à jour de clé (Key Update Request)
+
+CMPLISTOFALIASES          = Liste des alias CMP
+
+CMPMANAGEALIASES          = Gestion des alias CMP
+
+CMPNESTEDMESSAGECONTENT   = Message imbriqué (Nested Message)
+
+CMPNOAUTHMODULE           = Veuillez sélectionner au moins un module d’authentification.
+
+CMPOMITVERIFICATIONSINECC = Vérifications dans le module d’authentification EndEntityCertificate
+
+CMPOMITVERIFICATIONSINECC_HELP = Lors de l’utilisation du module d’authentification EndEntityCertificate en mode RA, vous pouvez omettre de réaliser certaines vérifications sur le certificat attaché dans le champ extraCert. Notez que ceci est permis seulement si la requête CMP est envoyée dans un message imbriqué (CMP NestedMessage).
+
+CMPOMITVERIFICATIONSINECC_HELP1 = Cocher cette option omet de vérifier que le certificat attaché dans le champ extraCert : existe dans la base de données, est émis par la bonne AC, est actif, est valide et qu’il appartient à un administrateur autorisé.
+
+CMPOMITVERIFICATIONSINECC_HELP2 = (il est fortement recommandé de ne pas cocher cette option)
+
+CMPOPERATIONALMODE        = Mode opérationnel CMP
+
+CMPOPERATIONALMODE_HELP   = Le mode client signifie que l’entité finale doit être pré-enregistrée. Tandis que le mode RA signifie que l’entité finale sera créée dans EJBCA lors de la requête CMP.
+
+CMPRAALLOWCUSTOMSERNO     = Numéro de série de certificat personnalisé
+
+CMPRAALLOWCUSTOMSERNO_HELP= Indique si le service CMP cherchera un numéro de série de certificat personnalisé dans la requête.
+
+CMPRAALLOWCUSTOMSERNO_HELP1 = En cas d’autorisation, le numéro de série souhaité peut être positionné dans le champ non standard serialNumber dans le CRMF certTemplate.
+
+CMPRACANAME               = RA : Nom de l’AC
+
+CMPRACANAME_HELP          = Définit l’AC à utiliser lors de l’ajout d’entités.
+
+CMPRACANAME_HELP1         = Sélectionner ‘ProfileDefault’ pour utiliser l’AC par défaut définie dans le profil d’entités.
+
+CMPRACERTPROFILE          = RA : Profil de certificats
+
+CMPRACERTPROFILE_HELP     = Définit le profil de certificats utilisé pour générer des certificats.
+
+CMPRACERTPROFILE_HELP1    = Sélectionner ‘ProfileDefault’ pour utiliser le profil de certificats par défaut défini dans le profil d’entités.
+
+CMPRAEEPROFILE            = RA : Profil d’entités
+
+CMPRAEEPROFILE_HELP       = Définit le profil d’entités utilisé pour ajouter des entités.
+
+CMPRA_PROFILEDEFAULT      = Défaut du profil
+
+CMPRANAMEGENERATIONSCHEME = RA : Schéma de génération de noms
+
+CMPRANAMEGENERATIONSCHEME_HELP = Définit quel schéma de génération de noms doit être utilisé.
+
+CMPRANAMEGENERATIONSCHEME_HELP1 = DN – prendra une partie du DN de la requête, et l’utilisera comme nom d’utilisateur. Plusieurs attributs du DN peuvent être spécifiés pour parer aux échecs. Par exemple ‘UID;SN;CN’, essaie UID, s’il n’existe pas essaie SN, puis le CN.
+
+CMPRANAMEGENERATIONSCHEME_HELP2 = RANDOM – générera un nom d’utilisateur composé de 12 caractères aléatoires.
+
+CMPRANAMEGENERATIONSCHEME_HELP3 = FIXED – pour avoir un nom d’utilisateur fixe, défini dans le champ texte.
+
+CMPRANAMEGENERATIONSCHEME_HELP4 = USERNAME – utilisera le DN complet comme nom d’utilisateur.
+
+CMPRANAMEGENERATIONSCHEME_HELP5 = Si le nom d’utilisateur généré existe déjà, le compte existant sera modifié et un nouveau certificat sera émis pour cette entité.
+
+CMPRANAMEGENERATIONPOSTFIX= Suffixe pour la génération de noms
+
+CMPRANAMEGENERATIONPOSTFIX_HELP = Définit un suffixe pour le nom d’utilisateur généré. Utilisez ‘${RANDOM}’ pour obtenir un suffixe composé de 10 caractères aléatoires.
+
+CMPRANAMEGENERATIONPREFIX = Préfixe pour la génération de noms
+
+CMPRANAMEGENERATIONPREFIX_HELP = Définit un préfixe pour le nom d’utilisateur généré. Utilisez ‘${RANDOM}’ pour obtenir un préfixe composé de 10 caractères aléatoires.
+
+CMPRAMODE                 = Mode RA
+
+CMPRAPASSWORDGENPARAMS    = Paramètre de génération de mots de passe
+
+CMPRAPASSWORDGENPARAMS_HELP = Lors de la génération du certificat, un mot de passe aléatoire interne est temporairement utilisé. En définissant ce paramètre, un mot de passe fixe est utilisé à la place d’un mot de passe aléatoire.
+
+CMPRESPONSEPROTECTION     = Protection des réponses CMP
+
+CMPRESPONSEPROTECTION_HELP= Définit la méthode utilisée pour authentifier la réponse CMP envoyée par EJBCA.
+
+CMPSERVERGENKEYS          = Clés générées côté serveur
+
+CMPTRUSTEDCERTPATH        = Chemin des certificats de confiance
+
+CMPTRUSTEDCERTPATH_HELP   = Chemin absolu vers le répertoire qui contient les certificats utilisés pour vérifier la signature dans un message imbriqué (NestedMessage).
+
+CMPVENDORCERT             = Mode Certificats des AC officielles tierces
+
+CMPVENDORCERT_USE         = Utiliser le mode Certificats des AC officielles tierces
+
+CMPVENDORCERT_USE_HELP    = Active et spécifie les AC pour l’authentification par AC officielle tierce dans le champ ‘extraCerts’ d’une requête CMP et les AC retournées au client dans le champ ‘caPubs’ d’une réponse CMP (utilisé en conformité avec le standard 3GPP).
+
+CMPVENDORCERT_USE_HELP1   = Recommandation : ne pas cocher, si vous ne savez pas de quoi il s’agit.
+
+CMPVENDORCERT_VENDORCAS   = Liste des AC officielles tierces
+
+CMPVENDORCERT_VENDORCAS_HELP = Les certificats des AC officielles sont ajoutés au champ ‘extraCert’ du message de requête CMP.
+
+CMPRESPONSECAPUBS         = Certificats des AC supplémentaires pour les réponses CMP
+
+CMPRESPONSECAPUBS_HELP    = Ajoute les certificats des AC supplémentaires dans le champ ‘CertRepMessage.caPubs’ des réponses CMP (RFC 4210). Le certificat de l’AC émettrice des certificats d’entité finale est automatiquement ajouté à l’index 0 (les doublons de cette liste sont supprimés).
+
+PKIRESPONSEMESSAGE_EXTRACERTS = Certificats des AC supplémentaires pour les réponses ‘PKI Message’
+
+PKIRESPONSEMESSAGE_EXTRACERTS_HELP = Ajoute les certificats des AC supplémentaires dans le champ ‘PKIMessage.extraCerts’ des réponses de type message PKI (RFC 4210). La chaîne des certificats d’AC signant ce message est automatiquement ajouté à l’index 0 (les doublons de cette liste sont supprimés).
+
+CMP_VIEW_ALIAS            = Visualiser l’alias CMP
+
+CMP_VIEW_ALIASES          = Visualiser les alias CMP
+
+OMIT                      = Omettre
+
+
+### Mostly ACME Configuration
+
+ACME_MANAGEALIASES        = Gestion des alias ACME
+
+ACME_VIEW_ALIASES         = Visualiser les alias 
+
+ACME_LISTOFALIASES        = Liste des alias ACME
+
+ACME_ALIAS                = Alias
+
+ACME_ENTERNEWALIAS        = Entrer un nouvel alias ACME
+
+ACME_ALIAS_NAV_BACK       = Retour à la liste des alias ACME
+
+ACME_END_ENTITY_PROFILE   = Profil d’entités
+
+ACME_MUST_HAVE_ONE_PROFILE = Vous devez créer au moins un profil d’entités pour pouvoir utiliser le protocole ACME.
+
+ACME_DEFAULT_CA_WILL_BE_USED = L’AC par défaut et le Profil de certificats par défaut dans le profil d’entités seront utilisés pour émettre des certificats.
+
+ACME_PREAUTHORIZATION_ALLOWED = Autoriser les pré-autorisations
+
+ACME_WILDCARD_CERTIFICATE_ISSUANCE_ALLOWED = Autoriser l’émission de certificats wildcard
+
+ACME_WILDCARD_WITH_HTTP_01_CHALLENGE_ALLOWED = Autoriser l’émission de certificats wildcard avec défi http-01
+
+ACME_WEBSITE_URL          = URL du site web
+
+ACME_TERMS_URL            = URL des Conditions d’utilisation
+
+ACME_TERMS_URL_REQUIRED   = Veuillez saisir l’URL des Conditions d’utilisation.
+
+ACME_TERMS_CHANGE_URL         	= URL pour les modifications des conditions d'utilisation
+
+ACME_TERMS_CHANGE_URL_REQUIRED 	= Veuillez saisir l’URL pour les modifications des conditions d'utilisation.
+
+ACME_TERMS_APPROVAL       		= Les changements de Conditions d’utilisation requièrent une approbation cliente
+
+ACME_TERMS_CHANGED_APPROVAL 	= Autoriser accepter les nouvelles conditions d'utilisation
+
+ACME_DNS_RESOLVER         = Résolveur DNS
+
+ACME_DNS_PORT	     	  = Port DNS
+
+ACME_USE_DNSSEC_VALIDATION = Utiliser DNSSEC pour les validations DNS
+
+ACME_DNSSEC_TRUST_ANCHOR  = Point de départ de la confiance (DNSSEC Trust Anchor)
+
+ACME_DEFAULT_CONFIG       = Configuration ACME par défaut
+
+ACME_REPLAY_NONCE_VALIDITY = Nombre de validité du champ Replay-Nonce
+
+ACME_ORDER_VALIDITY = Validité de la commande
+
+ACME_RETRY_AFTER = Réessayer après
+
+ACME_REQUIRE_EXTERNAL_ACCOUNT_BINDING 	= Requérir un binding de compte externe
+
+ACME_EAB_TYPE			  				= Type de binding de compte externe
+
+ACMEEABWITHHMACMACALGORITHM				= Algorithme MAC
+
+ACMEEABWITHHMACENCRYPTKEY				= Crypter la clé
+
+ACMEEABWITHHMACENCRYPTIONKEYID			= Clé de cryptage
+
+ACMEEABWITHHMACENCRYPTIONKEYALIAS		= Alias du clé de cryptage
+
+ACMEEABWITHHMACKEYIDENTIFIER 			= Identifiant de clé
+
+ACMEEABWITHHMACUPLOAD 					= Télécharger PEM/DER clé partagé
+
+ACMEEABWITHHMACSYMMETRICKEY  			= Insérer base64Url clé partagé
+
+ACMEEABWITHPUBLICKEYORCERTIFICATEUSEPUBLICKEY 			= Utiliser clé publique
+
+ACMEEABWITHPUBLICKEYORCERTIFICATESIGNATUREALGORITHM 	= Algorithme de signature
+
+ACMEEABWITHPUBLICKEYORCERTIFICATEKEYIDENTIFIER			= Empreinte de clé publique ou certificat
+
+ACMEEABWITHPUBLICKEYORCERTIFICATEUPLOAD 				= Télécharger PEM/DER clé publique ou certificat
+
+ACMEEABWITHPUBLICKEYORCERTIFICATEPEM					= Insérer PEM clé publique ou certificat
+
+HS256 = HS256
+HS384 = HS384
+HS512 = HS512
+
+ACME_GLOBAL_CONFIGS       = Configuration ACME globale
+
+ONLYNUMBERS_INNONCEVALIDITY = Seulement les chiffres sont autorisés dans le champ “Nombre de validité du champ Replay-Nonce”.
+
+ONLYNUMBERS_INRETRYAFTER = Seuls les nombres positifs sont autorisés dans "Intervalle de relance après".
+
+ONLYVALIDITY_INORDERVALIDATY = Seules les chaînes de temps lisibles par l'homme sont autorisées dans "Validité de la commande".
+
+SELECTCRYPTOTOKEN_INENCRYPTIONKEY	= Un jeton de cryptage doit être sélectionné si le cryptage par clé est activé.
+
+CRYPTOTOKENINVALID_INENCRYPTIONKEY	= Le jeton de cryptage sélectionné n'est pas disponible ou n'est pas valide.
+
+KEYALIASINVALID_INENCRYPTIONKEY	= Le jeton de cryptage sélectionné ne contient pas de paire de clés avec l'alias {0}.
+
+INVALID_DNS_PORT = Numéro de port DNS invalide. Veuillez saisir un nombre entre 53 et 65535.
+
+
+### Mostly SCEP Configuration
+
+SCEP_ADD_ALIAS            = Ajouter un alias SCEP
+
+SCEP_ALIAS                = Alias
+
+SCEP_ALIAS_NAV_BACK       = Retour à la liste des alias SCEP
+
+SCEP_CLIENT_CERTIFICATE_RENEWAL = Autoriser le renouvellement de certificat client [Édition Entreprise]
+
+SCEP_CLIENT_CERTIFICATE_RENEWAL_WITH_SAME_KEY = Autoriser le renouvellement de certificat client avec une ancienne biclé
+
+SCEP_DEFAULT_CA           = AC par défaut
+
+SCEP_DELETE_ALIAS         = Supprimer l’alias
+
+SCEP_ENTERNEWALIAS        = Entrer un nouvel alias SCEP
+
+SCEP_INCLUDE_CA           = Inclure le certificat de l’AC dans la réponse
+
+SCEP_LISTOFALIASES        = Liste des alias SCEP
+
+SCEP_MANAGEALIASES        = Gestion des alias SCEP
+
+SCEP_MODE                 = Mode
+
+SCEP_OPERATIONAL_MODE     = Mode opérationnel
+
+SCEP_RA_AUTH_PASSWORD     = RA : Mot de passe d’authentification
+
+SCEP_RA_CA                = RA : Nom de l’AC
+
+SCEP_RA_CERT_PROFILE      = RA : Profil de certificats
+
+SCEP_RA_ENDENTITY_PROFILE = RA : Profil d’entités
+
+SCEP_RA_NAME_GEN_PARAMS   = RA : Paramètres pour la génération de noms
+
+SCEP_RA_NAME_GEN_POSTFIX  = RA : Suffixe pour la génération de noms
+
+SCEP_RA_NAME_GEN_PREFIX   = RA : Préfixe pour la génération de noms
+
+SCEP_RA_NAME_GEN_SCHEME   = RA : Schéma de génération de noms
+
+SCEP_RENAME_ALIAS         = Renommer l’alias
+
+SCEP_VIEW_ALIASES         = Visualiser les alias 
+
+
+### Mostly EST Configuration
+
+ESTADDALIAS               = Ajouter un alias
+
+ESTALIAS                  = Alias EST
+
+ESTALIASEXISTS            = L’alias existe déjà.
+
+ESTALLOWVERIFYPOPO        = RA : Vérification de la preuve de possession
+
+ESTALLOWVERIFYPOPO_HELP   = Permet d’indiquer que l’AC ne devrait pas vérifier la preuve de possession (Proof-of-Possession), car l’AE (RA) est de confiance.
+
+ESTALLOWKURWITHSAMEKEY    = Renouvellement de certificat avec les mêmes clés
+
+ESTALLOWKURWITHSAMEKEY_HELP = Autorise l’utilisation des mêmes anciennes clés de certificat lors du renouvellement d’un certificat.
+
+ESTBACKTOALIASES          = Retour à la liste des alias EST
+
+ESTCONFIGURATIONALIAS     = Alias de configuration EST
+
+ESTCONFIGURATIONALIAS_HELP= L’alias de configuration EST à utiliser.
+
+ESTCOULDNOTDELETEALIAS    = Impossible de supprimer l’alias EST.
+
+ESTCOULDNOTRENAMEORCLONE  = Impossible de renommer ou de dupliquer l’alias EST. Le nouvel alias existe déjà.
+
+ESTERROREEPNOTFOUND       = Le profil d’entités sélectionné n’a pas été trouvé. Il a peut-être été supprimé. Veuillez choisir un autre profil d’entités.
+
+ESTDEFAULTCA              = Nom de l’AC de cette AE
+
+ESTDEFAULTCA_HELP         = Définit l’AC qui sera utilisée par cet alias EST pour émettre des certificats.
+
+ESTDEFAULTCA_DISABLED     = (désactivé)
+
+ESTDELETEALIAS            = Supprimer l’alias EST
+
+ESTEDITALIAS              = Éditer l’alias EST
+
+ESTNAME                   = Nom
+
+ESTNOTSELECTED			  = Pas d’alias EST sélectionné.
+
+ESTREQUIRECERT            = Requérir un certificat client
+ESTREQUIRECERT_HELP       = Le client EST doit s’authentifier avec un certificat client autorisé à créer des certificats. Toujours requis pour les renouvellements (‘reenroll’).
+
+ESTREQUIREUSERNAME        = Identifiant client
+ESTREQUIREUSERNAME_HELP   = Le client EST doit s’authentifier avec l’identifiant indiqué. Laisser vide pour aucun identifiant. Ne sera pas requis pour les renouvellements (‘reenroll’).
+
+ESTREQUIREPASSWORD        = Mot de passe client
+ESTREQUIREPASSWORD_HELP   = Le client EST doit s’authentifier avec le mot de passe indiqué. Laisser vide pour aucun mot de passe. Ne sera pas requis pour les renouvellements (‘reenroll’).
+
+ESTLISTOFALIASES          = Liste des alias EST
+
+ESTMANAGEALIASES          = Gestion des alias EST
+
+ESTCERTPROFILE            = RA : Profil de certificats
+
+ESTCERTPROFILE_HELP       = Définit le profil de certificats utilisé pour générer des certificats.
+
+ESTCERTPROFILE_HELP1      = Sélectionner ‘ProfileDefault’ pour utiliser le profil de certificats par défaut défini dans le profil d’entités.
+
+ESTEEPROFILE              = RA : Profil d’entités
+
+ESTEEPROFILE_HELP         = Définit le profil d’entités utilisé pour ajouter des entités.
+
+ESTPROFILEDEFAULT         = Défaut du profil
+
+EST_VIEW_ALIAS            = Visualiser l’alias EST
+
+EST_VIEW_ALIASES          = Visualiser les alias EST
+
+ESTRANAMEGENERATIONSCHEME = RA : Schéma de génération de noms
+
+ESTRANAMEGENERATIONSCHEME_HELP = Définit quel schéma de génération de noms doit être utilisé.
+
+ESTRANAMEGENERATIONSCHEME_HELP1 = DN – prendra une partie du DN de la requête, et l’utilisera comme nom d’utilisateur. Plusieurs attributs du DN peuvent être spécifiés pour parer aux échecs. Par exemple ‘UID;SN;CN’, essaie UID, s’il n’existe pas essaie SN, puis le CN.
+
+ESTRANAMEGENERATIONSCHEME_HELP2 = RANDOM – générera un nom d’utilisateur composé de 12 caractères aléatoires.
+
+ESTRANAMEGENERATIONSCHEME_HELP3 = FIXED – pour avoir un nom d’utilisateur fixe, défini dans le champ texte.
+
+ESTRANAMEGENERATIONSCHEME_HELP4 = USERNAME – utilisera le DN complet comme nom d’utilisateur.
+
+ESTRANAMEGENERATIONSCHEME_HELP5 = Si le nom d’utilisateur généré existe déjà, le compte existant sera modifié et un nouveau certificat sera émis pour cette entité.
+
+ESTRANAMEGENERATIONPOSTFIX= Suffixe pour la génération de noms
+
+ESTRANAMEGENERATIONPOSTFIX_HELP = Définit un suffixe pour le nom d’utilisateur généré. Utilisez ‘${RANDOM}’ pour obtenir un suffixe composé de 10 caractères aléatoires.
+
+ESTRANAMEGENERATIONPREFIX = Préfixe pour la génération de noms
+
+ESTRANAMEGENERATIONPREFIX_HELP = Définit un préfixe pour le nom d’utilisateur généré. Utilisez ‘${RANDOM}’ pour obtenir un préfixe composé de 10 caractères aléatoires.
+
+
+### Audit Log Module
+
+ACCESSCONTROL             = Contrôle d’accès
+ADMINWEB                  = Administration web
+APPROVAL_PROFILE          = Profil d’approbation
+AUTHENTICATION            = Authentification
+BLACKLIST                 = Blacklist (liste noire)
+CERTIFICATE_AUTHORITY     = Autorité de certification
+CRL                       = Liste des certificats révoqués
+GLOBALCONF                = Configuration globale
+KEY_MANAGEMENT            = Gestion de clés
+KEYRECOVERY               = Recouvrement de clés
+RA                        = Autorité d’enregistrement
+RECOVERY                  = Recouvrement
+ROLES                     = Rôles
+SECURITY_AUDIT            = Audit de sécurité
+SERVICE                   = Service
+TRUSTED_TIME              = Temps fiable
+
+### Audit Log Event Statuses
+
+FAILURE                   = Échec
+SUCCESS                   = Succès
+VOID                      = Vide
+
+### Audit Log Events
+
+#-- EventTypes from EJBCA
+PUBLISHER_CHANGE          = Service de publication : changement
+PUBLISHER_CLONE           = Service de publication : clonage
+PUBLISHER_CREATION        = Service de publication : création
+PUBLISHER_REMOVAL         = Service de publication : suppression
+PUBLISHER_RENAME          = Service de publication : renommage
+PUBLISHER_STORE_CERTIFICATE = Service de publication : stockage d’un certificat
+PUBLISHER_STORE_CRL       = Service de publication : stockage d’une LCR
+PUBLISHER_TEST_CONNECTION = Service de publication : test de la connexion
+CA_SIGNCMS                = AC : signature CMS
+CA_SIGNREQUEST            = AC : signature d’une requête
+CA_RENEWED                = AC : renouvellement d’une AC
+CA_REVOKED                = AC : révocation d’une AC
+CA_IMPORT                 = AC : importation d’une AC
+CA_EXPORTTOKEN            = AC : exportation d’un token d’AC
+CA_REMOVETOKEN            = AC : suppression d’un token d’AC
+CA_RESTORETOKEN           = AC : restauration d’un token d’AC
+CA_VALIDITY               = AC : validité d’une AC
+CA_USERAUTH               = Authentification utilisateur sur l’interface web publique
+CA_EXTENDEDSERVICE        = AC : exécution d’un service étendu
+RA_ADDENDENTITY           = Entité : ajout
+RA_EDITENDENTITY          = Entité : modification
+RA_DELETEENDENTITY        = Entité : suppression
+RA_REVOKEDENDENTITY       = Entité : révocation
+RA_ADDEEPROFILE           = Profil d’entités : création
+RA_EDITEEPROFILE          = Profil d’entités : modification
+RA_REMOVEEEPROFILE        = Profil d’entités : suppression
+RA_RENAMEEEPROFILE        = Profil d’entités : renommage
+RA_ADDADMINPREF           = Préférences administrateur : ajout
+RA_DEFAULTADMINPREF       = Préférences administrateur : par défaut
+RA_EDITADMINPREF          = Préférences administrateur : modification
+RA_USERDATASOURCEFETCHDATA = Source de données externe : récupération de données
+RA_USERDATASOURCEREMOVEDATA = Source de données externe : suppression de données
+RA_USERDATASOURCEADD      = Source de données externe : création
+RA_USERDATASOURCEEDIT     = Source de données externe : modification
+RA_USERDATASOURCEREMOVE   = Source de données externe : suppression
+RA_USERDATASOURCERENAME   = Source de données externe : renommage
+REVOKE_UNREVOKEPUBLISH    = Publication du statut ‘unrevoked’ d’un certificat
+CUSTOMLOG_ERROR           = Journaux personnalisés : erreur
+CUSTOMLOG_INFO            = Journaux personnalisés : info
+KEYRECOVERY_SENT          = Recouvrement de clés : envoi
+KEYRECOVERY_MARKED        = Recouvrement de clés : marquage
+KEYRECOVERY_ADDDATA       = Recouvrement de clés : ajout de données
+KEYRECOVERY_EDITDATA      = Recouvrement de clés : modification de données
+KEYRECOVERY_REMOVEDATA    = Recouvrement de clés : suppression de données
+APPROVAL_ADD              = Demande d’approbation : ajout
+APPROVAL_EDIT             = Demande d’approbation : modification
+APPROVAL_REMOVE           = Demande d’approbation : suppression
+APPROVAL_APPROVE          = Demande d’approbation : approbation
+APPROVAL_REJECT           = Demande d’approbation : rejet
+APPROVAL_EXTEND           = Demande d’approbation : prolongation
+APPROVAL_PROFILE_ADD      = Profil d’approbation : ajout
+APPROVAL_PROFILE_EDIT     = Profil d’approbation : modification
+APPROVAL_PROFILE_REMOVE   = Profil d’approbation : suppression
+APPROVAL_PROFILE_RENAME   = Profil d’approbation : renommage
+SYSTEMCONF_EDIT           = Configuration système : modification
+SYSTEMCONF_CREATE         = Configuration système : création
+SERVICE_ADD               = Service : création
+SERVICE_REMOVE            = Service : suppression
+SERVICE_EDIT              = Service : modification
+SERVICE_RENAME            = Service : renommage
+SERVICE_EXECUTED          = Service : exécution
+ADMINWEB_ADMINISTRATORLOGGEDIN = Administrateur : connexion
+ADMINWEB_ADMINISTRATORLOGGEDOUT = Administrateur : fin de session
+EJBCA_STARTING            = Démarrage d’un nœud EJBCA
+
+#-- EventTypes from CESeCore
+ACCESS_CONTROL            = Contrôle d’accès
+#AUTHENTICATION            = 
+CA_CREATION               = AC : création d’AC
+CA_DELETION               = AC : suppression d’AC
+CA_RENAMING               = AC : renommage d’AC
+CA_EDITING                = AC : modification d’AC
+CA_KEYGEN                 = AC : génération de clés d’AC
+CA_KEYACTIVATE            = AC : activation de clés d’AC
+CA_KEYDELETE              = AC : suppression de clés d’AC
+CA_ROLLEDOVER             = AC : rotation d’AC (rollover)
+CA_SERVICEACTIVATE        = AC : activation de service d’AC
+CA_SERVICEDEACTIVATE      = AC : désactivation de service d’AC
+CA_TOKENACTIVATE          = AC : activation d’un token d’AC
+CA_TOKENDEACTIVATE        = AC : désactivation d’un token d’AC
+CERT_STORED               = Certificat : stockage
+CERT_REVOKED              = Certificat : révocation
+CERT_CHANGEDSTATUS        = Certificat : changement du statut
+CERT_REQUEST              = Certificat : requête
+CERT_CREATION             = Certificat : création
+CERT_CTPRECERT_SUBMISSION = Certificat : soumission d’un pré-certificat CT
+#CERTIFICATE_KEY_BIND      = 
+#CERTIFICATE_KEY_UNBIND    = 
+CERTPROFILE_CREATION      = Profil de certificats : création
+CERTPROFILE_DELETION      = Profil de certificats : suppression
+CERTPROFILE_RENAMING      = Profil de certificats : renommage
+CERTPROFILE_EDITING       = Profil de certificats : modification
+CRL_STORED                = LCR : stockage
+CRL_DELETED               = LCR : suppression
+CRL_CREATION              = LCR : création
+CRYPTOTOKEN_ACTIVATION    = Conteneur de clés : activation
+CRYPTOTOKEN_AUTHORIZE_KEY = Conteneur de clés : autorisation de clé
+CRYPTOTOKEN_CHANGE_AUTH_DATA = Conteneur de clés : changement de données d’autorisation
+CRYPTOTOKEN_CREATE        = Conteneur de clés : création
+CRYPTOTOKEN_DEACTIVATION  = Conteneur de clés : désactivation
+CRYPTOTOKEN_REACTIVATION  = Conteneur de clés : réactivation
+CRYPTOTOKEN_DELETE_ENTRY  = Conteneur de clés : suppression d’une entrée
+CRYPTOTOKEN_DELETION      = Conteneur de clés : suppression
+CRYPTOTOKEN_EDIT          = Conteneur de clés : modification
+CRYPTOTOKEN_GEN_KEYPAIR   = Conteneur de clés : génération d’une biclé
+CRYPTOTOKEN_GEN_KEY       = Conteneur de clés : génération d’une clé
+CRYPTOTOKEN_GEN_EXTRACT_KEYPAIR = Conteneur de clés : exportation d’une biclé
+CRYPTOTOKEN_UPDATEPIN     = Conteneur de clés : mise à jour du code PIN
+CRYPTOTOKEN_INITIALIZE_KEY = Conteneur de clés : initialisation de clé
+INTERNALKEYBINDING_CREATE = Binding de clés interne : création
+INTERNALKEYBINDING_EDIT   = Binding de clés interne : modification
+INTERNALKEYBINDING_DELETE = Binding de clés interne : suppression
+LOG_DELETE                = Journaux d’audit : suppression
+LOG_EXPORT                = Journaux d’audit : exportation
+LOG_MANAGEMENT_CHANGE     = Journaux d’audit : configuration
+LOG_SIGN                  = Journaux d’audit : signature
+LOG_VERIFY                = Journaux d’audit : vérification
+ROLE_CREATION             = Rôle : création
+ROLE_DELETION             = Rôle : suppression
+ROLE_RENAMING             = Rôle : renommage
+ROLE_ACCESS_RULE_ADDITION = Rôle : ajout de droits d’accès
+ROLE_ACCESS_RULE_CHANGE   = Rôle : modification de droits d’accès
+ROLE_ACCESS_RULE_DELETION = Rôle : suppression de droits d’accès
+ROLE_ACCESS_USER_ADDITION = Rôle : ajout d’un utilisateur
+ROLE_ACCESS_USER_CHANGE   = Rôle : modification d’un utilisateur
+ROLE_ACCESS_USER_DELETION = Rôle : suppression d’un utilisateur
+#BACKUP                    = 
+#RESTORE                   = 
+#TIME_SYNC_ACQUIRE         = 
+#TIME_SYNC_LOST            = 
+#EVENT_INFO_DATABASE                           = Information sur la base de données
+#EVENT_INFO_EDITLOGCONFIGURATION               = Configuration des journaux modifiée
+#EVENT_INFO_GETLASTCRL                         = Dernière LCR récupérée
+#EVENT_INFO_PUBLICWEBUSERCONNECTED             = Utilisateur connecté sur l’interface web publique
+#EVENT_INFO_USERAUTHENTICATION                 = Utilisateur authentifié sur l’interface web publique
+#EVENT_INFO_NOTIFICATION                       = Notification
+#EVENT_INFO_UNKNOWN                            = Événement inconnu
+#EVENT_INFO_SIGNEDREQUEST                      = Requête de certificat signée
+#EVENT_INFO_REQUESTCERTIFICATE                 = Requête de certificat reçue
+#EVENT_SYSTEM_INITILIZED_LOGGING               = L’instance d’EJBCA a démarré les journaux
+#EVENT_SYSTEM_STOPPED_LOGGING                  = L’instance d’EJBCA a arrêté les journaux
+
+### Audit Log Columns
+
+ADDITIONAL_DETAILS        = Détails
+ADMINISTRATOR             = Administrateur
+#CERTIFICATE               =
+CUSTOM_ID                 = Autorité de certification
+EVENTSTATUS               = Résultat
+EVENTTYPE                 = Événement
+MODULE                    = Module
+NODE                      = Nœud
+TIMESTAMP                 = Date/heure
+#USERNAME_ABBR             = 
+
+
+### Mostly Audit Module
+
+AUDIT_AUTORELOAD          = Recharger automatiquement lorsqu’une condition change
+AUDIT_DISPRESULTS         = Affichage des résultats
+AUDIT_DISPRESULTSTO       = à
+AUDIT_DOWNLOAD            = Télécharger les résultats
+AUDIT_DOWNLOADASCMS       = Télécharger les résultats en CMS
+AUDIT_DOWNLOADASCMSCA     = AC de signature CMS
+AUDIT_INVALIDCMS		  = Pas d’AC de signature CMS, ou AC invalide.
+AUDIT_SEARCHRESULTS       = Résultat de la recherche
+
+AUDITHEADER               = Journaux d’audit
+
+NO_SEARCHABLE_AUDIT       = Aucun périphérique de journaux d’audit pouvant faire l’objet d’une recherche n’est en fonctionnement
+
+APPROVAL                  = Approbation
+
+15MIN                     = 15 minutes
+
+1DAY                      = 1 jour
+
+1HOUR                     = 1 heure
+
+6HOURS                    = 6 heures
+
+7DAYS                     = 7 jours
+
+ADMINTYPE                 = Type d’admin.
+
+BATCHCMDLINE              = Outil CLI batch
+
+CACMDLINE                 = Outil CLI ca
+
+CLIENTCERT                = Auth. avec cert. client
+
+COLUMN                    = Colonne
+
+CONDITION                 = Condition
+
+CONDITIONS_NEW            = Ajouter...
+
+CONDITIONS_CLEAR          = Effacer toutes les conditions
+
+CONDITIONS_CLEAR_RELOAD   = Effacer toutes les conditions et recharger
+
+CONDITIONS_CURRENT        = Conditions actuelles
+
+CUSTOM                    = Personnalisé
+
+ENTRIESPERPAGE            = Entrées par page
+
+FIRST                     = Premier
+
+INTERNALCA                = Pas d’AC spécifiée
+
+INTERNALUSER              = Utilisateur interne
+
+LOG                       = Journaux
+
+MATCHADMINCERT            = Cert. d’admin. (numéro de série en hexa.)
+
+MATCHADMINIP              = Adresse IP de l’administrateur
+
+MATCHADMINTYPE            = Type d’administrateur
+
+MATCHCA                   = Nom de l’AC
+
+MATCHCERTIFICATE          = Certificat (numéro de série en hexa.)
+
+MATCHCOMMENT              = Commentaire
+
+MATCHEVENT                = Événement
+
+MATCHMODULE               = Module
+
+MATCHUSERNAME             = Nom d’utilisateur (ID)
+
+PUBLICWEBUSER             = Utilisateur web public
+
+RACMDLINE                 = Client RA
+
+UNKNOWNCAID               = Identifiant d’AC inconnu
+
+VALUE                     = Valeur
+
+
+### Mostly RA Module
+
+ADDDATASOURCE             = Ajouter une source de données
+
+ADDEDSUCCESSFULLY         = ajoutée avec succès.
+
+ADDENDENTITY              = Ajouter une entité
+
+ADDPROFILE                = Ajouter un profil
+
+ADVANCEDMODE              = Mode avancé
+
+ADEFAULTCA                = L’AC par défaut doit faire partie des AC disponibles.
+
+ADEFAULTCERTPROFILE       = Le profil de certificats par défaut doit figurer parmi les profils de certificats disponibles.
+
+ALLOWEDREQUESTS           = Nombre de requêtes autorisées
+
+ALLOWMERGEDNWEBSERVICES   = Autoriser la fusion des attributs du DN (Web Service)
+
+ALLOWMULTIVALUERDN        = Autoriser les RDN multi-valués
+
+ALLOWMULTIVALUERDN_HELP   = (ne pas utiliser par défaut, mais seulement pour des cas spécifiques)
+
+APPLICABLECAS             = AC applicables
+
+AREVOKEATIONREASON        = Une raison de révocation doit être sélectionnée.
+
+AREYOUSUREDELETE          = Êtes-vous sûr de vouloir supprimer les entités sélectionnées ?
+
+AREYOUSUREDELETEREVOKE    = Êtes-vous sûr de vouloir révoquer et supprimer les entités sélectionnées ?
+
+AREYOUSUREKEYRECOVER      = Êtes-vous sûr de vouloir recouvrir les clés associées à ce certificat ? N’oubliez pas de définir le mot de passe de l’utilisateur à la rubrique “Chercher des entités”, puis “Éditer l’entité”.
+
+AREYOUSUREREVOKE          = Êtes-vous sûr de vouloir révoquer les entités sélectionnées ?
+
+AREYOUSUREREVOKECERT      = Êtes-vous sûr de vouloir révoquer le certificat actif ?
+
+AREYOUSUREUNREVOKECERT    = Êtes-vous sûr de vouloir réactiver le certificat actif ?
+
+AREYOUSUREREVOKETOKEN     = Êtes-vous sûr de vouloir révoquer le token actif ?
+
+AREYOUSURECHANGE          = Êtes-vous sûr de vouloir changer le statut des entités sélectionnées ?
+
+ADMINROLESUSINGPROFILE    = Rôles utilisant le profil :
+
+AUTOGENERATED             = Auto-généré
+
+AVAILABLECERTIFICATEPROF  = Profils de certificats disponibles
+
+AVAILABLETOKENS           = Tokens disponibles
+
+BACKTOENDENTITYPROFILES   = Retour à la liste des profils d’entités
+
+BACKTOUSERDATASOURCES     = Retour à la liste des sources de données externes
+
+BASICMODE                 = Mode de base
+
+BEGINSWITH                = commençant par
+
+CAMUST                    = Une AC doit être sélectionnée.
+
+CANNOTVIEWUSERPROFREM     = Ne peut pas voir les données de l’utilisateur. Le profil de l’entité a été supprimé.
+
+CARDNUMBER                = Numéro de carte
+
+CARDNUMBER_MUSTBE         = Un numéro de carte doit être composé de chiffres décimaux (0-9).
+
+CERTIFICATEDOESNTEXIST    = Le certificat spécifié n’existe pas dans la base de données. Il est possible qu’il n’ait pas été généré.
+
+CERTIFICATENR             = Certificat d’indice
+
+CERTIFICATEPROFILEMUST    = Un profil de certificats doit être sélectionné.
+
+CERTIFICATEPROFILESAVED   = Profil de certificats '{0}' enregistré.
+
+CERTIFICATEREQUESTDATA    = Données de requête de certificat
+
+CERTIFICATES              = Certificats
+
+CERTPROFILE_FROMTEMPLATE  = Profil de certificats modèle
+
+CERTPROFILE_NEWNAME       = Nom du nouveau profil de certificats
+
+CHANGESTATUSTO            = Changer le statut à :
+
+CLEARTEXTPASSWORD         = Mot de passe en clair
+
+CONFIRMPASSWORD           = Confirmation du mot de passe
+
+COULDNTDELETEEEPROFILE    = Impossible de supprimer le profil d’entités, car il est encore utilisé par des entités ou des rôles.
+
+COULDNTDELETEUSERDATASOURCE = Impossible de supprimer la source de données, car elle est encore utilisée par des profils.
+
+COULDNOTFINDALLOBJECTS    = Impossible de trouver tous les objets demandés.
+
+CSR                       = Fichier CSR
+
+CREATED                   = Créé
+
+CURRENTTEMPLATE           = Gabarit actuel
+
+CURRENTUSERDATA           = Données de la dernière demande de certificat
+
+CUSTOMUSERDATASOURCE      = Source de données externes personnalisée
+
+CUSTOMUSERDATASOURCESETTINGS = Paramètres de la source de données externes personnalisée
+
+DEFAULTAVAILABLECA        = L’AC par défaut doit faire partie des AC disponibles.
+
+DEFAULTAVAILABLECERTIFICATEPROFILE = Le Profil de certificats par défaut doit faire partie des Profils de certificats disponibles.
+
+DEFAULTAVAILABLETOKENTYPE = Le Token par défaut doit faire partie des Tokens disponibles.
+
+DEFAULTCA                 = AC par défaut
+
+DEFAULTCERTIFICATEPROFILE = Profil de certificats par défaut
+
+DEFAULTTOKEN              = Token par défaut
+
+DELETEENDENTITYPROFILE    = Supprimer le profil d’entités
+
+DELETEPROFILE             = Supprimer le profil
+
+DELETEUSERDATASOURCE      = Supprimer la source de données
+
+EDITENDENTITYPROFILE      = Éditer le profil d’entités
+
+EDIT_ENDENTITY_TITLE      = Éditer l’entité
+
+EDIT_ENDENTITY_HEADING    = Édition de l’entité
+
+EDITUSERDATASOURCE        = Éditer la source de données
+
+EEPROFILEALREADYEXISTS    = Le profil d’entités existe déjà
+
+EEPROFILENAMEREQUIRED     = Veuillez spécifier le nom du nouveau Profil d’entités
+
+EEPROFILENAMEFORBIDDEN    = Le nom du Profil d’entités est interdit.
+
+EEPROFILENOTSELECTED      = Veuillez sélectionner un Profil d’entités
+
+EEPROFILEDOESNOTEXIST     = Le profil d’entités n’existe pas : il a peut-être été supprimé depuis un autre navigateur. Veuillez redémarrer votre navigateur pour rafraîchir la liste des profils.
+
+EEPROFILEUSEDINENDENTITIESEXCESSIVE = Le profil d’entités est utilisé par certaines entités finales (résultats non affichés, plus de 100 résultats).
+
+EESUSINGPROFILE           = Entités utilisant le profil :
+
+EESUBJDNVALIDATIONEMPTY   = Une expression régulière de validation ne peut pas être vide (champ : {0})
+
+EMAIL                     = Adresse électronique
+
+EMAILADDRESS              = Adresse de courrier électronique
+
+EMAILADDRESS_HELP         = (seulement le nom de domaine de l’adresse, sans le ‘@’)
+
+EMAILEMPTYNONMODIFIABLE   = L’adresse de courriel d’une entité ne peut pas être vide et non modifiable.
+
+EMAILINCOMPLETE           = Adresse de courriel incomplète.
+
+EMPTY                     = VIDE
+
+ENDENTITY                 = Entité finale
+
+ENDENTITY_ABBR            = Entité
+
+ENDENTITYALREADYEXISTS    = L’entité existe déjà. Choisissez un autre nom.
+
+ENDENTITYDOESNTEXIST      = L’entité n’existe pas.
+
+ENDENTITYPROFILE          = Profil d’entités
+
+ENDENTITYPROFILEID        = Identifiant du profil d’entités
+
+ENDENTITYPROFILENAME      = Nom du profil
+
+ENDENTITYSAVED            = Entité enregistrée
+
+ERRORNOPRINTERFOUND       = Erreur : aucune imprimante trouvée.
+
+ERRORNOPRINTERISAVAIL     = Erreur : aucune imprimante ne semble disponible. L’impression doit être désactivée pour pouvoir enregistrer.
+
+EXAMPLE                   = Exemple
+
+EXPORT                    = Exporter
+
+EXPORTROFILES             = Exporter les profils
+
+FINDENDENTITYWITHUSERNAME = Rechercher une entité par son nom
+
+FINGERPRINT_SHA1          = Empreinte SHA-1
+
+FINGERPRINT_SHA256        = Empreinte SHA-256
+
+FORENDENTITY              = Pour l’entité
+
+HAVEYOUREVOKEDTHEENDENTITIES = Les entités sélectionnées sont-elles révoquées ?
+
+HEXREQUIRED               = Une valeur hexadécimale est requise.
+
+HISTORICALUSERDATA        = Historique des données de demande de certificat
+
+HISTORY                   = Historique
+
+ILLEGALATTRIBUTE          = Un attribut vide ne peut pas être non modifiable.
+
+IMPORT                    = Importer
+
+IMPORTPROFILESFROM        = Importer des profils à partir d’un fichier zip
+
+INHERITFROMCA             = Hériter de l’AC émettrice
+
+INVALIDCHARS              = Caractère(s) invalide(s) : 
+
+INVALIDCP5MAXOPERATIONS   = Nombre d’opérations maximum autorisé invalide.
+
+INVALIDURL                = URL invalide.
+
+INVALIDQUERY              = Requête invalide.
+
+ISSUANCEREVOCATIONREASON  = Statut à positionner après l’émission du certificat
+
+KEYALGORITHM              = Algorithme de la clé
+
+KEYRECOVERABLE            = Clé recouvrable
+
+KEYRECOVERY               = Recouvrement de clé
+
+LISTOFENDENTITYPROFILES   = Liste des profils d’entités
+
+LISTOFUSERDATASOURCES     = Liste des sources de données externes
+
+MAINCERTIFICATEDATA       = Données principales de certificat
+
+MANAGEENDENTITYPROFILES   = Gestion des profils d’entités
+
+MANAGEUSERDATASOURCES     = Gestion des sources de données externes
+
+MATCHCERTIFICATEPROFILE   = Profil de certificats
+
+MATCHCOMMONNAME           = CN, Nom commun
+
+MATCHCOUNTRY              = C, Pays (ISO 3166)
+
+MATCHDNSERIALNUMBER       = serialNumber, Numéro de série [DN]
+
+MATCHDOMAINCOMPONENT      = DC, Composante de domaine
+
+MATCHEMAILADDRESS         = Adresse de courriel
+
+MATCHENDENTITYPROFILE     = Profil d’entités
+
+MATCHGIVENNAME            = givenName, Prénom(s)
+
+MATCHINITIALS             = initials, Abréviations des prénoms
+
+MATCHLOCALITY             = L, Localité (ville)
+
+MATCHORGANIZATION         = O, Organisation (raison sociale)
+
+MATCHORGANIZATIONALUNIT   = OU, Unité d’organisation
+
+MATCHSTATEORPROVINCE      = ST, État ou région
+
+MATCHSTATUS               = Statut
+
+MATCHSURNAME              = surname, Nom de famille
+
+MATCHTITLE                = title, Titre
+
+MATCHUID                  = UID, Identifiant unique
+
+MATCHUPN                  = MS UPN, Nom principal d’utilisateur
+
+MAXFAILEDLOGINATTEMPTS    = Nombre maximum de tentatives de connexion
+
+MAXFAILEDLOGINATTEMPTSINVALID = Veuillez saisir un nombre valide pour “Nombre maximum de tentatives de connexion”
+
+MINPWDSTRENGTH            = Force minimum du mot de passe (bits)
+
+MINPWDSTRENGTHINVALID     = Veuillez saisir un nombre valide pour “Force minimum du mot de passe”
+
+MISSINGCAIDS              = (identifiants d’AC manquant)
+
+MODIFYABLE                = Modifiable
+
+MODIFYABLEFIELDS          = Champs modifiables
+
+MODIFIED                  = Modifié
+
+MUSTFILLINANOTIFICATIONSENDER  = Vous devez saisir un expéditeur, si la notification est utilisée.
+
+MUSTFILLINANOTIFICATIONRECIPIENT  = Vous devez saisir un destinataire, si la notification est utilisée.
+
+MUSTFILLINANOTIFICATIONSUBJECT = Vous devez saisir un sujet, si la notification est utilisée.
+
+MUSTFILLINANOTIFICATIONMESSAGE = Vous devez saisir un message, si la notification est utilisée.
+
+MUSTSELECTPRINTER          = Vous devez sélectionner une imprimante, si l’impression est utilisée.
+
+NOENDENTITYPROFILEDEFINED      = Pas de profil d’entités défini pour cette entité.
+
+NOCERTIFICATEPROFILEDEFINED    = Pas de profil de certificats défini pour cette entité.
+
+NOTAUTHORIZEDTOCREATEENDENTITY = Autorisation refusée. Aucun droit créé, pour aucun des profils d’entités.
+
+NOTAUTHORIZEDTOEDIT       = Vous n’êtes pas autorisé à éditer l’entité.
+
+NOTAUTHORIZEDTOVIEW       = Vous n’êtes pas autorisé à visualiser l’entité.
+
+NOTAUTHORIZEDTOVIEWCERT   = Vous n’êtes pas autorisé à visualiser les certificats de l’entité.
+
+NOTAUTHORIZEDTOVIEWHIST   = Vous n’êtes pas autorisé à visualiser l’historique de l’entité.
+
+NOTIFICATIONADDRESSMUSTBE = Une adresse de courriel doit être spécifiée pour envoyer une notification.
+
+NOTIFICATIONEVENTS        = Événements déclencheurs de la notification
+
+NOTIFICATIONMESSAGE       = Message du courriel de notification
+
+NOTIFICATIONRECIPIENT     = Adresse de courriel du destinataire
+
+NOTIFICATIONSENDER        = Adresse de courriel de l’expéditeur
+
+NOTIFICATIONSENDERNOTVALID = L’adresse de courriel de l’expéditeur de notifications ne semble pas valide.
+
+NOTIFICATIONSUBJECT       = Sujet du courriel de notification
+
+NOENDENTITIESFOUND        = Pas d’entité, ni de certificat trouvé.
+
+NOTEMPLATEUPLOADED        = Aucun gabarit d’impression n’est disponible.
+
+ONLYAUTHORIZEDENDENTITIESDEL   = Seules les entités autorisées ont été supprimées.
+
+ONLYAUTHORIZEDENDENTITIESCHANG = Seules les entités autorisées ont été modifiées.
+
+ONLYAUTHORIZEDENDENTITIESREV   = Seules les entités autorisées ont été révoquées.
+
+ONLYHEXINCERTSN           = Seule une valeur hexadécimale est autorisée dans le champ Numéro de série du certificat.
+
+ONLYLETTERSANDNUMBERS     = Seuls les caractères A–Z et 0–9 sont autorisés dans ce champ.
+
+ONLYMORFINGENDERFIELD     = Seule la lettre ‘M’ ou ‘F’ est autorisée dans ce champ.
+
+ONLYNONREVENDENTITIESREV  = Seules les entités qui ne sont pas dans un processus de révocation ont été traitées.
+
+ONLYNUMBERALSANDDOTS      = Seuls les chiffres 0–9 et le point ‘.’ sont autorisés dans ce champ.
+
+ONLYSTATUSCANBESELECTED   = Seuls les statuts : Nouveau, Généré ou Historique peuvent être sélectionnés.
+
+ONORAFTER                 = à partir du
+
+ONORBEFORE                = jusqu’au
+
+OTHERCERTIFICATEDATA      = Autres données de certificat
+
+OTHERSUBJECTATTR          = Autres attributs du sujet
+
+ORIFCERTIFICATSERIAL      = Rechercher un certificat par son numéro de série (hexadécimal)
+
+ORLISTEXPIRING            = Rechercher les entités dont les certificats expirent dans
+
+ORWITHSTATUS              = Rechercher les entités avec le statut
+
+PASSWORD                  = Mot de passe
+
+PASSWORDORENROLLMENTCODE  = Mot de passe (ou code d’enrôlement)
+
+PASSWORDMUSTBEREGEN       = Le mot de passe doit être généré de nouveau lors du changement du statut de l’entité.
+
+PASSWORDSDOESNTMATCH      = Les mots de passe sont différents.
+
+PASSWORDREQUIRED          = Un mot de passe est requis.
+
+PASSWORD_DEFINED_IN_PROFILE = Le mot de passe sera récupéré depuis le profil, si ce champ est laissé vide.
+
+PATHTOTEMPLATE            = Chemin du gabarit d’impression (format SVG, 2 MiB maximum)
+
+PREVIOUSLYADDEDENDENTITIES= Entités précédemment ajoutées
+
+PRINT                     = Imprimer
+
+PRINTERNAME               = Nom de l’imprimante
+
+PRINTING                  = Impression des données utilisateur
+
+PRINTEDCOPIES             = Nombre de copies
+
+PRINTUSERDATA             = Imprimer les données utilisateur
+
+PROFILEDESCRIPTION        = Description du profil
+
+PWGEN_DIGIT               = Seulement des chiffres
+
+PWGEN_LETTERDIGIT         = Lettres (sans diacritique) et chiffres
+
+PWGEN_ALLPRINTABLE        = Tous les caractères latins (sans diacritique) affichables
+
+PWGEN_NOLOOKALIKELD       = Lettres (sans diacritique) et chiffres, exceptés “O0lI1”
+
+PWGEN_NOLOSALIKEENLD      = Lettres (sans diacritique) et chiffres, exceptés “O0lI1ajeg”
+
+PWGEN_NOSOUNDALIKEENLD    = Lettres (sans diacritique) et chiffres, exceptés “ajeg”
+
+PSD2_NCANAME			  = Nom NCA des Déclarations QC PSD2 ETSI
+
+PSD2_NCAID				  = Identifiant NCA des Déclarations QC PSD2 ETSI
+
+PSD2_PSP_ROLES			  = Rôles PSP des Déclarations QC PSD2 ETSI
+
+PSD2_PSP_AS			  	  = PSP_AS (Account Servicing)
+
+PSD2_PSP_PI			  	  = PSP_PI (Payment Initiation)
+
+PSD2_PSP_AI			  	  = PSP_AI (Account Information)
+
+PSD2_PSP_IC				  = PSP_IC (Issuing of Card-based payment instruments)
+
+RECOVERKEY                = Recouvrer la clé
+
+REGENERATENEWPASSWORD     = Regénérer un nouveau mot de passe
+
+RELOAD                    = Recharger
+
+REMAININGLOGINATTEMPTS    = Tentatives de connexion restantes
+
+REQKSALGTYPE              = Algorithme de clé de la requête
+
+REQKSALGSUBTYPE           = Spécification de clé de la requête
+
+REQUIRED                  = Requis
+
+REQUIREDCARDNUMBER        = Vous devez saisir un numéro de carte.
+
+REQUIREDUSERNAME          = Vous devez saisir un nom d’utilisateur.
+
+REQUIREDPASSWORD          = Vous devez saisir un mot de passe.
+
+REQUIREDEMAIL             = Vous devez saisir une adresse de courrier électronique.
+
+RESETLOGINATTEMPTS        = Réinitialiser les tentatives de connexion
+
+REUSEOLDCERTIFICATE       = Réutiliser l’ancien certificat
+
+REVERSEFIELDCHECKS        = Inverser les contrôles du DN et du nom alternatif du sujet
+
+REVOCATIONREASONS         = Raisons de révocation :
+
+REVOKE                    = Révoquer
+
+UNREVOKE                  = Réactiver
+
+REVOKED                   = Révoqué
+
+REACTIVATED_REMOVEFROMCRL = Non. Réactivé et en attente de suppression de la LCR complète.
+
+REVOKEANDDELETE           = Révoquer et supprimer
+
+REVOKESELECTED            = Révoquer la sélection
+
+ROWSWILLBEDISPLAYED       = premières lignes seront affichées.
+
+SEARCHENDENTITIES         = Rechercher des entités
+
+SENDNOTIFICATION          = Envoi de notifications par courriel
+
+SERIALNUMBERALREADYEXISTS = Le numéro de série dans le DN existe déjà. Choisissez un autre numéro de série.
+
+SIGNATUREALGORITHM        = Algorithme de signature
+
+STATUS                    = Statut
+
+STATUSFAILED              = Échoué
+
+STATUSGENERATED           = Généré
+
+STATUSINITIALIZED         = Initialisé
+
+STATUSINPROCESS           = En cours
+
+STATUSHISTORICAL          = Historique
+
+STATUSKEYRECOVERY         = Recouvrement de clé
+
+STATUSNEW                 = Nouveau
+
+STATUSREVOKED             = Révoqué
+
+SUBJECTALTNAME            = Nom alternatif du sujet
+
+SUBJECTDIRATTRIBUTES      = Attributs d’annuaire du sujet
+
+SUBJECTDN                 = DN du sujet
+
+SUBJECTDN_CA_HELP         = DN au format chaîne de caractères, e.g. ‘CN=My CA,O=MyOrg,C=FR’, dont les attributs seront ordonnés selon la convention EJBCA. Voir aussi le champ ‘Ordre LDAP pour le DN’ et son aide associée.
+
+SUBJECTDN_CA_CVC_HELP     = Mnémonique du titulaire et code pays, représentés par un DN X.509 au format chaîne de caractères, e.g. ‘CN=CVCA0001,C=FR’. Mnémonique (CN) : 8 caractères maximum, Pays (C) : code ISO 3166 de deux lettres.
+
+SUBJECTDNEMAILEMPTY       = Les champs d’attribut du DN du sujet requis ne peuvent pas être non-modifiables et vides. Attribut : emailAddress, Adresse de courriel [DN]
+
+USECNFORDNSBUTCNEMPTY     = “Utiliser le CN de l’entité” ne peut pas être utilisé pour les noms DNS, si l’attribut CN n’est pas présent.
+
+SUBJECTDNFIELDEMPTY      =  Les champs d’attribut du DN du sujet requis ne peuvent pas être non-modifiables et vides. Attribut :
+
+SUBJECTDNINVALID          = Le DN du sujet n’est pas valide.
+
+NEWSUBJECTDNINVALID       = Le nouveau DN du sujet pour la Modification de nom d’AC n’est pas valide. Il doit être correctement formaté et contenir un nom commun (CN).
+
+NEWSUBJECTDNSAMEASCURRENT = Le nouveau DN du sujet pour la Modification de nom d’AC est identique au DN du sujet actuel.
+
+RAWSUBJECTDN              = DN du sujet brut
+
+RAWSUBJECTDN_HELP         = Si ‘Autoriser la surcharge du DN du sujet via un appel client’ est activée.
+
+SUBJECTDNBADFORCVC        = Le DN du sujet doit contenir les attributs Nom commun (CN) et Pays (C) pour les AC CVC.
+
+TEMPLATEUPLOADFAILED      = Le téléchargement du fichier a échoué. Êtes-vous sûr qu’il est au format SVG (Scalable Vector Graphics) et que sa taille est inférieure à 2 MiB (i.e. 2 097 152 octets).
+
+TIMEOFEND                 = Date de fin de validité du certificat
+
+TIMEOFENDINVALID          = La date de fin de validité est invalide.
+
+TIMEOFSTART               = Date de début de validité du certificat
+
+TIMEOFSTARTINVALID        = La date de début de validité est invalide.
+
+TIMEOFSTARTAFTEREND       = La date de début de validité doit précéder la date de fin de validité.
+
+TOKEN                     = Token
+
+TOKENMUST                 = Un token doit être sélectionné.
+
+TOKENSOFTJKS              = Fichier JKS (Java KeyStore)
+
+TOKENSOFTP12              = Fichier P12 (PKCS #12)
+
+TOKENSOFTPEM              = Fichier PEM (biclé et cert.)
+
+TOKENSOFTUSERGENERATED    = Généré par l’utilisateur
+
+TOO_LARGE_RESULT          = Ensemble de résultats trop grand. Seules les
+
+UNAUTHTOEESANDAUTHRULES   = Vous n’êtes pas autorisé à voir les entités ni les droits d’accès utilisant le profil d’entités.
+
+UNUSED                    = Non utilisé
+
+UPLOADTEMPLATE            = Ajouter un gabarit
+
+USEINBATCH                = Génération par lot (mot de passe stocké en clair)
+
+USEINBATCH_ABBR           = Génération par lot
+
+USEENTITYEMAILFIELD       = Utiliser l’adresse électronique de l’entité
+
+USEENTITYECNFIELD         = Utiliser le CN de l’entité
+
+USERDATASOURCE            = Source de données
+
+USERDATASOURCEALREADY     = La source de données externe existe déjà.
+
+USERDATASOURCESELECT     =  Sélectionner une source de données.
+
+USERDATASOURCETYPE        = Type de source de données
+
+USERNAME                  = Nom d’utilisateur
+
+USERNAME_ABBR             = Utilisateur (ID)
+
+USERNAMEWILLBEAUTOGENERATED = Nom d’utilisateur auto-généré
+
+USESEMAILFIELDDATA        = Utiliser la valeur du champ Adresse électronique
+
+VALIDATION                = Validation
+
+VALIDATIONREGEXERROR      = L’expression régulière (regex) de validation de ‘{0}’ n’est pas valide. Détails de l’erreur : {1}
+
+VER                       = v.
+
+VIEWENDENTITYPROFILE      = Visualiser le profil d’entités
+
+VIEWENDENTITYPROFILES     = Visualiser les profils d’entités
+
+VIEW_ENDENTITY_TITLE      = Voir l’entité
+
+VIEW_ENDENTITY_HEADING    = Visualisation de l’entité
+
+VIEW_HISTORY_TITLE        = Voir l’historique de l’entité
+
+VIEWNEWER                 = Plus récent
+
+VIEWOLDER                 = Plus ancien
+
+VIEWISSUING               = AC émettrice
+
+VIEWSUBORDINATE           = AC subordonnée
+
+YOUAREREQUIRED            = Vous devez saisir un champ
+
+YOUAREREQUIREDTONOT       = Vous ne pouvez pas saisir de champ
+
+YOUCANNOTUSEEMPTYPROFILE  = Vous ne pouvez pas utiliser le profil EMPTY (vide) comme gabarit pour d’autres profils.
+
+YOUCANTDELETEEMPTYPROFILE = Vous ne pouvez pas supprimer le profil d’entités EMPTY (vide).
+
+YOUCANTEDITEMPTYPROFILE   = Vous ne pouvez pas éditer le profil d’entités EMPTY (vide).
+
+YOUCANTVIEWEMPTYPROFILE   = Vous ne pouvez pas visualiser le profil d’entités EMPTY (vide).
+
+YOUMUSTSPECIFYUSERNAME    = Vous devez spécifier un identifiant dans le champ “Nom d’utilisateur”.
+
+YOUMUSTSPECIFYCERT        = Vous devez spécifier le numéro de série du certificat ou un nom d’entité comme paramètre.
+
+
+### Services Module
+
+ADDSERVICE                = Ajouter un service
+
+ADMINMESSAGE              = Message administrateur
+
+ADMINMESSAGE_HELP         = (les variables de substitution définies pour les notifications peuvent être utilisées)
+
+ADMINSUBJECT              = Sujet de la notification administrateur
+
+BACKTOSERVICES            = Retour à la liste des services
+
+CASTOCHECK                = AC à contrôler
+
+CERTEXPIRATIONSETTINGS    = Paramètres de la vérification d’expiration de certificat :
+
+CERTNOTIFICATIONWORKER    = Vérification d’expiration de certificat
+
+CERTIFICATEPROFILESTOCHECK = Profils de certificats à contrôler
+
+CRLDOWNLOADWORKER         = Téléchargement de LCR
+
+CRLDOWNLOADWORKERSETTINGS = Paramètres du téléchargement de LCR :
+
+CRLDOWNLOAD_IGNORENU      = Ignorer la date nextUpdate et toujours télécharger les LCR
+
+CRLDOWNLOAD_MAXSIZE       = Taille maximum autorisée à télécharger (octets)
+
+CRLUPDATEWORKER           = Mise à jour des LCR
+
+CRLUPDATEWORKERSETTINGS   = Paramètres de la mise à jour des LCR :
+
+CUSTOMACTION              = Action personnalisée
+
+CUSTOMACTIONCLASSPATH     = Chemin de classe pour l’action
+
+CUSTOMACTIONPROPERTIES    = Propriétés de l’action
+
+CUSTOMACTIONSETTINGS      = Paramètres de l’action personnalisée :
+
+CUSTOMINTERVAL            = Intervalle personnalisé
+
+CUSTOMINTERVALCLASSPATH   = Chemin de classe pour l’ordonnanceur
+
+CUSTOMINTERVALPROPERTIES  = Propriétés de l’ordonnanceur
+
+CUSTOMINTERVALSETTINGS    = Paramètres de l’ordonnanceur :
+
+CUSTOMWORKER              = Tâche personnalisée
+
+CUSTOMWORKERCLASSPATH     = Chemin de classe pour la tâche
+
+CUSTOMWORKERPROPERTIES    = Propriétés de la tâche
+
+CUSTOMWORKERSETTINGS      = Paramètres de la tâche personnalisée :
+
+DELETESERVICE             = Supprimer le service
+
+EDITSERVICE               = Éditer le service
+
+ENDUSERMESSAGE            = Message utilisateur
+
+ENDUSERMESSAGE_HELP       = (les variables de substitution définies pour les notifications peuvent être utilisées)
+
+ENDUSERSUBJECT            = Sujet de la notification utilisateur
+
+ERRORADDINGSERVICE        = Erreur pendant l’ajout du service
+
+ERROREDITINGSERVICE       = Erreur pendant l’édition du service
+
+HSMKEEPALIVEWORKER        = Service ‘keepalive’ de HSM
+
+LISTOFSERVICES            = Liste des services
+
+MAILACTIONSENDERADDRESS   = Adresse de l’expéditeur
+
+MAILACTIONSENDERADDRESSERR= Erreur : une adresse d’expéditeur est requise.
+
+MAILACTIONSETTINGS        = Paramètres de la notification par courriel :
+
+MAILACTIONRECIEVERADDRESS = Adresse du destinataire
+
+MAILNOTIFICATIONACTION    = Notification par courriel
+
+MANAGESERVICES            = Gestion des services
+
+NOACTION                  = Aucune action
+
+OCSPQUEUEWORKER			  = Service de pré-signature des réponses OCSP
+
+OCSPQUEUESETTINGS		  = Paramètres de la mise à jour des réponses OCSP
+
+PERIODICALVALUEERROR      = Erreur : la valeur de l’intervalle périodique est incorrecte.
+
+PINTONODES                = Lié à certains nœuds
+
+PINTONODESUNKNOWNNODE     = (nœud inconnu)
+
+PUBLISHQUEUEWORKER        = Traitement des files d’attente de publication
+
+PUBLISHERQUEUESETTINGS    = Paramètres du traitement des files d’attente de publication :
+
+PUBLISHERSTOCHECK         = Services de publication à contrôler
+
+RENEWCAWORKER             = Service de renouvellement d’AC
+
+RENEWCASETTINGS           = Paramètres du renouvellement d’AC :
+
+RUNONALLNODES             = Exécuter sur tous les nœuds
+
+SECONDS                   = secondes
+
+ROLLOVERWORKER            = Service de rotation (rollover)
+
+ROLLOVERSETTINGS          = Paramètres de la rotation :
+
+SELECTACTION              = Type d’action
+
+SELECTINTERVAL            = Type d’intervalle
+
+SELECTWORKER              = Type de tâche
+
+SENDNOTIFICATIONTOADMIN   = Envoyer un message à un administrateur
+
+SENDNOTIFICATIONTOADMIN_HELP = (en utilisant la valeur du champ Adresse du destinataire, dans l’action Notification par courriel)
+
+SENDNOTIFICATIONTOENDUSER = Envoyer un message à l’utilisateur
+
+SENDNOTIFICATIONTOENDUSER_HELP = (en utilisant l’adresse électronique de l’entité)
+
+SERVICENAMEALREADYEXISTS  = Ce nom de service existe déjà
+
+THECHARACTERSARENTALLOWED = Erreur : le caractère ‘;’ n’est pas autorisé dans un nom de service.
+
+TIMEBEFOREEXPIRATION      = Délai avant l’expiration du certificat, pour l’envoi de la notification
+
+TIMERENEWBEFOREREXPIRE    = Délai avant que l’AC expire, pour son renouvellement
+
+TIMEUNTILUSEREXPIRE       = Délai jusqu’à l’expiration du mot de passe utilisateur
+
+TIMEBEFOREEXPIRATIONERROR = Erreur : n’utilisez que des chiffres dans le champ Délai avant l’expiration.
+
+USERPASSWORDEXPIREWORKER  = Service d’expiration du mot de passe utilisateur
+
+USEREXPIRATIONSETTINGS    = Paramètres de l’expiration du mot de passe utilisateur :
+
+VIEWSERVICE               = Visualiser le service
+
+YOUHAVETOENTERASERVICE    = Vous devez préciser un nom pour le service.
+
+YOUHAVETOSELECTASERVICE   = Vous devez sélectionner un service.
+
+WARNINGCHANGINGPROFILE    = Attention : tous les changements non sauvegardés seront perdus lors d’une modification de profil d’entités.
+
+CERTIFICATECRLREADER_TITLE = Importation de certificats et de LCR
+
+PEERINTERNALKEYBINDINGUPDATERWORKER_CERTIFICATE_DIRECTORY = Worker de mise à jour de binding de clés interne tiers : Répertoire de certificats
+PEERINTERNALKEYBINDINGUPDATERWORKER_CRL_DIRECTORY = Worker de mise à jour de binding de clés interne tiers : Répertoire de LCR (CRL)
+PEERINTERNALKEYBINDINGUPDATERWORKER_SIGNING_CA_ID = Worker de mise à jour de binding de clés interne tiers : Identifiant de l’AC de signature
+
+#-- Custom service PeerIkbUpdaterWorker
+PEERINTERNALKEYBINDINGUPDATERWORKER_TITLE = Mise à jour d’un binding de clés interne distant
+PEERINTERNALKEYBINDINGUPDATERWORKER_PEERCONNECTORID = Système tiers
+PEERINTERNALKEYBINDINGUPDATERWORKER_RENEWKEYS = Renouveler la biclé
+PEERINTERNALKEYBINDINGUPDATERWORKER_TIMEBEFORECERTIFICATEEXPIRES = Durée avant l’expiration du certificat
+PEERINTERNALKEYBINDINGUPDATERWORKER_TIMEUNITVALUE = Unité de durée pour l’expiration du certificat
+PEERINTERNALKEYBINDINGUPDATERWORKER_WORKER_CAIDSTOCHECK = Traiter les bindings de clés lorsque le certificat est émis par
+PEERINTERNALKEYBINDINGUPDATERWORKER_ANYLOCALCA = Toute AC X.509 locale active
+
+
+### Peer Connector module
+
+NAV_PEERCONNECTOR = Systèmes tiers
+PEERS_TITLE = Systèmes tiers
+PEERS_INCOMING_ALLOWED = Autoriser les connexions entrantes
+PEERS_OUTGOING_ALLOWED = Autoriser les connexions sortantes
+PEERS_NODEAUTH_AKB = Credentials du nœud
+PEERS_NODE_SOURCEID = Identifiant de la source actuelle
+PEERS_OUTGOING = Connecteurs tiers sortants
+PEERS_OUTGOING_NONE = Aucun connecteur sortant n’a été configuré.
+PEERS_POOL_STATS = Statut de la pile de connexions
+PEERS_OUTGOING_CERT = Certificat client TLS actif
+PEERS_OUTGOING_NOCERT = Pas de certificat utilisé.
+PEERS_OUTGOING_CREDENTIAL = Configuration du client TLS
+PEERS_OUTGOING_SERVERTLS = Certificat serveur TLS
+PEERS_OUTGOING_ROLE = Rôle d’administrateur de serveur
+PEERS_POOL_LEASED = Utilisé
+PEERS_POOL_AVAILABLE = Prêt
+PEERS_POOL_MAX = Max
+PEERS_POOL_PENDING = Dans la file
+PEERS_POOL_NOTSTARTED = Pile de connexions non démarrée.
+PEERS_POOL_DISABLED = Pile de connexions désactivée.
+PEERS_OUTGOING_STOP = Réinitialiser
+PEERS_OUTGOING_EDIT = Éditer
+PEERS_OUTGOING_CLONE = Cloner
+PEERS_OUTGOING_ADD = Ajouter
+PEERS_OUTGOING_CREATEAUTH = Autorisation des requêtes
+PEERS_OUTGOING_EXTENDAUTH = Requêtes autorisées
+PEERS_INCOMING = Connexions entrantes
+PEERS_INCOMING_NONE = Aucun tiers ne s’est connecté avec succès à ce nœud.
+PEERS_INCOMING_AUTH = Identité distante
+PEERS_INCOMING_IP = Adresse distante
+PEERS_INCOMING_LAST = Dernier vu
+PEERS_OUTGOING_CLEAR = Nettoyer 
+PEERS_TITLE_EDIT = Éditer le connecteur tiers
+PEERS_TITLE_CREATE = Créer un connecteur tiers
+PEERS_TITLE_DELETE = Supprimer le connecteur tiers
+PEERS_EDIT_ID = ID
+PEERS_EDIT_NAME = Nom
+PEERS_EDIT_URL = URL
+PEERS_EDIT_CREDENTIAL = Binding de clés d’authentification
+PEERS_EDIT_ENABLED = Activé
+PEERS_EDIT_SAVE = Enregistrer
+PEERS_EDIT_CREATE = Créer
+PEERS_EDIT_CREATE_NFO_DONE = Un nouveau connecteur tiers sortant a été créé.
+PEERS_EDIT_CANCEL = Annuler
+PEERS_EDIT_DELETE = Supprimer
+PEERS_EDIT_CLONE = Cloner
+PEERS_EDIT_CLONE_POSTFIX = (clone)
+PEERS_EDIT_CLONE_NFO_DONE = Un clone du connecteur a été créé.
+PEERS_EDIT_DELETE_REALLY = Êtes-vous sûr de vouloir supprimer ce connecteur ?
+PEERS_EDIT_DELETE_CANCEL = Annuler
+PEERS_EDIT_DELETE_CONFIRM = Supprimer
+PEERS_EDIT_ERR_UNAUTH = Vous n’êtes pas autorisé à réaliser cette opération.
+PEERS_EDIT_ERR_NONAME = Le champ Nom ne peut pas être vide.
+PEERS_EDIT_ERR_INVALIDURL = L’URL est invalide.
+PEERS_EDIT_ERR_INVALIDURLHTTPS = Seul le protocole HTTPS est permis.
+PEERS_EDIT_ERR_NOAUTHANDENABLED = Le connecteur tiers ne peut pas être activé sans authentification (credentials) en sortie.
+PEERS_EDIT_LONG_HANGING = Requêtes entrantes
+PEERS_EDIT_LONG_HANGING_USE = Traiter les requêtes entrantes
+PEERS_EDIT_LONG_HANGING_MIN = Requêtes minimum en parallèle
+PEERS_EDIT_LONG_HANGING_MAX = Requêtes maximum en parallèle
+PEERS_EDIT_INFO_CANCELED = L’opération est annulée.
+PEERS_EDIT_INFO_DELETED = Connecteur tiers supprimé.
+PEERS_OUTGOING_PING = Tester le ping
+PEERS_OUTGOING_CHECK = Vérifier l’autorisation
+PEERS_OUTGOING_MANAGE = Gérer
+PEERS_NOAKB_AVAILABLE = Configuration requise
+PEERS_INCOMING_ROLE = Première correspondance de rôle
+PEERS_INCOMING_NOROLE = Aucun
+PEERS_INCOMING_CREATEAUTH = Créer un rôle
+PEERS_INCOMING_EXTENDAUTH = Modifier le rôle
+PEERS_UNABLE_TO_CONNECT = Impossible de se connecter au serveur tiers.
+PEERS_MESSAGE_NOT_SUPPPORTED_BY_PEER = L’opération demandée n’est pas autorisée ou ce tiers ne supporte pas l’opération.
+PEERS_MESSAGE_UNEXPECTED_RESPONSE = Réponse inattendue d’un tiers.
+PEERS_MESSAGE_ERRORREPLY = Un tiers a répondu avec un message d’erreur.
+
+PEERS_MGMT_TITLE = Opérations de gestion pour
+PEERS_MGMT_NAME = Connecteur tiers
+PEERS_MGMT_URL = Point d’accès
+PEERS_MGMT_REFRESH = Rafraîchir
+PEERS_MGMT_CANCEL = Retour
+PEERS_MGMT_SAVE = Enregistrer
+
+#-- Peer Synchronization
+PEERS_MGMT_SYNC_TITLE = Synchronisation des données de certificat
+PEERS_MGMT_SYNC_STATUS = Statut
+PEERS_MGMT_SYNC_PROGRESS = Progression
+PEERS_MGMT_SYNC_RATE = Taux actuel
+PEERS_MGMT_SYNC_TIMELEFT = Temps restant estimé
+PEERS_MGMT_SYNC_DURATION = Durée
+PEERS_MGMT_SYNC_TIMEOUT = Timeout
+PEERS_MGMT_SYNC_START = Démarrer
+PEERS_MGMT_SYNC_CANCEL = Annuler
+PEERS_MGMT_SYNC_CLEAR = Nettoyer
+PEERS_MGMT_SYNC_NFO_CANCEL = Synchronisation des données annulée.
+PEERS_MGMT_SYNC_NFO_STARTED = Synchronisation des données démarrée.
+PEERS_MGMT_SYNC_STORECERTIFICATE = Transférer les certificats, en mode Push
+PEERS_MGMT_SYNC_INCLUDEINTEGRITY = Transférer la protection en intégrité, en mode Push
+PEERS_MGMT_SYNC_ONLYPUBLISHREVOKED = Synchroniser seulement les certificats révoqués
+PEERS_MGMT_SYNC_IGNOREUPDATETIME = Ignorer les entrées du tiers les plus récentes
+PEERS_MGMT_SYNC_DONTSTORECERTIFICATEMETADATA = Ne pas stocker les méta-données de certificat, excepté pour les certificats d’AC et de signature OCSP
+PEERS_MGMT_SYNC_SKIPROWESTIMATION = Ne pas estimer les lignes traitées
+PEERS_MGMT_SYNC_ONLYCHECK = Vérifier seulement les écarts (test à blanc)
+PEERS_MGMT_SYNC_FILTERBY = Filtre
+PEERS_MGMT_SYNC_FILTER_NONE = Aucun
+PEERS_MGMT_SYNC_FILTER_ISSUER = Émetteur
+PEERS_MGMT_SYNC_FILTER_CERTPROFILE = Profil de certificats
+PEERS_MGMT_SYNC_ISSUERS = Émetteurs
+PEERS_MGMT_SYNC_CERTPROFILE = Profils de certificats
+PEERS_MGMT_SYNC_NFO_CANCELLED_FULL = Synchronisation annulée
+PEERS_MGMT_SYNC_NFO_FINISHED_FULL = Synchronisation finie
+PEERS_MGMT_SYNC_NFO_FAILURE_FULL = Échec de la synchronisation
+PEERS_MGMT_SYNC_NFO_NOTRUNNING = À l’arrêt
+PEERS_MGMT_SYNC_NFO_INPROGRESS = Synchronisation en cours
+PEERS_MGMT_SYNC_NFO_RESPONSEDTOPING = Le ping répond en
+PEERS_MGMT_SYNC_NFO_LESSTHANS = moins d’une seconde
+PEERS_MGMT_SYNC_NFO_SECONDS = secondes
+PEERS_MGMT_SYNC_NFO_MINUTES = minutes
+PEERS_MGMT_SYNC_NFO_ROWSPERSEC = lignes/seconde
+PEERS_MGMT_DOWNLOAD_REPORT = Télécharger le rapport
+
+#-- Peer Internal Key Bindings
+PEERS_MGMT_IKBS_TITLE = Bindings de clés distantes
+PEERS_MGMT_IKBS_NAME = Nom distant
+PEERS_MGMT_IKBS_ISSUER = Émetteur
+PEERS_MGMT_IKBS_CERTIFICATE = Certificat associé
+PEERS_MGMT_IKBS_EXPIRES = Date d’expiration
+PEERS_MGMT_IKBS_REMOTEKEYS = Biclé distante
+PEERS_MGMT_IKBS_STATUS = Statut
+PEERS_MGMT_IKBS_ENDENTITY = Entité locale
+PEERS_MGMT_IKBS_RENEWKEYS_HELP = Renouveler cette biclé pendant le renouvellement du certificat.
+PEERS_MGMT_IKBS_ACTION = Action
+PEERS_MGMT_IKBS_ISSUE = Émettre la signature du certificat
+PEERS_MGMT_IKBS_RENEW = Renouveler
+PEERS_MGMT_IKBS_NONEAVAILABLE = Aucun binding de clés interne distant autorisé trouvé.
+PEERS_MGMT_IKBS_NFO_KEYSRENEWED = La biclé distante a été renouvelée.
+PEERS_MGMT_IKBS_NFO_UPDATED = Le certificat a été renouvelé.
+PEERS_MGMT_IKBS_NFO_UPDATEDFULL = La biclé et le certificat ont été renouvelés.
+PEERS_MGMT_IKBS_ERR_NOSUCHEE = Aucune entité avec le nom cherché trouvée.
+PEERS_MGMT_IKBS_ERR_NOTAUTHORIZEDTOEE = L’autorisation vers cette entité est refusée.
+PEERS_MGMT_IKBS_ERR_EEPREPARE = Échec de préparation de l’entité pour l’émission du certificat.
+PEERS_MGMT_IKBS_ERR_ISSUE = Échec d’émission d’un certificat utilisant l’entité spécifiée.
+
+#-- Peer Incoming Connection Authorization handling
+PEERS_INAUTH_TITLE_CREATE = Autorisation des connexions entrantes
+PEERS_INAUTH_TITLE_EXTEND = Modification de l’autorisation des connexions entrantes
+PEERS_INAUTH_AUTH = DN du sujet du certificat client
+PEERS_INAUTH_ISSUER = Émetteur du certificat client
+PEERS_INAUTH_SERIALNUMBER = Numéro de série du certificat client
+PEERS_INAUTH_REMOTEADDR = Adresse distante
+PEERS_INAUTH_LASTSEEN = Dernier vu
+PEERS_INAUTH_ROLENAME = Rôle
+PEERS_INAUTH_GENERIC = Droits génériques
+PEERS_INAUTH_CARULES = AC
+PEERS_INAUTH_IKBRULES = Bindings de clés internes
+PEERS_INAUTH_CTRULES = Conteneurs de clés
+PEERS_INAUTH_PPRULES = Publication
+PEERS_INAUTH_CREATE = Créer un nouveau rôle
+PEERS_INAUTH_MODIFY = Modifier le rôle
+PEERS_INAUTH_CANCEL = Retour sans enregistrer
+PEERS_INAUTH_ROLESELECT = Rôle
+PEERS_INAUTH_CREATENEW = − Création d’un nouveau rôle −
+PEERS_INAUTH_ADDTOROLE = Sélectionner
+PEERS_INAUTH_ERR_ROLENAMEEMPTY = Le nom du rôle ne peut pas être vide.
+PEERS_ROLE_SELECTION_SUCCEEDED = L’administrateur a été ajouté au rôle avec succès.
+PEERS_ROLE_CREATION_SUCCEEDED = Rôle créé.
+PEERS_ROLE_CREATION_FAILED = Échec lors de la création du rôle.
+PEERS_ROLE_MODIFY_SUCCEEDED = Rôle enregistré.
+PEERS_ROLE_MODIFY_FAILED = Échec lors de la modification du rôle.
+PEERS_INAUTH_ACCESS = Accès
+PEERS_INAUTH_RULE_PEERINCOMING = Rôle destiné aux connexions tiers
+PEERS_INAUTH_RULE_PEERINCOMINGMASTERRA = Accepter les connexions suspendues de longue durée (Cette instance est une ‘External RA’ requêtée par l’AC.)
+PEERS_INAUTH_RULE_PEERINCOMINGSLAVERA = Accepter les requêtes de l’AE (Cette instance sert une ‘External RA’ directement connectée.)
+PEERS_INAUTH_RULE_WRITECERT = Publier un certificat
+PEERS_INAUTH_RULE_READCERT = Comparer le statut de synchronisation de certificat
+PEERS_INAUTH_RULE_WRITECRL = Publier une LCR
+PEERS_INAUTH_RULE_IKB_NONE = Pas d’accès
+PEERS_INAUTH_RULE_IKB_VIEW = Visualisation seulement
+PEERS_INAUTH_RULE_IKB_MODIFY = Renouveler un certificat
+PEERS_INAUTH_RULE_NFO_CT1 = Le renouvellement du binding de clés interne
+PEERS_INAUTH_RULE_NFO_CT2 = requière l’accès au conteneur de clés
+PEERS_INAUTH_RULE_NFO_CA1 = Le renouvellement du binding de clés interne
+PEERS_INAUTH_RULE_NFO_CA2 = requière l’accès à l’AC
+PEERS_INAUTH_RULE_NFO_NOTEXTCA1 = Le renouvellement du binding de clés interne
+PEERS_INAUTH_RULE_NFO_NOTEXTCA2 = requière une configuration de l’accès à l’AC interne
+
+#-- Peer Processing Authorization handling
+PEERS_PROCESSAUTH_TITLE_CREATE = Autorisation du traitement de requête
+PEERS_PROCESSAUTH_TITLE_EXTEND = Modification de l’autorisation pour le traitement de requête
+PEERS_PROCESSAUTH_SERVERTLS = DN du sujet du certificat serveur TLS
+PEERS_PROCESSAUTH_ISSUER = DN de l’émetteur du certificat serveur TLS
+PEERS_PROCESSAUTH_SERIALNUMBER = Numéro de série du certificat serveur TLS
+PEERS_PROCESSAUTH_ENDPOINT = Serveur d’extrémité
+PEERS_PROCESSAUTH_ROLENAME = Rôle
+PEERS_PROCESSAUTH_ROLESELECT = Rôle
+PEERS_PROCESSAUTH_CREATENEW = − Création d’un nouveau rôle −
+PEERS_PROCESSAUTH_ADDTOROLE = Sélectionner
+PEERS_PROCESSAUTH_CREATE = Créer un nouveau rôle
+PEERS_PROCESSAUTH_MODIFY = Modifier le rôle
+PEERS_PROCESSAUTH_CANCEL = Retour sans enregistrer
+PEERS_PROCESSAUTH_GENERIC = Droits génériques
+PEERS_PROCESSAUTH_RULE_INVOKE_MASTER = Autorise le traitement de requêtes d’un serveur tiers
+PEERS_PROCESSAUTH_RARULES = Droits AE
+PEERS_PROCESSAUTH_CARULES = Traiter les requêtes pour les AC
+PEERS_PROCESSAUTH_EEPRULES = Traiter les requêtes pour les profils d’entités
+PEERS_PROCESSAUTH_PROTOCOL = Traiter les requêtes provenant des protocoles
+PEERS_PROCESSAUTH_RULE_VIEWANDSEARCH = Visualisation et recherche de certificats
+PEERS_PROCESSAUTH_RULE_ISSUECERTS = Enrôlement d’entités finales et émission de certificats
+PEERS_PROCESSAUTH_RULE_KEYRECOVERY = Opérations de recouvrement de clés
+PEERS_PROCESSAUTH_RULE_APPROVALS = Gestion des approbations
+PEERS_PROCESSAUTH_RULE_REVOKE = Révocation de certificats
+PEERS_PROCESSAUTH_RULE_DELETEEE = Suppression d’entités finales
+PEERS_PROCESSAUTH_RULE_VIEWCA = Visualisation d’AC et de LCR
+PEERS_PROCESSAUTH_RULE_NEW_CAS = Autoriser le traitement des demandes pour les nouvelles AC par défaut
+PEERS_PROCESSAUTH_RULE_NEW_EEP = Autoriser le traitement des demandes pour les nouveaux profils d’entités par défaut
+
+#-- Peer Protocol Access
+PEERS_PROCESSAUTH_RULE_ACME = ACME
+PEERS_PROCESSAUTH_RULE_CMP = CMP
+PEERS_PROCESSAUTH_RULE_EST = EST
+PEERS_PROCESSAUTH_RULE_REST = REST
+PEERS_PROCESSAUTH_RULE_SCEP = SCEP
+PEERS_PROCESSAUTH_RULE_WS = Web Service
+
+
+### Publisher module
+
+#-- PeerPublisher
+PEERPUBLISHER = Service de publication tiers Autorité de validation
+PEERPUBLISHER_PEERID = Système tiers
+PEERPUBLISHER_STORECERT = Stocker les certificats sur l’autorité de validation
+PEERPUBLISHER_STORECRL = Stocker les LCR sur l’autorité de validation
+PEERPUBLISHER_ONLYPUBLISHREVOKED = Publier seulement les certificats révoqués
+PEERPUBLISHER_INCLUDEINTEGRITY = Inclure les informations d’intégrité de base de données
+PEERPUBLISHER_IGNOREUPDATETIME = Ignorer les entrées du tiers les plus récentes
+PEERPUBLISHER_DONTSTORECERTIFICATEMETADATA = Ne pas stocker les méta-données de certificat, excepté pour les certificats d’AC et de signature OCSP
+PEERPUBLISHRULES = Droits de service de publication tiers
+
+#-- CertSafe Publisher (Enterprise only)
+CERTSAFEPUBLISHER_CERTSAFE_URL = URL du serveur CertSafe
+CERTSAFEPUBLISHER_CERTSAFE_AUTHKEYBINDINGNAME = Binding de clés d’authentification pour la connexion
+CERTSAFEPUBLISHER_CERTSAFE_CONNECTIONTIMEOUT = Timeout de connexion HTTPS (ms)
+
+#-- GeneralPurposeCustomPublisher
+GENERALPURPOSECUSTOMPUBLISHER = Service de publication Usage général
+GENERALPURPOSECUSTOMPUBLISHER_CRL_FAILONERRORCODE = Échec de publication de LCR lors d’un code d’erreur du script
+GENERALPURPOSECUSTOMPUBLISHER_CRL_FAILONSTANDARDERROR = Échec de publication de LCR lors d’une écriture sur stderr
+GENERALPURPOSECUSTOMPUBLISHER_CRL_APPLICATION = Chemin complet du script de publication des LCR
+GENERALPURPOSECUSTOMPUBLISHER_CERT_FAILONERRORCODE = Échec de publication de certificat lors d’un code d’erreur du script
+GENERALPURPOSECUSTOMPUBLISHER_CERT_FAILONSTANDARDERROR = Échec de publication de certificat lors d’une écriture sur stderr
+GENERALPURPOSECUSTOMPUBLISHER_CERT_APPLICATION = Chemin complet du script de publication des certificats
+GENERALPURPOSECUSTOMPUBLISHER_REVOKE_FAILONERRORCODE = Échec de publication de révocation lors d’un code d’erreur du script
+GENERALPURPOSECUSTOMPUBLISHER_REVOKE_FAILONSTANDARDERROR = Échec de publication de révocation lors d’une écriture sur stderr
+GENERALPURPOSECUSTOMPUBLISHER_REVOKE_APPLICATION = Chemin complet du script de publication des révocations
+GENERALPURPOSECUSTOMPUBLISHER_CRL_CALCLULATEDELTACRLLOCALLY = Calculer les Delta LCR localement
+
+#-- LDAP Search Publisher
+
+SEARCHBASEDN              = DN de base (suffixe) pour la recherche LDAP
+
+SEARCHBASEDN_HELP         = DN de base (suffixe) pour la recherche LDAP, dans le but de trouver une entrée en utilisant un filtre de recherche défini.
+
+SEARCHFILTER              = Filtre de recherche LDAP
+
+SEARCHFILTER_HELP         = Filtre LDAP utilisé pour retrouver une entrée LDAP existante qui pourrait exister sous la branche LDAP spécifiée dans SEARCHBASEDN. Il est possible d’utiliser des variables telles que $USERNAME, $UID, $CN, $O, $OU et $C, provenant d’une entité enregistrée dans EJBCA.
+
+LDAPSEARCHPUBLISHER       = Service de publication LDAP v3 Search
+
+LDAPSEARCHSETTINGS        = Paramètres de recherche LDAP
+
+LDAPSETUSERPASSWORD       = Mettre à jour l’attribut userPassword
+
+ADDMULTIPLECERTIFICATES   = Ajouter plusieurs certificats par utilisateur
+
+REMOVEREVOKEDCERTIFICATES = Supprimer les certificats révoqués
+
+REMOVEUSERONCERTREVOKE    = Supprimer l’utilisateur LDAP lors d’une révocation
+
+PUBLISHERQUEUESTATUS      = Statut des files d’attente de publication
+
+UPLOADUSERDATATEMP        = Dépôt d’un gabarit d’impression pour les données utilisateur
+
+#-- VA Publisher
+
+VALIDATIONAUTHORITYPUBLISHER = Service de publication Autorité de validation [OBSOLÈTE]
+
+ENTERPRISEVALIDATIONAUTHORITYPUBLISHER = Service de publication Autorité de validation
+
+VASETTINGS                  = Paramétrage du service Autorité de validation
+
+ENTERPRISEVALIDATIONAUTHORITYPUBLISHER_DATASOURCE = Source de données
+
+ENTERPRISEVALIDATIONAUTHORITYPUBLISHER_DONTSTORECERTIFICATEMETADATA = Ne pas stocker les méta-données de certificat, sauf pour les certificats d’AC et de signature OCSP
+
+ENTERPRISEVALIDATIONAUTHORITYPUBLISHER_STORECERT = Stocker les certificats sur l’autorité de validation
+
+ENTERPRISEVALIDATIONAUTHORITYPUBLISHER_ONLYPUBLISHREVOKED  = Publier seulement les certificats révoqués
+
+ENTERPRISEVALIDATIONAUTHORITYPUBLISHER_STORECRL = Stocker les LCR sur l’autorité de validation
+
+ENTERPRISEVALIDATIONAUTHORITYPUBLISHER_STORECRL_HELP = Le service de publication doit stocker les certificats, et peut-être pas seulement publier les certificats révoqués, pour pouvoir stocker les LCR.
+
+LEGACYVALIDATIONAUTHORITYPUBLISHER = Service de publication Autorité de validation
+
+LEGACYVALIDATIONAUTHORITYPUBLISHER_DATASOURCE = Source de données
+
+LEGACYVALIDATIONAUTHORITYPUBLISHER_STORECERT = Stocker les certificats sur l’autorité de validation
+
+LEGACYVALIDATIONAUTHORITYPUBLISHER_ONLYPUBLISHREVOKED = Publier seulement les certificats révoqués
+
+LEGACYVALIDATIONAUTHORITYPUBLISHER_STORECRL = Stocker les LCR sur l’autorité de validation
+
+#-- Publisher queue
+
+PUBLISHERQUEUE              = File d’attente du service de publication
+
+CURRENTQUEUELENGTH          = Longueur actuelle (< 1 min, 1–10 min, 10–60 min, > 60 min)
+
+ONLYUSEQUEUE                = Pas de publication directe, seulement en file d’attente
+
+KEEPPUBLISHEDINQUEUE        = Garder les publications réussies en base de données
+
+USEQUEUEFORCRLS             = Utiliser des files d’attente pour les LCR
+
+USEQUEUEFORCERTIFICATES     = Utiliser des files d’attente pour les certificats
+
+QUEUELENGTH                 = Longueur de la file d’attente
+
+QUEUELENGTH_ABBR            = Long.
+
+NOPUBLISHERS                = Pas de services de publication définis.
+
+YOUHAVETOENTERAPUBLISHER    = Vous devez saisir un nom de service de publication.
+
+YOUHAVETOSELECTAPUBLISHER   = Vous devez d’abord sélectionner un service de publication.
+
+PUBLISHERALREADYEXISTS      = Le service de publication {0} existe déjà.
+
+PUBLISHERDOESNOTEXISTS      = Le service de publication {0} n’existe pas.
+
+
+### Roles and Access Rules
+
+#-- Roles
+ROLES_ACTION_NEWNAMESPACE   = Nouveau...
+ROLES_LABEL_RASTYLES        = Styles de l’AE
+ROLES_LABEL_NAMESPACE       = Espace de noms
+ROLES_LABEL_ROLENAME        = Nom du rôle
+ROLES_INFO_DELETED          = Rôle supprimé.
+ROLES_INFO_RENAMED          = Rôle renommé.
+ROLES_INFO_ROLEADDED        = Rôle ajouté.
+ROLES_ERROR_UNAUTH          = Vous n’êtes pas autorisé à visualiser ou à gérer les rôles.
+ROLES_ERROR_UNAUTHORIZED    = Autorisation refusée : {0}
+ROLES_ERROR_EMPTYNAME       = Le nom du rôle ne peut pas être vide.
+ROLES_NAMESPACE_PLACEHOLDER = Espace de noms optionnel
+ROLES_ROLENAME_PLACEHOLDER  = Nom du rôle obligatoire
+
+#-- Role Members
+ROLEMEMBERS_DESCRIPTION     = Description
+ROLEMEMBERS_DELETE_TITLE    = Supprimer le membre du rôle
+ROLEMEMBERS_LABEL_NAMESPACE = Espace de noms
+ROLEMEMBERS_LABEL_ROLENAME  = Nom du rôle
+ROLEMEMBERS_INFO_REMOVED    = Le membre du rôle a été supprimé.
+ROLEMEMBERS_ERROR_NOROLE    = Vous n’êtes pas autorisé à visualiser les membres de ce rôle ou le rôle n’existe pas.
+ROLEMEMBERS_ERROR_UNAUTH    = Autorisation refusée : {0}
+
+#-- Access Rules
+ACCESSRULES_SELECT          = Sélectionner
+ACCESSRULES_INFO_SAVED      = Le rôle a été mis à jour avec succès.
+ACCESSRULES_INFO_SAVED_MIN  = Le rôle a été mis à jour avec succès. {0} droit(s) d’accès déjà concernés par héritage ont été exclu(s).
+ACCESSRULES_ERROR_UNAUTH    = Autorisation refusée : {0}
+ACCESSRULES_STATE_UNDEFINED = Hériter
+ACCESSRULES_STATE_UNDEFINED_ROOT = Hériter (Refus)
+ACCESSRULES_STATE_ALLOW     = Autorisé
+ACCESSRULES_STATE_DENY      = Refusé
+ACCESSRULES_LINK_SUMMARY    = Résumé
+ACCESSRULES_LINK_CONFIG     = Configuration
+ACCESSRULES_RESOURCE        = Ressource
+ACCESSRULES_STATE           = Droits
+
+
+### System Upgrade
+
+UPGRADE_TITLE               = Mise à jour du système
+UPGRADE_ERR_UNAUTH          = Vous n’êtes pas autorisé à exécuter la tâche de mise à jour (post-upgrade).
+UPGRADE_VERSION_NEWEST      = Version la plus récente dans le cluster
+UPGRADE_VERSION_EFFECTIVE   = Version effective des données
+UPGRADE_STATUS              = Processus de mise à jour sur ce nœud
+UPGRADE_STATUS_RUNNING      = En cours
+UPGRADE_STATUS_NOTRUNNING   = Arrêté
+UPGRADE_STATUS_FAILED       = Échec
+UPGRADE_STATUS_CLUSTER      = Processus de mise à jour du cluster
+UPGRADE_STATUS_CLUSTER_HELP = Cette valeur peut être erronée à cause du cache.
+UPGRADE_ACTION_START        = Démarrer la mise à jour
+UPGRADE_ACTION_REFRESH      = Rafraîchir la page
+UPGRADE_ACTION_CLEARLOCK    = Supprimer le verrou (lock) de la mise à jour (à utiliser seulement si le nœud ayant démarré la mise à jour est mort)
+UPGRADE_LOGGED_TITLE        = Journaux de la mise à jour
+UPGRADE_LOGGED_NONE         = Pas de journaux disponibles.
+UPGRADE_INFO_TITLE          = Informations sur la mise à jour
+UPGRADE_INFO_WARNING        = Le processus de mise à jour doit être exécuté seulement sur UN des nœuds du cluster APRÈS avoir mis à jour TOUS les nœuds du cluster vers la même version du logiciel.
+UPGRADE_INFO_NOTES          = Après la procédure de mise à jour 
+UPGRADE_INFO_NOTES_TO680    = Un administrateur appartenant à plusieurs rôles sera autorisé sur une combinaison des accès (au lieu d’utiliser la correspondance de valeurs selon leur priorité).
+
+
+### Validators module
+
+VALIDATOR                                           = Validateur
+VALIDATORS                                          = Validateurs
+MANAGEVALIDATORS                                    = Gestion des validateurs
+LISTOFVALIDATORS                                    = Liste des validateurs
+BACKTOVALIDATORS                                    = Retour à la liste des validateurs
+VIEWVALIDATOR_TITLE                                 = Visualiser le validateur
+EDITVALIDATOR_TITLE                                 = Éditer le validateur
+VALIDATORALREADY                                    = Le validateur {0} existe déjà.
+VALIDATORDOESNOTEXIST                               = Le validateur {0} n’existe pas.
+COULDNTDELETEVALIDATOR                              = Le validateur ne peut pas être supprimé, car il est utilisé dans des profils de certificats et/ou dans des AC.
+DELETEVALIDATOR_TITLE                               = Supprimer le validateur
+RENAMEVALIDATOR_TITLE                               = Renommer le validateur
+CLONEVALIDATOR_TITLE                                = Cloner le validateur
+CLONEVALIDATOR_FROMTEMPLATE                         = Modèle de validateur
+CLONEVALIDATOR_NEWNAME                              = Nom du nouveau validateur
+VALIDATORSAVED                                      = Validateur enregistré.
+COMMAND_IS_NOT_PERMITTED                            = La commande est interdite (non présente dans la ‘whitelist’).
+COMMAND_IS_EMPTY                                    = La ligne de commande est vide.
+VALIDATORACCESSRULES                                = Droits d’accès aux validateurs
+VALIDATORNAME                                       = Nom
+VALIDATORTYPE                                       = Type de validateur
+VALIDATORALLCERTIFICATEPROFILES                     = Appliquer à tous les profils de certificats
+VALIDATORCERTIFICATEPROFILE                         = Appliquer aux profils de certificats
+VALIDATOR_PERFORM_DURING                            = Effectuer la validation sur
+VALIDATORNOTBEFORE                                  = Les certificats dont la date ‘notBefore’ est
+VALIDATORNOTAFTER                                   = Les certificats dont la date ‘notAfter’ est
+
+#-- External Command Certificate Validator
+EXTERNALCOMMANDCERTIFICATEVALIDATOR                     = Validateur de certificat avec commande externe
+EXTERNALCOMMANDCERTIFICATEVALIDATORSETTINGS             = Paramétrage du validateur de certificat avec commande externe
+EXTERNALCOMMANDCERTIFICATEVALIDATORPLATFORM             = Système d’exploitation
+EXTERNALCOMMANDCERTIFICATEVALIDATOREXTERNALCOMMAND      = Chemin complet du script
+EXTERNALCOMMANDCERTIFICATEVALIDATORFAILONERRORCODE      = Abandonner lors d’un code d’erreur du script
+EXTERNALCOMMANDCERTIFICATEVALIDATORFAILONSTANDARDERROR  = Abandonner lors d’une écriture sur stderr
+EXTERNALCOMMANDCERTIFICATEVALIDATORLOGSTANDARDOUT       = Journaliser la sortie standard (stdout)
+EXTERNALCOMMANDCERTIFICATEVALIDATORLOGERROROUT          = Journaliser la sortie d’erreur (stderr)
+EXTERNALCOMMANDCERTIFICATEVALIDATORTEST                 = Tester
+EXTERNALCOMMANDCERTIFICATEVALIDATORTESTPATH             = Chemin du certificat de test
+EXTERNALCOMMANDCERTIFICATEVALIDATORTESTPATHMISSING      = Le chemin du certificat de test n’existe pas.
+EXTERNALCOMMANDCERTIFICATEVALIDATORTESTOUT              = Résultat du test en sortie
+EXTERNALCOMMANDCERTIFICATEVALIDATORTESTCOMMAND          = Tester la commande externe
+EXTERNALCERTIFICATEVALIDATORCOMMANDNOTFOUND             = La commande ‘{0}’ n’a pas pu être trouvée.
+
+#-- Blacklist Key Validator
+#BLACKLISTKEYVALIDATOR                                  = Validateur de clés ‘blacklistées’
+PUBLICKEYBLACKLISTKEYVALIDATORSETTINGS                  = Paramétrage du validateur de clés ‘blacklistées’
+PUBLICKEYBLACKLISTKEYVALIDATORKEYALGORITHMS             = Algorithmes de clés
+
+#-- RSA Key Validator
+#RSAKEYVALIDATOR                                        = Validateur de clés RSA
+RSAKEYVALIDATORSETTINGS                                 = Paramétrage du validateur de clés RSA
+RSAKEYVALIDATORSETTINGSTEMPLATE                         = Modèle de paramétrage du validateur
+RSAKEYVALIDATORBITLENGTHS                               = Longueurs de clés disponibles (bits)
+RSAKEYVALIDATORPUBLICKEYEXPONENTONLYALLOWODD            = Autoriser seulement les exposants impairs de clé publique
+RSAKEYVALIDATORPUBLICKEYEXPONENTMIN                     = Valeur minimum de l’exposant de la clé publique
+RSAKEYVALIDATORPUBLICKEYEXPONENTMAX                     = Valeur maximum de l’exposant de la clé publique
+RSAKEYVALIDATORPUBLICKEYMODULUSONLYALLOWODD             = Autoriser seulement les modules impairs de clé publique
+RSAKEYVALIDATORPUBLICKEYMODULUSDONTALLOWPOWEROFPRIME    = Ne pas autoriser les puissances du module de la clé publique
+RSAKEYVALIDATORPUBLICKEYMODULUSDONTALLOWROCAWEAKKEYS    = Ne pas autoriser les clés faibles “ROCA” (CVE-2017-15361)
+RSAKEYVALIDATORPUBLICKEYMODULUSMINFACTOR                = Plus petit facteur du module de la clé publique
+RSAKEYVALIDATORPUBLICKEYMODULUSMIN                      = Valeur minimum du module de la clé publique
+RSAKEYVALIDATORPUBLICKEYMODULUSMAX                      = Valeur maximum du module de la clé publique
+
+#-- CAA Validator
+#CAAVALIDATOR                                           = Validateur CAA
+CAAVALIDATORSETTINGS                                    = Paramétrage du validateur CAA
+CAAVALIDATORDNSRESOLVER                                 = Résolveur DNS
+CAAVALIDATORISSUER                                      = Émetteurs
+CAAVALIDATORISSUERHELP                                  = Écrire chaque émetteur sur une ligne séparée
+CAAVALIDATORVALIDATEDNSSEC                              = Valider DNSSEC
+CAAVALIDATORLOOKUPDNAMES                                = Chercher les DNAME
+CAAVALIDATORIODEFSETTINGS                               = Paramétrage IODEF
+CAAVALIDATORUSEIODEFEMAIL                               = Utiliser le courriel IODEF
+CAAVALIDATOREMAILSENDER                                 = De
+CAAVALIDATOREMAILSUBJECT                                = Sujet
+CAAVALIDATOREMAILCONTENT                                = Informations supplémentaires
+CAAVALIDATORUSEIODEFWEB                                 = Utiliser le web IODEF
+CAAVALIDATORTRUSTANCHOR                                 = Point de départ de la confiance (DNSSEC Trust Anchor)
+CAAVALIDATORTRUSTANCHORHELP                             = Le point de départ de la confiance par défaut est le point de départ racine de l’IANA (recommandé).
+CAAVALIDATORFAILONLOOKUPERRORHELP                       = Interdire l’émission lorsque le domaine n’est pas signé et qu’il y a une erreur de recherche (e.g. un timeout ou une réponse invalide).
+CAAVALIDATORFAILONLOOKUPERROR                           = Abandonner lors d’une erreur de recherche
+CAAVALIDATORTLDIGNORELIST                               = Ignorer les domaines de premier niveau (TLD)
+CAAVALIDATORTLDIGNORELISTHELP                           = Liste de TLD séparés par des points-virgules, e.g. “com;org;net”.
+CAAVALIDATORDOMAINIGNORESTRING                          = Ignorer les noms de domaine
+CAAVALIDATORDOMAINIGNORESTRINGHELP                      = Écrire chaque nom de domaine sur une ligne distincte.
+CAAVALIDATORDNSRETRYDELAY                               = Délai des tentatives de recherche DNS
+CAAVALIDATORDNSRETRYDELAYHELP                           = Définit une durée d’attente (en millisecondes) avant une nouvelle tentative suite à un échec de recherche. Par défaut : 500.
+CAAVALIDATORMAXIMUMRECURSIONS                           = Niveaux maximum de recherche récursive
+CAAVALIDATORMAXIMUMRECURSIONSHELP                       = Définit un nombre maximum de recherche récursive pour les CNAME DNS. Valeur par défaut et minimum : 8.
+
+#-- Domain Blacklist Validator
+DOMAINBLACKLISTVALIDATORSETTINGS                        = Paramétrage du validateur Blacklist de domaines
+DOMAINBLACKLISTVALIDATORNORMALIZATIONS                  = Normalisations à appliquer (optionel, choix multiples)
+DOMAINBLACKLISTVALIDATORCHECKS                          = Vérifications à réaliser (choix multiples)
+DOMAINBLACKLISTVALIDATOR_NORMALIZATION_ASCIILOOKALIKE   = Codes ASCII semblables (O0, 1Il, etc.)
+DOMAINBLACKLISTVALIDATOR_CHECK_EXACTMATCH               = Correspondance exacte
+DOMAINBLACKLISTVALIDATOR_CHECK_BASEDOMAIN               = Domaines de base
+DOMAINBLACKLISTVALIDATOR_CHECK_COMPONENT                = Composants de domaine
+DOMAINBLACKLISTVALIDATORBLACKLIST_INFO                  = Blacklist existante
+DOMAINBLACKLISTVALIDATORBLACKLIST_UPLOAD                = Importer une nouvelle blacklist
+DOMAINBLACKLISTVALIDATORTEST_DOMAINENTRY                = Test du domaine
+DOMAINBLACKLISTVALIDATORTEST_BUTTON                     =
+DOMAINBLACKLISTVALIDATORTEST_BUTTON_TEXT                = Tester le domaine
+DOMAINBLACKLISTVALIDATORTEST_RESULT                     = Résultat du test
+DOMAINBLACKLISTVALIDATOR_VALIDATION_FAILED              = Échec de la validation Blacklist de domaines
+
+#-- ECC Key Validator
+#ECCKEYVALIDATOR                                        = Validateur de clés ECC
+ECCKEYVALIDATORSETTINGS                                 = Paramétrage du validateur de clés ECC
+ECCKEYVALIDATORSETTINGSTEMPLATE                         = Modèle de paramétrage du validateur
+ECCKEYVALIDATORECCURVES                                 = Courbes disponibles
+ECCKEYVALIDATORAVAILABLECURVES                          = Courbes disponibles
+ECCKEYVALIDATORUSEFULLPUBLICKEYVALIDATION               = Utiliser la validation complète de clé publique
+ECCKEYVALIDATORUSEFULLPUBLICKEYVALIDATIONROUTINE        = Utiliser la validation complète de clé publique
+
+VALIDATORAPPLICABLEPHASE                            = Phase d’émission
+VALIDATORPHASE_APPROVAL_VALIDATION                  = Validation de la demande d’approbation
+VALIDATORPHASE_DATA_VALIDATION                      = Validation des données
+VALIDATORPHASE_PRE_CERTIFICATE_VALIDATION           = Validation du pré-certificat CT
+VALIDATORPHASE_CERTIFICATE_VALIDATION               = Validation du certificat
+VALIDATORPHASE_PRESIGN_CERTIFICATE_VALIDATION       = Validation de la pré-signature du certificat
+
+VALIDATORSETTINGSTEMPLATE                           = Modèle de paramétrage du validateur
+VALIDATORSETTINGSTEMPLATE_USE_CP_SETTINGS           = Paramétrage du profil de certificats
+VALIDATORSETTINGSTEMPLATE_USE_CAB_FORUM_SETTINGS    = Exigences (BR 1.4.2) du CA/Browser Forum
+VALIDATORSETTINGSTEMPLATE_USE_CUSTOM_SETTINGS       = Paramétrage personnalisé
+
+VALIDATORDATECONDITION_LESS_THAN                    = Plus petite que
+VALIDATORDATECONDITION_LESS_OR_EQUAL                = Plus petite ou égale à
+VALIDATORDATECONDITION_GREATER_THAN                 = Plus grande que
+VALIDATORDATECONDITION_GREATER_OR_EQUAL             = Plus grande ou égale à
+
+VALIDATORNOTAPPLICABLEACTION                        = Si le validateur n’est pas applicable
+VALIDATORFAILEDACTION                               = Si la validation échoue
+VALIDATORFAILEDACTION_DO_NOTHING                    = Ne rien faire
+VALIDATORFAILEDACTION_LOG_INFO                      = Enregistrer un message de log ‘info’
+VALIDATORFAILEDACTION_LOG_WARN                      = Enregistrer un message de log ‘warning’
+VALIDATORFAILEDACTION_LOG_ERROR                     = Enregistrer un message de log ‘error’
+VALIDATORFAILEDACTION_ABORT_CERTIFICATE_ISSUANCE    = Abandonner l’émission du certificat
+
+#-- GUI log events
+VALIDATOR_VALIDATION_SUCCESS                        = Validation : succès
+VALIDATOR_VALIDATION_FAILED                         = Validation : échec
+VALIDATOR_CHANGE                                    = Validateur : modification
+VALIDATOR_CREATION                                  = Validateur : création
+VALIDATOR_REMOVAL                                   = Validateur : suppression
+VALIDATOR_RENAME                                    = Validateur : renommage
+BLACKLIST_CREATION                                  = Blacklist : création
+BLACKLIST_CHANGE                                    = Blacklist : modification
+BLACKLIST_REMOVAL                                   = Blacklist : suppression
+
+#-- SCP Publisher Plugin
+SCPPUBLISHER_ANONYMIZE_CERTIFICATES					= Publier sans information d’identification
+SCPPUBLISHER_SSH_USERNAME							= Nom du compte système pour la connexion SSH
+SCPPUBLISHER_CRL_SCP_DESTINATION					= Destination SCP ‘fqdn:path’ pour les LCR (CRL)
+SCPPUBLISHER_CERT_SCP_DESTINATION					= Destination SCP ‘fqdn:path’ pour les certificats
+SCPPUBLISHER_SCP_PRIVATEKEY							= Chemin vers le fichier de la clé privée SSH
+SCPPUBLISHER_SCP_KNOWNHOSTS							= Chemin vers le fichier des hôtes connus (known_hosts)
+SCPPUBLISHER_SCP_PRIVATEKEY_PASSWORD				= Mot de passe du fichier de la clé privée (peut être vide)
+SCPPUBLISHER_SIGNING_CA_ID							= AC pour signer les données publiées
+
+#-- AWS S3 CRL Publisher
+AWSS3PUBLISHER_S3_CRL_BUCKET_NAME                 = Nom du compartiment S3 pour les LCR
+AWSS3PUBLISHER_S3_CRL_BUCKET_NAME_HELP            = (exemple : mycrlbucket). Note : les fichiers des LCR seront stockés dans le compartiment S3 en tant que <DN-de-l-AC>.crl 
+AWSS3PUBLISHER_S3_CRL_KEY_PREFIX                  = Préfixe de clé S3 pour les LCR (optionnel)
+AWSS3PUBLISHER_S3_CRL_KEY_PREFIX_HELP             = (exemple : myprefixa/myprefixb)
+AWSS3PUBLISHER_S3_CERT_BUCKET_NAME                = Nom du compartiment S3 pour les certificats
+AWSS3PUBLISHER_S3_CERT_BUCKET_NAME_HELP           = (exemple : mycertbucket)
+AWSS3PUBLISHER_S3_CERT_KEY_PREFIX                 = Préfixe de clé S3 pour les certificats (optionnel)
+AWSS3PUBLISHER_S3_CERT_KEY_PREFIX_HELP            = (exemple : myprefixa/myprefixb)
+AWSS3PUBLISHER_S3_CRL_FILE_FORMAT                 = Format de fichier des LCR
+AWSS3PUBLISHER_S3_CRL_FILE_NAME_FORMAT            = Nom de fichier des LCR
+AWSS3PUBLISHER_S3_CERT_FILE_FORMAT                = Format de fichier des certificats
+AWSS3PUBLISHER_S3_CERT_STORE_SEPARATE_PATH        = Stocker les certificats actifs et révoqués dans des chemins séparés
+AWSS3PUBLISHER_S3_CERT_STORE_SEPARATE_PATH_HELP   = <DN-de-l-AC-emettrice>/active/, <DN-de-l-AC-emettrice>/revoked/
+AWSS3PUBLISHER_S3_CERT_FILE_NAME_FORMAT           = Nom de fichier des certificats
+
+#-- Inspect publisher queue
+INSPECT_PUBLISHER_QUEUE_DESCRIPTION_HEADER        = Description
+INSPECT_PUBLISHER_QUEUE_STATUS_HEADER             = Statut
+INSPECT_PUBLISHER_QUEUE_CREATED_HEADER            = Créé
+INSPECT_PUBLISHER_QUEUE_LAST_UPDATED_HEADER       = Dernière MAJ
+INSPECT_PUBLISHER_QUEUE_NEXT_PAGE                 = Page suivante
+INSPECT_PUBLISHER_QUEUE_PREVIOUS_PAGE             = Page précédente
+INSPECT_PUBLISHER_QUEUE_TITLE                     = File d’attente de publication
+INSPECT_PUBLISHER_QUEUE_EMPTY                     = Il n’y a pas d’éléments dans la file d’attente pour ce service de publication
+INSPECT_PUBLISHER_QUEUE_CRL_DESCRIPTION           = LCR : n° {0}, émise par ‘{1}’
+INSPECT_PUBLISHER_QUEUE_CERTIFICATE_DESCRIPTION   = Certificat : ‘{0}’
+INSPECT_PUBLISHER_QUEUE_NOT_AUTHORIZED            = Vous n’êtes pas autorisé(e) à visualiser l’élément de ce service de publication.
+
+#-- Certificate and CRL Reader Worker Plugin
+CERTIFICATECRLREADER_CERTIFICATE_DIRECTORY 			= Répertoire local contenant les certificats
+CERTIFICATECRLREADER_CRL_DIRECTORY					= Répertoire local contenant les LCR (CRL)
+CERTIFICATECRLREADER_SIGNING_CA_ID				    = AC signataire des données (le cas échéant)
+
+
+### EOF