<?xml version='1.0' encoding='UTF-8' ?>
<!DOCTYPE html PUBLIC "-//W3C//DTD XHTML 1.0 Transitional//EN"
        "http://www.w3.org/TR/xhtml1/DTD/xhtml1-transitional.dtd">
<html xmlns="http://www.w3.org/1999/xhtml"
      xmlns:f="http://xmlns.jcp.org/jsf/core"
      xmlns:fn="http://java.sun.com/jsp/jstl/functions"
      xmlns:h="http://xmlns.jcp.org/jsf/html"
      xmlns:ui="http://xmlns.jcp.org/jsf/facelets">
<ui:remove>
    <!--
    /*************************************************************************
     *                                                                       *
     *  EJBCA: The OpenSource Certificate Authority                          *
     *                                                                       *
     *  This software is free software; you can redistribute it and/or       *
     *  modify it under the terms of the GNU Lesser General Public           *
     *  License as published by the Free Software Foundation; either         *
     *  version 2.1 of the License, or any later version.                    *
     *                                                                       *
     *  See terms of license at gnu.org.                                     *
     *                                                                       *
     *************************************************************************/
     
     $Id$
     -->
</ui:remove>

<f:metadata>
    <f:event type="preRenderView" listener="#{viewCertificateMBean.initialize}"/>
</f:metadata>

<ui:composition template="/WEB-INF/include/popup.xhtml">
    <ui:define name="content">
        <h2>
            <h:outputText value="#{web.text.VIEW_CACERTIFICATE_HEADING}" rendered="#{viewCertificateMBean.cacerts}"/>
            <h:outputText value="#{web.text.VIEW_CERTIFICATES_HEADING}" rendered="#{!viewCertificateMBean.cacerts}"/>
        </h2>

        <h:form id="viewcertificate" rendered="#{viewCertificateMBean.certificateData != null}">
            <h:panelGrid columns="2" styleClass="view-top" cellspacing="2" cellpadding="0" border="0" width="100%"
                         rowClasses="Row0,Row1" columnClasses="editColumn1,editColumn2">
                <h:panelGroup rendered="#{!empty viewCertificateMBean.userName}">
                    <strong>
                        <h:outputLabel value="#{web.text.USERNAME}"/>
                    </strong>
                </h:panelGroup>
                <h:panelGroup rendered="#{!empty viewCertificateMBean.userName}">
                    <strong>
                        <h:outputLabel value="#{viewCertificateMBean.userName}"/>
                    </strong>
                </h:panelGroup>

                <h:panelGroup rendered="#{viewCertificateMBean.caId ne 0}">
                    <strong>
                        <h:outputLabel value="#{web.text.CANAME}"/>
                    </strong>
                </h:panelGroup>
                <h:panelGroup rendered="#{viewCertificateMBean.caId ne 0}">
                    <strong>
                        <h:outputLabel value="#{viewCertificateMBean.caName}"/>
                    </strong>
                    <h:outputLabel value=" (#{viewCertificateMBean.caId})"/>
                </h:panelGroup>

                <h:panelGroup rendered="#{viewCertificateMBean.caId eq 0 and empty viewCertificateMBean.userName}">
                    <h:outputLabel value="&nbsp;"/>
                </h:panelGroup>
                <h:panelGroup rendered="#{viewCertificateMBean.caId eq 0 and empty viewCertificateMBean.userName}">
                    <h:outputLabel value="&nbsp;"/>
                </h:panelGroup>

                <ui:remove>
                    <!-- Index -->
                </ui:remove>

                <h:panelGroup rendered="#{not empty viewCertificateMBean.userName}">
                    <h:outputLabel value="#{web.text.CERTIFICATENR}"/>
                </h:panelGroup>
                <h:panelGroup rendered="#{not empty viewCertificateMBean.userName}">
                    <h:outputLabel
                            value="#{viewCertificateMBean.nextIndex} #{web.text.OF} #{viewCertificateMBean.numberOfCertificates}"/>
                </h:panelGroup>

                <h:panelGroup rendered="#{viewCertificateMBean.displayShowOlderButton}">
                    <h:outputLink rendered="#{!viewCertificateMBean.cacerts}" id="viewOlder"
                                  value="#{viewCertificateMBean.link}" styleClass="button">
                        <f:param name="hiddenindex" value="#{viewCertificateMBean.nextIndex}"/>
                        <f:param name="username" value="#{fn:escapeXml(viewCertificateMBean.userName)}"/>
                        <h:outputText value="&lt; #{web.text.VIEWOLDER}"/>
                    </h:outputLink>
                    <h:outputLink rendered="#{viewCertificateMBean.cacerts}" id="viewIssuing"
                                  value="#{viewCertificateMBean.link}" styleClass="button">
                        <f:param name="hiddenindex" value="#{viewCertificateMBean.nextIndex}"/>
                        <f:param name="caid" value="#{viewCertificateMBean.caId}"/>
                        <h:outputText value="&lt; #{web.text.VIEWISSUING}"/>
                    </h:outputLink>
                </h:panelGroup>
                <h:panelGroup
                        rendered="#{!viewCertificateMBean.displayShowOlderButton and viewCertificateMBean.displayShowNewerButton}">
                    <h:outputLabel value="&nbsp;"/>
                </h:panelGroup>

                <h:panelGroup rendered="#{viewCertificateMBean.displayShowNewerButton}">
                    <h:outputLink rendered="#{!viewCertificateMBean.cacerts}" id="viewNewer"
                                  value="#{viewCertificateMBean.link}" styleClass="button">
                        <f:param name="hiddenindex" value="#{viewCertificateMBean.currentIndex-1}"/>
                        <f:param name="username" value="#{fn:escapeXml(viewCertificateMBean.userName)}"/>
                        <h:outputText value="#{web.text.VIEWNEWER} &gt;"/>
                    </h:outputLink>
                    <h:outputLink rendered="#{viewCertificateMBean.cacerts}" id="viewSubordinate"
                                  value="#{viewCertificateMBean.link}" styleClass="button">
                        <f:param name="hiddenindex" value="#{viewCertificateMBean.currentIndex-1}"/>
                        <f:param name="caid" value="#{viewCertificateMBean.caId}"/>
                        <h:outputText value="#{web.text.VIEWSUBORDINATE} &gt;"/>
                    </h:outputLink>
                </h:panelGroup>

                <h:panelGroup
                        rendered="#{viewCertificateMBean.displayShowOlderButton and !viewCertificateMBean.displayShowNewerButton}">
                    <h:outputLabel value="&nbsp;"/>
                </h:panelGroup>

                <ui:remove>
                    <!-- Certificate content -->
                </ui:remove>

                <h:panelGroup>
                    <h:outputLabel value="#{web.text.CERT_TYPEVERSION}"/>
                </h:panelGroup>
                <h:panelGroup>
                    <h:outputLabel
                            value="#{viewCertificateMBean.certificateData.type} #{web.text.VER}#{viewCertificateMBean.certificateData.version}"/>
                </h:panelGroup>

                <h:panelGroup>
                    <h:outputLabel value="#{web.text.CERT_SERIALNUMBER}"/>
                </h:panelGroup>
                <h:panelGroup>
                    <h:outputLabel value="#{viewCertificateMBean.formattedCertSn}"/>
                </h:panelGroup>

                <h:panelGroup>
                    <h:outputLabel value="#{web.text.CERT_ISSUERDN}"/>
                </h:panelGroup>
                <h:panelGroup>
                    <h:outputLabel value="#{viewCertificateMBean.issuerDnUnescaped}"/>
                </h:panelGroup>

                <h:panelGroup>
                    <h:outputLabel value="#{web.text.CERT_VALIDFROM}"/>
                </h:panelGroup>
                <h:panelGroup>
                    <h:outputLabel value="#{viewCertificateMBean.certificateData.validFromString}"/>
                </h:panelGroup>

                <h:panelGroup>
                    <h:outputLabel value="#{web.text.CERT_VALIDTO}"/>
                </h:panelGroup>
                <h:panelGroup>
                    <h:outputLabel value="#{viewCertificateMBean.certificateData.validToString}"/>
                </h:panelGroup>

                <h:panelGroup>
                    <h:outputLabel value="#{web.text.ACCOUNT_BINDING_ID}"
                                   rendered="#{not empty viewCertificateMBean.certificateData.accountBindingId}"/>
                </h:panelGroup>
                <h:panelGroup>
                    <h:outputLabel value="#{viewCertificateMBean.certificateData.accountBindingId}"
                                   rendered="#{not empty viewCertificateMBean.certificateData.accountBindingId}"/>
                </h:panelGroup>
            </h:panelGrid>

            <h:panelGrid columns="2" styleClass="view-top" cellspacing="2" cellpadding="0" border="0" width="100%"
                         rowClasses="Row0,Row1" columnClasses="editColumn1,editColumn2">
                <h:panelGroup>
                    <strong>
                        <h:outputLabel value="#{web.text.CERT_SUBJECTDN}"/>
                    </strong>
                </h:panelGroup>
                <h:panelGroup>
                    <strong>
                        <h:outputLabel escape="false"
                                       value="#{viewCertificateMBean.subjectDnEscapedWithLanguageConsideration}"/>
                    </strong>
                </h:panelGroup>

                <h:panelGroup rendered="#{!viewCertificateMBean.isCvc}">
                    <h:outputLabel value="#{web.text.EXT_ABBR_SUBJECTALTNAME}"/>
                </h:panelGroup>
                <h:panelGroup rendered="#{!viewCertificateMBean.isCvc}">
                    <ui:repeat value="#{viewCertificateMBean.subjectAltName}" var="string" varStatus="loop">
                        <h:outputLabel value="#{string}"/>
                        <br/>
                    </ui:repeat>
                </h:panelGroup>

                <h:panelGroup rendered="#{!viewCertificateMBean.isCvc}">
                    <h:outputLabel value="#{web.text.EXT_ABBR_SUBJECTDIRATTRS}"/>
                </h:panelGroup>
                <h:panelGroup rendered="#{!viewCertificateMBean.isCvc}">
                    <h:outputLabel value="#{viewCertificateMBean.subjectDirAttributes}"/>
                </h:panelGroup>

                <h:panelGroup>
                    <h:outputLabel value="#{web.text.CERT_PUBLICKEY}"/>
                </h:panelGroup>
                <h:panelGroup>
                    <h:outputLabel value="#{viewCertificateMBean.publicKey}"/>
                </h:panelGroup>
                
                <h:panelGroup>
                    <h:outputLabel value="#{web.text.CERT_PUBLICKEY_ALTERNATIVE}"/>
                </h:panelGroup>
                <h:panelGroup>
                    <h:outputLabel value="#{viewCertificateMBean.publicKeyAlternative}"/>
                </h:panelGroup>
            </h:panelGrid>

            <h:panelGrid columns="2" styleClass="view-top" cellspacing="2" cellpadding="0" border="0" width="100%"
                         rowClasses="Row0,Row1" columnClasses="editColumn1,editColumn2">
                <h:panelGroup>
                    <strong>
                        <h:outputLabel value="#{web.text.EXT_ABBR_BASICCONSTRAINTS}" styleClass="title"/>
                    </strong>
                </h:panelGroup>
                <h:panelGroup>
                    <strong>
                        <h:outputLabel value="#{viewCertificateMBean.basicConstraints}"/>
                    </strong>
                </h:panelGroup>

                <h:panelGroup rendered="#{!viewCertificateMBean.isCvc}">
                    <h:outputLabel value="#{web.text.EXT_ABBR_KEYUSAGE}"/>
                </h:panelGroup>
                <h:panelGroup rendered="#{!viewCertificateMBean.isCvc}">
                    <h:outputLabel value="#{viewCertificateMBean.keyUsage}"/>
                </h:panelGroup>

                <h:panelGroup rendered="#{!viewCertificateMBean.isCvc}">
                    <h:outputLabel value="#{web.text.EXT_ABBR_EXTENDEDKEYUSAGE}"/>
                </h:panelGroup>
                <h:panelGroup rendered="#{!viewCertificateMBean.isCvc}">
                    <h:outputLabel value="#{viewCertificateMBean.extendedKeyUsage}"/>
                </h:panelGroup>

                <h:panelGroup rendered="#{!viewCertificateMBean.isCvc}">
                    <h:outputLabel value="#{web.text.EXT_ABBR_NAMECONSTRAINTS}"/>
                </h:panelGroup>
                <h:panelGroup rendered="#{!viewCertificateMBean.isCvc}">
                    <h:outputLabel value="#{viewCertificateMBean.hasNameConstraints ? web.text.YES : web.text.NO}"/>
                </h:panelGroup>

                <h:panelGroup rendered="#{!viewCertificateMBean.isCvc}">
                    <h:outputLabel escape="false" value="#{web.text.EXT_ABBR_AUTHORITYINFOACCESS}"/>
                </h:panelGroup>
                <h:panelGroup
                        rendered="#{!viewCertificateMBean.isCvc and !viewCertificateMBean.hasAuthorityInformationAccess}">
                    <h:outputLabel value="#{web.text.NO}"/>
                </h:panelGroup>
                <h:panelGroup
                        rendered="#{!viewCertificateMBean.isCvc and viewCertificateMBean.hasAuthorityInformationAccess}">
                    <h:outputLabel value="#{web.text.EXT_PKIX_AIA_OCSP_URI}: "
                                   rendered="#{!empty viewCertificateMBean.aiaOcspServiceLocators}"/>
                    <br/>
                    <ui:repeat value="#{viewCertificateMBean.aiaOcspServiceLocators}" var="string" varStatus="loop">
                        &nbsp;&nbsp;<h:outputLabel value="#{string}"/>
                        <br/>
                    </ui:repeat>
                    <h:outputLabel value="#{web.text.EXT_PKIX_AIA_CAISSUERS_URI}: "
                                   rendered="#{!empty viewCertificateMBean.aiaCaIssuerUris}"/>
                    <br/>
                    <ui:repeat value="#{viewCertificateMBean.aiaCaIssuerUris}" var="string" varStatus="loop">
                        &nbsp;&nbsp;<h:outputLabel value="#{string}"/>
                        <br/>
                    </ui:repeat>
                </h:panelGroup>

                <h:panelGroup rendered="#{!viewCertificateMBean.isCvc}">
                    <h:outputLabel value="#{web.text.EXT_ABBR_QCSTATEMENTS}"/>
                </h:panelGroup>
                <h:panelGroup rendered="#{!viewCertificateMBean.isCvc}">
                    <h:outputLabel value="#{viewCertificateMBean.qcStatement ? web.text.YES : web.text.NO}"/>
                </h:panelGroup>

                <h:panelGroup rendered="#{!viewCertificateMBean.isCvc}">
                    <h:outputLabel value="#{web.text.EXT_CERTIFICATE_TRANSPARENCY_SCTS}"/>
                </h:panelGroup>
                <h:panelGroup rendered="#{!viewCertificateMBean.isCvc}">
                    <h:outputLabel
                            value="#{viewCertificateMBean.certificateTransparencySCTs ? web.text.YES : web.text.NO}"/>
                </h:panelGroup>


                <ui:remove>
                    <!-- TODO:  !certificatedata.getType().equalsIgnoreCase("CVC")  condition ends here. implement!-->
                </ui:remove>

                <h:panelGroup>
                    <h:outputLabel value="#{web.text.SIGNATUREALGORITHM}"/>
                </h:panelGroup>
                <h:panelGroup>
                    <h:outputLabel value="#{viewCertificateMBean.certificateData.signatureAlgoritm}"/>
                </h:panelGroup>
<<<<<<< HEAD
                <h:panelGroup>
                    <h:outputLabel value="#{web.text.SIGNATUREALGORITHMALTERNATIVE}"/>
                </h:panelGroup>
                <h:panelGroup>
                    <h:outputLabel value="#{viewCertificateMBean.certificateData.alternativeSignatureAlgoritm}"/>
                </h:panelGroup>
                
=======

>>>>>>> 0a1e9e68
                <ui:remove>
                    <!-- Certificate information -->
                </ui:remove>

                <h:panelGroup>
                    <h:outputLabel value="#{web.text.FINGERPRINT_SHA256}"/>
                </h:panelGroup>
                <h:panelGroup>
                    <h:outputLabel escape="false" value="#{viewCertificateMBean.fingerPrint}"
                                   styleClass="fingerprint monospace"/>
                </h:panelGroup>

                <h:panelGroup>
                    <h:outputLabel value="#{web.text.FINGERPRINT_SHA1}"/>
                </h:panelGroup>
                <h:panelGroup>
                    <h:outputLabel styleClass="fingerprint monospace"
                                   value="#{viewCertificateMBean.certificateData.SHA1Fingerprint}"/>
                </h:panelGroup>

                <h:panelGroup>
                    <h:outputLabel value="#{web.text.REVOKED}"/>
                </h:panelGroup>
                <h:panelGroup>
                    <h:outputLabel escape="false" value="#{viewCertificateMBean.revoked}"/>
                </h:panelGroup>


                <ui:remove>
                    <!-- Actions -->
                </ui:remove>

                <h:panelGroup>
                    <h:commandButton rendered="#{viewCertificateMBean.keyRecoveryPossible}"
                                     value="#{web.text.RECOVERKEY}"
                                     onclick="return confirm('#{web.text.AREYOUSUREKEYRECOVER}')"
                                     action="#{viewCertificateMBean.actionKeyRecovery}"/>

                    <h:commandButton rendered="#{viewCertificateMBean.republishPossible}" value="#{web.text.REPUBLISH}"
                                     onclick="return confirm('#{web.text.AREYOUSUREREPUBLISH}')"
                                     action="#{viewCertificateMBean.actionRepublish}"/>
                </h:panelGroup>

                <h:panelGroup>
                    <h:selectOneMenu id="selectRevokeReason" value="#{viewCertificateMBean.revokeReason}"
                                     rendered="#{viewCertificateMBean.authorizedToRevoke and viewCertificateMBean.revokedOrSuspended}">
                        <f:selectItems value="#{viewCertificateMBean.revokeReasons.entrySet()}" var="entry"
                                       itemValue="#{entry.key}" itemLabel="#{entry.value}"/>
                    </h:selectOneMenu>

                    <h:commandButton value="#{web.text.REVOKE}" action="#{viewCertificateMBean.actionRevoke}"
                                     onclick="return confirm('#{web.text.AREYOUSUREREVOKECERT}')"
                                     rendered="#{viewCertificateMBean.authorizedToRevoke and viewCertificateMBean.revokedOrSuspended}"/>

                    <h:commandButton value="#{web.text.UNREVOKE}" action="#{viewCertificateMBean.actionUnrevoke}"
                                     onclick="return confirm('#{web.text.AREYOUSUREUNREVOKECERT}')"
                                     rendered="#{viewCertificateMBean.authorizedToRevoke and viewCertificateMBean.canBeUnrevoked}"/>
                </h:panelGroup>
            </h:panelGrid>

            <h:panelGrid
                    rendered="#{!viewCertificateMBean.cacerts and viewCertificateMBean.certificateData.certificate != null}"
                    columns="2" styleClass="view-top" cellspacing="2" cellpadding="0" border="0" width="100%"
                    rowClasses="Row0,Row1" columnClasses="editColumn1,editColumn2">
                <h:panelGroup style="align:right;vertical-align:bottom;">

                    <h:outputLink id="downloadToIE" value="#{viewCertificateMBean.downloadCertificateLink}">
                        <f:param name="cmd" value="iecert"/>
                        <f:param name="certificatesn" value="#{viewCertificateMBean.certificateData.serialNumber}"/>
                        <f:param name="issuer" value="#{fn:escapeXml(viewCertificateMBean.certificateData.issuerDNUnEscaped)}"/>
                        <h:outputText value="#{web.text.DOWNLOADIE}"/>
                    </h:outputLink>
                    <br/>
                    <h:outputLink id="downloadToNS" value="#{viewCertificateMBean.downloadCertificateLink}">
                        <f:param name="cmd" value="nscert"/>
                        <f:param name="certificatesn" value="#{viewCertificateMBean.certificateData.serialNumber}"/>
                        <f:param name="issuer" value="#{fn:escapeXml(viewCertificateMBean.certificateData.issuerDNUnEscaped)}"/>
                        <h:outputText value="#{web.text.DOWNLOADNS}"/>
                    </h:outputLink>
                    <br/>
                    <h:outputLink id="downloadPEM" value="#{viewCertificateMBean.downloadCertificateLink}">
                        <f:param name="cmd" value="cert"/>
                        <f:param name="certificatesn" value="#{viewCertificateMBean.certificateData.serialNumber}"/>
                        <f:param name="issuer" value="#{fn:escapeXml(viewCertificateMBean.certificateData.issuerDNUnEscaped)}"/>
                        <h:outputText value="#{web.text.DOWNLOADPEM}"/>
                    </h:outputLink>
                </h:panelGroup>
                <h:panelGroup>
                </h:panelGroup>
            </h:panelGrid>

            <h:panelGrid columns="2" styleClass="view-top" cellspacing="2" cellpadding="0" border="0" width="100%"
                         rowClasses="Row0,Row1" columnClasses="editColumn1,editColumn2">
                <h:panelGroup>
                </h:panelGroup>
                <h:panelGroup>
                    <h:commandButton ajax="false" value="#{web.text.CLOSE}" onclick="self.close()"
                                     rendered="#{empty viewCertificateMBean.returnToLink}"/>
                    <h:outputLink ajax="false" value="#{viewCertificateMBean.returnToLink}"
                                  rendered="#{!empty viewCertificateMBean.returnToLink}">
                        <h:outputText value="#{web.text.BACK}"/>
                    </h:outputLink>
                </h:panelGroup>
            </h:panelGrid>
        </h:form>
    </ui:define>
</ui:composition>
</html><|MERGE_RESOLUTION|>--- conflicted
+++ resolved
@@ -301,17 +301,13 @@
                 <h:panelGroup>
                     <h:outputLabel value="#{viewCertificateMBean.certificateData.signatureAlgoritm}"/>
                 </h:panelGroup>
-<<<<<<< HEAD
                 <h:panelGroup>
                     <h:outputLabel value="#{web.text.SIGNATUREALGORITHMALTERNATIVE}"/>
                 </h:panelGroup>
                 <h:panelGroup>
                     <h:outputLabel value="#{viewCertificateMBean.certificateData.alternativeSignatureAlgoritm}"/>
                 </h:panelGroup>
-                
-=======
-
->>>>>>> 0a1e9e68
+
                 <ui:remove>
                     <!-- Certificate information -->
                 </ui:remove>
