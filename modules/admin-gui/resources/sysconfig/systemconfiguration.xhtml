<?xml version='1.0' encoding='UTF-8' ?>
<!DOCTYPE html PUBLIC "-//W3C//DTD XHTML 1.0 Transitional//EN" "http://www.w3.org/TR/xhtml1/DTD/xhtml1-transitional.dtd">
<html xmlns="http://www.w3.org/1999/xhtml"
    xmlns:f="http://xmlns.jcp.org/jsf/core"
    xmlns:h="http://xmlns.jcp.org/jsf/html"
    xmlns:ui="http://xmlns.jcp.org/jsf/facelets"
    xmlns:c="http://xmlns.jcp.org/jsp/jstl/core"
    xmlns:t="http://myfaces.apache.org/tomahawk">
<ui:remove>
	<!--
    /*************************************************************************
     *                                                                       *
     *  EJBCA: The OpenSource Certificate Authority                          *
     *                                                                       *
     *  This software is free software; you can redistribute it and/or       *
     *  modify it under the terms of the GNU Lesser General Public           *
     *  License as published by the Free Software Foundation; either         *
     *  version 2.1 of the License, or any later version.                    *
     *                                                                       *
     *  See terms of license at gnu.org.                                     *
     *                                                                       *
     *************************************************************************/

     $Id$
     -->
</ui:remove>

<ui:composition template="/WEB-INF/include/template.xhtml">
    <ui:param name="resourceBean" value="#{systemConfigMBean}" />
	<ui:define name="content">

	<h1>
		<h:outputText value="#{web.text.SYSTEMCONFIGURATION}"/>
	</h1>

	<div class="tabLinks">
		<c:forEach items="#{systemConfigMBean.availableTabs}" var="tab">
		<span>
			<h:outputLink value="systemconfiguration.xhtml?tab=#{tab}"
					styleClass="tabLink#{tab eq systemConfigMBean.selectedTab}">
				<h:outputText value="#{tab}"/>
			</h:outputLink>
		</span>
		</c:forEach>
	</div>

	<h:panelGroup>
		<h:panelGroup rendered="#{systemConfigMBean.selectedTab eq 'CTLogs'}">
			<h:outputText value="#{web.text.CTLOGCONFIGURATION_HELP}"/>
			<h:outputText value="#{web.ejbcaWebBean.getHelpReference('/Certificate_Transparency.html')}" escape="false"/>
		</h:panelGroup>
	</h:panelGroup>


	<h:form id="systemconfiguration" rendered="#{systemConfigMBean.selectedTab eq 'Basic Configurations'}">
		<h:panelGrid columns="2" styleClass="edit-top" cellspacing="3" cellpadding="3" border="0" width="100%" rowClasses="Row0" columnClasses="editColumnSystem1,editColumn2">
			<h:panelGroup>
				&nbsp;
			</h:panelGroup>
			<h:panelGroup>
				&nbsp;
			</h:panelGroup>

			<h:panelGroup>
				<h:outputLabel for="title" value="#{web.text.EJBCATITLE}" styleClass="titles"/>
				<br/>
				<h:outputText value="#{web.text.EJBCATITLE_HELP}" styleClass="help"/>
			</h:panelGroup>
			<h:inputText id="title" value="#{systemConfigMBean.currentConfig.title}" size="45" title="#{web.text.FORMAT_STRING}" disabled="#{!systemConfigMBean.allowedToEditSystemConfiguration}"/>

			<h:panelGroup>
				<h:outputLabel for="headbanner" value="#{web.text.HEADBANNER}" styleClass="titles"/>
                <h:outputText value="#{web.ejbcaWebBean.getHelpReference('/Customizing_the_User_Interface.html')}" escape="false"/>
				<br/>
				<h:outputText value="#{web.text.HEADBANNER_HELP}" styleClass="help"/>
			</h:panelGroup>
			<h:inputText id="headbanner" value="#{systemConfigMBean.currentConfig.headBanner}" size="45" title="#{web.text.FORMAT_FILENAME}"
				disabled="#{!systemConfigMBean.allowedToEditSystemConfiguration}"/>

			<h:panelGroup>
				<h:outputLabel for="enableeeplimit" value="#{web.text.ENABLEENDENTITYPROFILELIM}" styleClass="titles"/>
				<h:outputText value="#{web.ejbcaWebBean.getHelpReference('/End_Entity_Profiles_Overview.html')}" escape="false"/>
				<br/>
				<h:outputText value="#{web.text.ENABLEENDENTITYPROFILELIM_HELP}" styleClass="help"/>
			</h:panelGroup>
			<h:panelGroup>
				<h:selectBooleanCheckbox id="enableeeplimit" value="#{systemConfigMBean.currentConfig.enableEndEntityProfileLimitations}"
					disabled="#{!systemConfigMBean.allowedToEditSystemConfiguration}"/>
				<h:outputLabel for="enableeeplimit" value="#{web.text.ACTIVATE}" />
			</h:panelGroup>

			<h:panelGroup>
				<h:outputLabel value="#{web.text.ENABLEKEYRECOVERY}" styleClass="titles"/>
				<h:outputText value="#{web.ejbcaWebBean.getHelpReference('/Key_Recovery.html')}" escape="false"/>
			</h:panelGroup>
			<h:panelGroup id="keyrecoverygroup">
				<h:panelGroup layout="block" styleClass="">
					<h:selectBooleanCheckbox id="keyrecoverycheckbox" styleClass="checkBoxOverlay" value="#{systemConfigMBean.currentConfig.enableKeyRecovery}"
							disabled="#{!systemConfigMBean.allowedToEditSystemConfiguration}">
						<f:ajax render="systemconfiguration:keyrecoverygroup"/>
					</h:selectBooleanCheckbox>
					<h:outputLabel value="#{web.text.ACTIVATE}" styleClass="checkBoxOverlay"/>
				</h:panelGroup>
				<h:panelGroup layout="block" styleClass="">
				    <h:selectBooleanCheckbox styleClass="checkBoxOverlay" value="#{systemConfigMBean.currentConfig.localKeyRecovery}"
							disabled="#{!systemConfigMBean.allowedToEditSystemConfiguration || !systemConfigMBean.currentConfig.enableKeyRecovery}">
						<f:ajax render="systemconfiguration:keyrecoverygroup"/>
					</h:selectBooleanCheckbox>
					<h:outputLabel value="#{web.text.FORCELOCALKEYRECOVERY}" styleClass="checkBoxOverlay"/>
					<h:selectOneMenu value="#{systemConfigMBean.currentConfig.localKeyRecoveryCryptoTokenId}"
							disabled="#{!systemConfigMBean.allowedToEditSystemConfiguration || !systemConfigMBean.currentConfig.enableKeyRecovery || !systemConfigMBean.currentConfig.localKeyRecovery}">
						<f:selectItems value="#{systemConfigMBean.availableCryptoTokens}"/>
						<f:ajax render="systemconfiguration:keyrecoverygroup"/>
					</h:selectOneMenu>
					<h:selectOneMenu id="selectkeyalias" value="#{systemConfigMBean.currentConfig.localKeyRecoveryKeyAlias}" rendered="#{systemConfigMBean.hasSelectedCryptoToken}"
						disabled="#{!systemConfigMBean.allowedToEditSystemConfiguration || !systemConfigMBean.currentConfig.enableKeyRecovery || !systemConfigMBean.currentConfig.localKeyRecovery}">
						<f:selectItems value="#{systemConfigMBean.availableKeyAliases}"/>
					</h:selectOneMenu>
				</h:panelGroup>
			</h:panelGroup>

			<!-- Ordering for certificate chains in public web -->
			<h:panelGroup>
				<h:outputLabel for="certChainOrder" value="#{web.text.CERTIFICATECHAINORDER}" styleClass="titles"/>
				<br/>
				<h:outputText value="#{web.text.CERTIFICATECHAINROOTFIRST_HELP}" styleClass="help"/>
			</h:panelGroup>
			<h:panelGroup>
				<h:selectBooleanCheckbox id="certChainOrder" value="#{systemConfigMBean.currentConfig.publicWebCertChainOrderRootFirst}"
					disabled="#{!systemConfigMBean.allowedToEditSystemConfiguration}"/>
				<h:outputLabel for="certChainOrder" value="#{web.text.CERTIFICATECHAINROOTFIRST}" />
			</h:panelGroup>
			<h:panelGroup>
				<h:outputLabel for="sessionTimeout" value="#{web.text.USE_SESSION_TIMEOUT}" styleClass="titles"/>
				<h:outputText value="#{web.ejbcaWebBean.getHelpReference('/Web_UI_Sessions.html')}" escape="false"/>
				<br/>
				<h:outputText value="#{web.text.USE_SESSION_TIMEOUT_HELP}" styleClass="help"/>
			</h:panelGroup>
			<h:panelGroup id="sessiontimeoutgroup">
				<h:selectBooleanCheckbox id="sessionTimeout" value="#{systemConfigMBean.currentConfig.enableSessionTimeout}"
					disabled="#{!systemConfigMBean.allowedToEditSystemConfiguration}">
					<f:ajax render="systemconfiguration:sessiontimeoutgroup"/>
				</h:selectBooleanCheckbox>
				<h:outputLabel for="sessionTimeout" value="#{web.text.USE}" />
				<br/>
	            <h:inputText id="sessionTimeoutTime" disabled="#{!systemConfigMBean.allowedToEditSystemConfiguration or !systemConfigMBean.currentConfig.enableSessionTimeout}"
	            	value="#{systemConfigMBean.currentConfig.sessionTimeoutTime}" size="10"/>
                 <h:outputLabel for="sessionTimeout" value="#{web.text.SESSION_TIMEOUT_TIME}" />
			</h:panelGroup>

			<h:panelGroup>
				<h:outputLabel for="vaStatusTimeConstraint" value="#{web.text.HEALTHCHECK}" styleClass="titles"/>
				<h:outputText value="#{web.ejbcaWebBean.getHelpReference('/Monitoring_and_Healthcheck.html')}" escape="false"/>
				<br/>
				<h:outputText value="#{web.text.HEALTHCHECK_HELP}" styleClass="help"/>
			</h:panelGroup>
			<h:panelGroup id="healthcheckGroup">
				<h:inputText id="vaStatusTimeConstraint" disabled="#{!systemConfigMBean.allowedToEditSystemConfiguration}"
					value="#{systemConfigMBean.currentConfig.vaStatusTimeConstraint}" size="10" />
				<h:outputLabel for="vaStatusTimeConstraint" value="#{web.text.VA_STATUS_TIME_CONSTRAINT}" />
			</h:panelGroup>

		</h:panelGrid>

		<!-- ICAO -->

		<h:panelGrid columns="2" styleClass="edit-top" cellspacing="3" cellpadding="3" border="0" width="100%" rowClasses="Row1" columnClasses="editColumnSystem1,editColumn2">
			<h:outputLabel for="header_icaospecificoptions" value="#{web.text.ICAOSPECIFICOPTIONS}" style="font-weight:bold; font-size:1.2em;"/>
			<h:panelGroup id="header_icaospecificoptions"/>

			<h:panelGroup>
				<h:outputLabel for="enableicaocanamechange" value="#{web.text.ENABLEICAOCANAMECHANGE}" styleClass="titles"/>
				<h:outputText value="#{web.ejbcaWebBean.getHelpReference('/ePassport_PKI.html#Enable_CA_Name_Change')}" escape="false"/>
			</h:panelGroup>
			<h:panelGroup>
				<h:selectBooleanCheckbox id="enableicaocanamechange" value="#{systemConfigMBean.currentConfig.enableIcaoCANameChange}"
					disabled="#{!systemConfigMBean.allowedToEditSystemConfiguration}"/>
				<h:outputLabel for="enableicaocanamechange" value="#{web.text.ACTIVATE}" />
			</h:panelGroup>

		</h:panelGrid>

		<!-- OCSP Cleanup -->
        <h:panelGrid columns="2" styleClass="edit-top" cellspacing="3" cellpadding="3" border="0" width="100%"
                     rowClasses="Row1" columnClasses="editColumnSystem1,editColumn2"
                     rendered="#{systemConfigMBean.renderOcspSettings}">
            <h:outputLabel for="header_ocspcleanup" value="#{web.text.OCSP_SPECIFIC_OPTIONS}" style="font-weight:bold; font-size:1.2em;"/>
            <h:panelGroup id="header_ocspcleanup"/>

            <h:panelGroup id="ocspCleanup">
                <h:outputLabel for="ocspCleanupEnable" value="#{web.text.OCSP_RESPONSE_CLEANUP}" styleClass="titles" />
                <h:outputText value="#{web.ejbcaWebBean.getHelpReference('/OCSP_Response_Pre-Production.html')}" escape="false"/>
                <br/>
                <h:outputText value="#{web.text.OCSP_RESPONSE_CLEANUP_EXP}" styleClass="help"/>
            </h:panelGroup>

            <h:panelGroup id="ocspCleanupGroup">
                <h:selectBooleanCheckbox id="ocspCleanupEnable"
                                         value="#{systemConfigMBean.currentConfig.ocspCleanupUse}"
                                         disabled="#{!systemConfigMBean.allowedToEditSystemConfiguration}">
                    <f:ajax render="systemconfiguration:ocspCleanupGroup"/>
                </h:selectBooleanCheckbox>
                <h:outputLabel for="ocspCleanupEnable" value="#{web.text.ACTIVATE}" />
                <br/>

                <h:inputText id="ocspCleanupInterval"
                             disabled="#{!systemConfigMBean.allowedToEditSystemConfiguration or !systemConfigMBean.currentConfig.ocspCleanupUse}"
                             value="#{systemConfigMBean.currentConfig.ocspCleanupSchedule}" size="10"/>

                <h:selectOneMenu disabled="#{!systemConfigMBean.allowedToEditSystemConfiguration or !systemConfigMBean.currentConfig.ocspCleanupUse}"
                                 value="#{systemConfigMBean.currentConfig.ocspCleanupScheduleUnit}"
                                 style="margin-left:5px; min-width:100px">
                    <f:selectItems value="#{systemConfigMBean.availableOcspCleanupUnits}"/>
                </h:selectOneMenu>
            </h:panelGroup>
        </h:panelGrid>

		<!-- Auto Enrollment -->

		<h:panelGrid id="autoenrollmentgrid" columns="2" styleClass="edit-top" cellspacing="3" cellpadding="3" border="0" width="100%" rowClasses="Row0" columnClasses="editColumnSystem1,editColumn2">
			<h:panelGroup>
				<h:outputLabel for="header_autoenrollment" value="#{web.text.AUTOENROLLMENT_SCRIPT}" style="font-weight: bold; font-size:1.2em;"/>
                <h:outputText value="#{web.ejbcaWebBean.getHelpReference('/Script_based_Autoenrollment_for_Windows_clients_with_EJBCA.html')}" escape="false"/>
			</h:panelGroup>
			<h:panelGroup id="header_autoenrollment"/>

			<h:panelGroup>
				<h:outputLabel for="useAutoEnrollment" value="#{web.text.AUTOENROLLUSE}" styleClass="titles"/>
				<br/>
				<h:outputText value="#{web.text.AUTOENROLLUSE_HELP}" styleClass="help"/>
			</h:panelGroup>
			<h:panelGroup id="useAutoEnrollment">
				<h:selectBooleanCheckbox styleClass="checkBoxOverlay" value="#{systemConfigMBean.currentConfig.useAutoEnrollment}"
						disabled="#{!systemConfigMBean.allowedToEditSystemConfiguration}">
					<f:ajax render="systemconfiguration:autoenrollmentgrid"/>
				</h:selectBooleanCheckbox>
				<h:outputLabel value="#{web.text.USE}" styleClass="checkBoxOverlay"/>
			</h:panelGroup>

			<h:panelGroup>
				<h:outputLabel for="autoEnrollCA" value="#{web.text.AUTOENROLLCA}" styleClass="titles"/>
				<br/>
				<h:outputText value="#{web.text.AUTOENROLLCA_HELP}" styleClass="help"/>
			</h:panelGroup>
			<h:panelGroup id="autoEnrollCA">
				<h:selectOneMenu disabled="#{!systemConfigMBean.currentConfig.useAutoEnrollment || !systemConfigMBean.allowedToEditSystemConfiguration}"
					value="#{systemConfigMBean.currentConfig.autoEnrollmentCA}">
					<f:selectItems value="#{systemConfigMBean.availableCAs}"/>
				</h:selectOneMenu>
			</h:panelGroup>

			<h:panelGroup>
				<h:outputLabel for="useSSLconnection" value="#{web.text.AUTOENROLLSSLCONNECTION}" styleClass="titles"/>
				<br/>
				<h:outputText value="#{web.text.AUTOENROLLSSLCONNECTION_HELP}" styleClass="help"/>
			</h:panelGroup>
			<h:panelGroup>
				<h:selectBooleanCheckbox id="useSSLconnection" disabled="#{!systemConfigMBean.currentConfig.useAutoEnrollment || !systemConfigMBean.allowedToEditSystemConfiguration}" value="#{systemConfigMBean.currentConfig.autoEnrollUseSSLConnection}"/>
				<h:outputLabel for="useSSLconnection" value="#{web.text.USE}" />
			</h:panelGroup>

			<h:panelGroup>
				<h:outputLabel for="dcserver" value="#{web.text.AUTOENROLLADSERVER}" styleClass="titles"/>
				<br/>
				<h:outputText value="#{web.text.AUTOENROLLADSERVER_HELP}" styleClass="help"/>
			</h:panelGroup>
			<h:inputText id="dcserver" disabled="#{!systemConfigMBean.currentConfig.useAutoEnrollment || !systemConfigMBean.allowedToEditSystemConfiguration}" value="#{systemConfigMBean.currentConfig.autoEnrollAdServer}" size="45"
				title="#{web.text.FORMAT_DOMAINNAME}">
                <f:converter converterId="trimConverter"/>
            </h:inputText>

			<h:panelGroup>
				<h:outputLabel for="dcport" value="#{web.text.AUTOENROLLADPORT}" styleClass="titles"/>
				<br/>
				<h:outputText value="#{web.text.AUTOENROLLADPORT_HELP}" styleClass="help"/>
			</h:panelGroup>
			<h:inputText id="dcport" disabled="#{!systemConfigMBean.currentConfig.useAutoEnrollment || !systemConfigMBean.allowedToEditSystemConfiguration}" value="#{systemConfigMBean.currentConfig.autoEnrollAdServerPort}" size="5"
				title="#{web.text.FORMAT_INTEGER}"/>

			<h:panelGroup>
				<h:outputLabel for="dcdn" value="#{web.text.AUTOENROLLCONNECTIONDN}" styleClass="titles"/>
				<br/>
				<h:outputText value="#{web.text.AUTOENROLLCONNECTIONDN_HELP}" styleClass="help"/>
			</h:panelGroup>
			<h:inputText id="dcdn" disabled="#{!systemConfigMBean.currentConfig.useAutoEnrollment || !systemConfigMBean.allowedToEditSystemConfiguration}" value="#{systemConfigMBean.currentConfig.autoEnrollConnectionDN}" size="45"
				 title="#{web.text.FORMAT_DN}">
                <f:converter converterId="trimConverter"/>
            </h:inputText>

			<h:panelGroup>
				<h:outputLabel for="dcpwd" value="#{web.text.AUTOENROLLCONNECTIONPWD}" styleClass="titles"/>
				<br/>
				<h:outputText value="#{web.text.AUTOENROLLCONNECTIONPWD_HELP}" styleClass="help"/>
			</h:panelGroup>
			<h:inputText id="dcpwd" disabled="#{!systemConfigMBean.currentConfig.useAutoEnrollment || !systemConfigMBean.allowedToEditSystemConfiguration}" value="#{systemConfigMBean.currentConfig.autoEnrollConnectionPassword}"
				 size="20" title="#{web.text.FORMAT_STRING}">
                <f:converter converterId="trimConverter"/>
            </h:inputText>

			<h:panelGroup>
				<h:outputLabel for="dcBaseUserDN" value="#{web.text.AUTOENROLLBASEDNUSER}" styleClass="titles"/>
				<br/>
				<h:outputText value="#{web.text.AUTOENROLLBASEDNUSER_HELP}" styleClass="help"/>
			</h:panelGroup>
			<h:inputText id="dcBaseUserDN" disabled="#{!systemConfigMBean.currentConfig.useAutoEnrollment || !systemConfigMBean.allowedToEditSystemConfiguration}" value="#{systemConfigMBean.currentConfig.autoEnrollUserBaseDN}"
				size="45" title="#{web.text.FORMAT_DN}">
                <f:converter converterId="trimConverter"/>
            </h:inputText>
		</h:panelGrid>


		<!-- Nodes in Cluster -->

		<h:panelGrid columns="2" styleClass="edit-top" cellspacing="3" cellpadding="3" border="0" width="100%" rowClasses="Row1" columnClasses="editColumnSystem1,editColumn2">
			<h:outputLabel for="header_nodes" value="#{web.text.NODESINCLUSTER}" style="font-weight: bold; font-size:1.2em;"/>
			<h:panelGroup id="header_nodes"/>

			<h:outputLabel for="nodes" value="#{web.text.NODESINCLUSTER_HELP}"/>
			<h:panelGrid columns="1">
				<h:dataTable id="nodes" value="#{systemConfigMBean.nodesInCluster}" var="nodeEntry">
					<h:column>
						<h:outputText value="#{nodeEntry}"/>
						<f:facet name="footer">
							<h:inputText value="#{systemConfigMBean.currentNode}" size="20" maxlength="4096" title="#{web.text.FORMAT_DOMAINNAME}"
								rendered="#{systemConfigMBean.allowedToEditSystemConfiguration}">
                                <f:converter converterId="trimConverter"/>
                            </h:inputText>
						</f:facet>
					</h:column>
					<h:column>
						<h:commandButton value="#{web.text.REMOVE}" action="#{systemConfigMBean.removeNode}" rendered="#{systemConfigMBean.allowedToEditSystemConfiguration}"/>
						<f:facet name="footer">
							<h:commandButton value="#{web.text.ADD}" action="#{systemConfigMBean.addNode}" rendered="#{systemConfigMBean.allowedToEditSystemConfiguration}"/>
						</f:facet>
					</h:column>
				</h:dataTable>
			</h:panelGrid>
		</h:panelGrid>


		<!-- Application Caches -->

		<h:panelGrid columns="2" styleClass="edit-top" cellspacing="3" cellpadding="3" border="0" width="100%" rowClasses="Row0" columnClasses="editColumnSystem1,editColumn2">
			<h:outputLabel for="header_applicationcaches" value="#{web.text.APPLICATIONCACHES}" style="font-weight: bold; font-size:1.2em;"/>
			<h:panelGroup id="header_applicationcaches"/>

			<h:panelGroup>
				<h:outputLabel for="clearAllCaches" value="#{web.text.CLEARALLCACHES}" styleClass="titles"/>
				<h:outputText value="#{web.ejbcaWebBean.getHelpReference('/Clearing_System_Caches.html')}" escape="false"/>
				<br/>
				<h:outputText value="#{web.text.CLEARALLCACHES_HELP1}" styleClass="help"/>
				<br/>
				<br/>
				<h:outputText value="#{web.text.CLEARALLCACHES_HELP2}" styleClass="help"/>
			</h:panelGroup>
			<h:panelGroup id="clearAllCaches">
				<h:selectBooleanCheckbox id="excludetokens" value="#{systemConfigMBean.excludeActiveCryptoTokensFromClearCaches}" disabled="#{!systemConfigMBean.allowedToEditSystemConfiguration}"/>
				<h:outputLabel for="excludetokens" value="#{web.text.CLEARALLCACHES_EXCLUDE_CRYPTOTOKEN_CACHE}" />
				<br/>
				<br/>
				<h:commandButton value="#{web.text.CLEARALLCACHES}" action="#{systemConfigMBean.clearAllCaches}" disabled="#{!systemConfigMBean.allowedToEditSystemConfiguration}"/>
			</h:panelGroup>
		</h:panelGrid>

		<!-- Database Configuration -->
		<h:panelGrid columns="2" styleClass="edit-top" cellspacing="3" cellpadding="3" border="0" width="100%" rowClasses="Row0" columnClasses="editColumnSystem1,editColumn2">
			<h:outputLabel for="header_databaseconfiguration" value="#{web.text.DATABASE_CONFIGURATION}" style="font-weight: bold; font-size:1.2em;"/>
			<h:panelGroup id="header_databaseconfiguration"/>

			<h:panelGroup>
				<h:outputLabel for="maximumQueryCount" value="#{web.text.MAXIMUM_QUERY_COUNT}" styleClass="titles"/>
				<h:outputText value="#{web.ejbcaWebBean.getHelpReference('/Maximizing_Performance.html')}" escape="false"/>
				<br/>
				<h:outputText value="#{web.text.MAXIMUM_QUERY_COUNT_HELP}" styleClass="help"/>
			</h:panelGroup>
			<h:inputText id="maximumQueryCount" disabled="#{!systemConfigMBean.allowedToEditSystemConfiguration}" value="#{systemConfigMBean.currentConfig.maximumQueryCount}"
				 size="20" title="#{web.text.FORMAT_INTEGER}"/>
            <h:panelGroup>
                <h:outputLabel for="maximumQueryTimeout" value="#{web.text.MAXIMUM_QUERY_TIMEOUT}" styleClass="titles"/>
                <h:outputText value="#{web.ejbcaWebBean.getHelpReference('/Maximizing_Performance.html')}" escape="false"/>
                <br/>
                <h:outputText value="#{web.text.MAXIMUM_QUERY_TIMEOUT_HELP}" styleClass="help"/>
            </h:panelGroup>
            <h:inputText id="maximumQueryTimeout" disabled="#{!systemConfigMBean.allowedToEditSystemConfiguration}" value="#{systemConfigMBean.currentConfig.maximumQueryTimeout}"
                 size="20" title="#{web.text.FORMAT_MILLISECONDS}"/>

		</h:panelGrid>

		<!-- Command Line Interface -->

		<h:panelGrid columns="2" styleClass="edit-top" cellspacing="3" cellpadding="3" border="0" width="100%" rowClasses="Row1" columnClasses="editColumnSystem1,editColumn2">
			<h:outputLabel for="header_commandline" value="#{web.text.COMMANDLINEINTERFACE}" style="font-weight: bold; font-size:1.2em;"/>
			<h:panelGroup id="header_commandline"/>

    		<h:panelGroup>
				<h:outputLabel for="enableCommandLine" value="#{web.text.ENABLECLIACCESS}" styleClass="titles"/>
				<h:outputText value="#{web.ejbcaWebBean.getHelpReference('/Command_Line_Interfaces.html')}" escape="false"/>
				<br/>
				<h:outputText value="#{web.text.ENABLECLIACCESS_HELP}" styleClass="help"/>
			</h:panelGroup>
			<h:panelGroup>
				<h:selectBooleanCheckbox id="enableCommandLine" value="#{systemConfigMBean.currentConfig.enableCommandLine}" disabled="#{!systemConfigMBean.allowedToEditSystemConfiguration}"/>
				<h:outputLabel for="enableCommandLine" value="#{web.text.ACTIVATE}" />
			</h:panelGroup>

			<h:panelGroup>
				<h:outputLabel for="enableCommandLineDefUser" value="#{web.text.ENABLECLIDEFAULTUSER}" styleClass="titles"/>
				<h:outputText value="#{web.ejbcaWebBean.getHelpReference('/Command_Line_Interfaces.html')}" escape="false"/>
				<br/>
				<h:outputText value="#{web.text.ENABLECLIDEFAULTUSER_HELP}" styleClass="help"/>
			</h:panelGroup>
			<h:panelGroup>
				<h:selectBooleanCheckbox id="enableCommandLineDefUser" value="#{systemConfigMBean.currentConfig.enableCommandLineDefaultUser}"
					disabled="#{!systemConfigMBean.allowedToEditSystemConfiguration}"/>
				<h:outputLabel for="enableCommandLineDefUser" value="#{web.text.ACTIVATE}" />
			</h:panelGroup>
		</h:panelGrid>

        <h:panelGrid columns="2" styleClass="edit-bottom" cellspacing="3" cellpadding="3" border="0" width="100%" rowClasses="Row0" columnClasses="editColumnSystem1,editColumn2">
            <h:panelGroup>
                &nbsp;
            </h:panelGroup>
            <h:panelGroup>
                <h:commandButton value="#{web.text.SAVE}" action="#{systemConfigMBean.saveCurrentConfig}" rendered="#{systemConfigMBean.allowedToEditSystemConfiguration}"/>
                <h:commandButton value="#{web.text.CANCEL}" action="#{systemConfigMBean.flushCache}" rendered="#{systemConfigMBean.allowedToEditSystemConfiguration}" />
            </h:panelGroup>
        </h:panelGrid>
	</h:form>


	<!-- Administrator Preferences -->

	<h:form id="adminprefform" rendered="#{systemConfigMBean.selectedTab eq 'Administrator Preferences'}">
		<h:panelGrid columns="2" styleClass="edit-top" cellspacing="3" cellpadding="3" border="0" width="100%" rowClasses="Row1" columnClasses="editColumnSystem1,editColumn2">
			<h:outputLabel for="header_defaultadminpreferences" value="#{web.text.DEFAULTADMINPREFERENCES}" style="font-weight: bold; font-size:1.2em;"/>
			<h:panelGroup id="header_defaultadminpreferences"/>

			<h:panelGroup>
				<h:outputLabel for="preferedLanguage" value="#{web.text.PREFEREDLANGUAGE}" styleClass="titles"/>
				<br/>
				<h:outputText value="#{web.text.PREFEREDLANGUAGE_HELP}" styleClass="help" />
			</h:panelGroup>
			<h:panelGroup id="preferedLanguage">
				<h:selectOneMenu value="#{systemConfigMBean.currentConfig.preferedLanguage}" disabled="#{!systemConfigMBean.allowedToEditSystemConfiguration}">
					<f:selectItems value="#{systemConfigMBean.availableLanguageSelectItems}"/>
				</h:selectOneMenu>
			</h:panelGroup>

			<h:panelGroup>
				<h:outputLabel for="secondaryLanguage" value="#{web.text.SECONDARYLANGUAGE}" styleClass="titles"/>
				<br/>
				<h:outputText value="#{web.text.SECONDARYLANGUAGE_HELP}" styleClass="help"/>
			</h:panelGroup>
			<h:panelGroup id="secondaryLanguage">
				<h:selectOneMenu value="#{systemConfigMBean.currentConfig.secondaryLanguage}" disabled="#{!systemConfigMBean.allowedToEditSystemConfiguration}">
					<f:selectItems value="#{systemConfigMBean.availableLanguageSelectItems}"/>
				</h:selectOneMenu>
			</h:panelGroup>

			<h:panelGroup>
				<h:outputLabel for="theme" value="#{web.text.THEME}" styleClass="titles"/>
				<br/>
				<h:outputText value="#{web.text.THEME_HELP}" styleClass="help"/>
			</h:panelGroup>
			<h:panelGroup id="theme">
				<h:selectOneMenu value="#{systemConfigMBean.currentConfig.theme}" disabled="#{!systemConfigMBean.allowedToEditSystemConfiguration}">
					<f:selectItems value="#{systemConfigMBean.availableThemes}"/>
				</h:selectOneMenu>
			</h:panelGroup>

			<h:panelGroup>
				<h:outputLabel for="entriesPerPage" value="#{web.text.NUMBEROFRECORDSPERPAGE}" styleClass="titles"/>
				<br/>
				<h:outputText value="#{web.text.NUMBEROFRECORDSPERPAGE_HELP}" styleClass="help"/>
			</h:panelGroup>
			<h:panelGroup id="entriesPerPage">
				<h:selectOneMenu value="#{systemConfigMBean.currentConfig.entriesPerPage}" styleClass="number" disabled="#{!systemConfigMBean.allowedToEditSystemConfiguration}">
					<f:selectItems value="#{systemConfigMBean.possibleEntriesPerPage}"/>
				</h:selectOneMenu>
			</h:panelGroup>
		</h:panelGrid>

		<h:panelGrid columns="2" styleClass="edit-bottom" cellspacing="3" cellpadding="3" border="0" width="100%" rowClasses="Row0" columnClasses="editColumnSystem1,editColumn2">
			<h:panelGroup>
				&nbsp;
			</h:panelGroup>
			<h:panelGroup>
				<h:commandButton value="#{web.text.SAVE}" action="#{systemConfigMBean.saveCurrentAdminPreferences}" rendered="#{systemConfigMBean.allowedToEditSystemConfiguration}"/>
				<h:commandButton value="#{web.text.CANCEL}" action="#{systemConfigMBean.flushCache}" rendered="#{systemConfigMBean.allowedToEditSystemConfiguration}" />
			</h:panelGroup>
		</h:panelGrid>
	</h:form>

	<!-- Protocol Configuration -->

	<h:form id="protocolconfigform" rendered="#{systemConfigMBean.selectedTab eq 'Protocol Configuration'}">
		<h:panelGroup>
			<h4>
				<h:outputText value="#{web.text.PC_EDIT_PC_TITLE}" rendered="#{systemConfigMBean.allowedToEditSystemConfiguration}"/>
				<h:outputText value="#{web.text.PC_VIEW_PC_TITLE}" rendered="#{!systemConfigMBean.allowedToEditSystemConfiguration}"/>
				<h:outputText value="#{web.ejbcaWebBean.getHelpReference('/Modular_Protocol_Configuration.html')}" escape="false"/>
			</h4>
			<br/>
		</h:panelGroup>

		<t:dataTable value="#{systemConfigMBean.availableProtocolInfos}" var="protocolinfos"
					styleClass="grid" style="border-collapse: collapse; right: auto; left: auto; padding: 2em">
			<h:column>
   				<f:facet name="header"><h:outputText value="#{web.text.PC_TABLE_PROTOCOL_TITLE}"/></f:facet>
				<h:outputText value="#{protocolinfos.protocol}"/>
			</h:column>
			<h:column>
				<f:facet name="header"><h:outputText value="#{web.text.PC_TABLE_RESOURCE_URL}"/></f:facet>
				<h:outputText value="#{protocolinfos.url}" escape="false"/>
			</h:column>
			<h:column>
			    <f:facet name="header"><h:outputText value="#{web.text.PC_TABLE_STATUS_TITLE}"/></f:facet>
				<div>
				    <h:graphicImage rendered="#{protocolinfos.enabled and protocolinfos.available}" url="/images/status-ca-active.png" height="16" width="16" style="border-width:0;padding-right: 0.5em;"/>
				    <h:graphicImage rendered="#{!protocolinfos.enabled or !protocolinfos.available}" url="/images/status-ca-offline.png" height="16" width="16" style="border-width:0;padding-right: 0.5em;"/>
				    <h:outputText value="#{protocolinfos.status}"/>
				</div>
			</h:column>
			<h:column>
   				<f:facet name="header">
   					<h:outputText value="#{web.text.ACTIONS}"/>
   				</f:facet>
				<h:commandButton action="#{systemConfigMBean.toggleProtocolStatus(protocolinfos)}" value="#{protocolinfos.enabled ? web.text.PC_ACTION_DISABLE : web.text.PC_ACTION_ENABLE}"
					 rendered="#{systemConfigMBean.allowedToEditSystemConfiguration}" disabled="#{!protocolinfos.available}"/>
			</h:column>
		</t:dataTable>
	</h:form>

	<!-- Extended Key Usages -->

	<h:form id="extkeyusageform" enctype="multipart/form-data" rendered="#{systemConfigMBean.selectedTab eq 'Extended Key Usages'}">
		<h:panelGroup>
			<h4>
				<h:outputText value="#{web.text.EKU_EDIT_EKU_TITLE}" rendered="#{systemConfigMBean.allowedToEditExtendedKeyUsages}"/>
				<h:outputText value="#{web.text.EKU_VIEW_EKU_TITLE}" rendered="#{!systemConfigMBean.allowedToEditExtendedKeyUsages}"/>
				<h:outputText value="#{web.ejbcaWebBean.getHelpReference('/Extended_Key_Usages.html')}" escape="false"/>
			</h4>
			<br/>
		</h:panelGroup>

		<h:dataTable value="#{systemConfigMBean.availableExtendedKeyUsages}" var="eku"
					styleClass="grid" style="border-collapse: collapse; right: auto; left: auto">
			<h:column>
   				<f:facet name="header"><h:outputText value="#{web.text.OID}"/></f:facet>
				<h:outputText value="#{eku.oid}" title="#{eku.oid}"/>
				<f:facet name="footer">
					<h:inputText id="currentOid" value="#{systemConfigMBean.currentEKUOid}" size="25" title="#{web.text.FORMAT_OID}" rendered="#{systemConfigMBean.allowedToEditExtendedKeyUsages}"/>
				</f:facet>
			</h:column>
			<h:column>
   				<f:facet name="header"><h:outputText value="#{web.text.LABEL}"/></f:facet>
				<h:outputText value="#{web.text[eku.name]}"/>
				<f:facet name="footer">
					<h:inputText id="currentReadableName" value="#{systemConfigMBean.currentEKUReadableName}" size="35"
                                 title="#{web.text.FORMAT_STRING}" rendered="#{systemConfigMBean.allowedToEditExtendedKeyUsages}">
                        <f:converter converterId="trimConverter"/>
					</h:inputText>
				</f:facet>
			</h:column>
			<h:column>
   				<f:facet name="header">
   					<h:outputText value="#{web.text.ACTIONS}"/>
   				</f:facet>
				<h:commandButton action="#{systemConfigMBean.removeEKU}" value="#{web.text.REMOVE}" title="#{web.text.REMOVE}" rendered="#{systemConfigMBean.allowedToEditExtendedKeyUsages}"/>
				<f:facet name="footer">
					<h:commandButton  value="#{web.text.ADD}" action="#{systemConfigMBean.addEKU}" rendered="#{systemConfigMBean.allowedToEditExtendedKeyUsages}"/>
				</f:facet>
			</h:column>
		</h:dataTable>
	</h:form>

<<<<<<< HEAD
	<!-- Trusted OAuth Providers -->

	<h:form id="oauthdefaultkeyform" enctype="multipart/form-data" rendered="#{systemConfigMBean.selectedTab eq 'Trusted OAuth Providers'}">
		<h4><h:outputText value="#{web.text.OAUTHKEYCONFIGURATION_SET_DEFAULT}"/></h4>
		<h:panelGrid columns="2">
			<h:panelGroup>
				<h:outputLabel for="oauthdefaultkey" value="#{web.text.OAUTHKEYCONFIGURATION_DEFAULT}"/>
				<h:selectOneMenu id="oauthdefaultkey" value="#{systemConfigMBean.currentConfig.defaultOauthKeyIdentifier}">
					<f:selectItem itemValue="#{null}" itemLabel="None" />
					<f:selectItems value="#{systemConfigMBean.oauthKeySelectItems}"/>
				</h:selectOneMenu>
			</h:panelGroup>
			<h:commandButton action="#{systemConfigMBean.saveCurrentConfig}" value="#{web.text.OAUTHKEYCONFIGURATION_SAVE}"/>
		</h:panelGrid>
	</h:form>
	<h:form id="oauthkeysform" enctype="multipart/form-data" rendered="#{systemConfigMBean.selectedTab eq 'Trusted OAuth Providers'}">
		<div class="section-label">
            <h4>
            <h:outputText value="#{web.text.OAUTHKEYCONFIGURATION_EDIT_OAUTHKEY_TITLE}" rendered="#{systemConfigMBean.allowedToEditOauthKeys}"/>
            <h:outputText value="#{web.text.OAUTHKEYCONFIGURATION_VIEW_OAUTHKEY_TITLE}" rendered="#{!systemConfigMBean.allowedToEditOauthKeys}"/>
			</h4>
        </div>
		<h:dataTable value="#{systemConfigMBean.oauthKeyManager.allOauthKeys}"
		    var="oauthkey" rendered="#{not empty systemConfigMBean.oauthKeyManager.allOauthKeys}"
		    styleClass="grid oauthkeyTable" style="margin: 5px;">
			<h:column>
   				<f:facet name="header">
   				   <h:outputText value="#{web.text.OAUTHKEYCONFIGURATION_KEYIDENTIFIER}"/>
   			    </f:facet>
				<h:outputText value="#{oauthkey.keyIdentifier}"
				    title="#{web.text.OAUTHKEYCONFIGURATION_KEYIDENTIFIER}"/>
			</h:column>
			<h:column>
   				<f:facet name="header">
   				   <h:outputText value="#{web.text.OAUTHKEYCONFIGURATION_PUBLICKEY}"/>
   				</f:facet>
				<h:outputText value="#{oauthkey.keyFingerprint}"
				    title="#{web.text.OAUTHKEYCONFIGURATION_PUBLICKEY}"
				    styleClass="monospace"/>
			</h:column>
			<h:column>
		   		<f:facet name="header">
		   			<h:outputText value="#{web.text.OAUTHKEYCONFIGURATION_SKEWLIMIT}"/>
		   		</f:facet>
				<h:outputText value="#{oauthkey.skewLimit}"
					styleClass="numberCell"/>
			</h:column>
			<h:column>
        <f:facet name="header">
           <h:outputText value="#{web.text.ACTIONS}"/>
        </f:facet>
        <h:commandButton action="#{systemConfigMBean.oauthKeyManager.editOauthKey(oauthkey, systemConfigMBean.currentConfig.defaultOauthKeyIdentifier)}"
            value="#{web.text.EDIT}"
            rendered="#{systemConfigMBean.allowedToEditOauthKeys}"
            id="editOauthKeyButton"/>
        <h:commandButton action="#{systemConfigMBean.oauthKeyManager.removeOauthKey(oauthkey)}"
             value="#{web.text.REMOVE}"
             rendered="#{systemConfigMBean.allowedToEditOauthKeys}"/>
      </h:column>
		</h:dataTable>
 		<h:panelGrid styleClass="grid" columns="4" style="border-collapse: collapse; right: auto; left: auto; margin: 5px; width: 1070px;">
	        <f:facet name="header">
                <h:outputText value="#{web.text.OAUTHKEYCONFIGURATION_ADD_NEW}"
                    rendered="#{systemConfigMBean.allowedToEditOauthKeys}"/>
            </f:facet>
            <h:outputText value="#{web.text.OAUTHKEYCONFIGURATION_KEYIDENTIFIER}"/>
            <h:outputText value="#{web.text.OAUTHKEYCONFIGURATION_PUBLICKEY}"/>
            <h:outputText value="#{web.text.OAUTHKEYCONFIGURATION_SKEWLIMIT}"/>
            <h:outputText value="#{web.text.ACTIONS}"/>
            <h:inputText id="oauthKeyIdInput" value="#{systemConfigMBean.oauthKeyManager.oauthKeyEditor.keyIdentifier}"
                         rendered="#{systemConfigMBean.allowedToEditOauthKeys}"
                         styleClass="wideCTLogInput">
                <f:converter converterId="trimConverter"/>
            </h:inputText>
		    <h:panelGroup>
		        <h:outputText value="#{web.text.OAUTHKEYCONFIGURATION_PUBLICKEYFILE}"
                       rendered="#{systemConfigMBean.allowedToEditOauthKeys}"/>
                <t:inputFileUpload id="currentOauthKeyFile"
                    value="#{systemConfigMBean.oauthKeyManager.oauthKeyEditor.publicKeyFile}"
                    title="#{web.text.OAUTHKEYCONFIGURATION_PUBLICKEYFILE}"
                    rendered="#{systemConfigMBean.allowedToEditOauthKeys}"/>
            </h:panelGroup>
            <h:inputText id="oauthKeySkewLimit" value="#{systemConfigMBean.oauthKeyManager.oauthKeyEditor.skewLimit}"
                 rendered="#{systemConfigMBean.allowedToEditOauthKeys}"
                 size="10"
                 required="true"/>
	        <h:commandButton id="addOauthKey" value="#{web.text.ADD}"
                 action="#{systemConfigMBean.oauthKeyManager.addOauthKey}"
                 rendered="#{systemConfigMBean.allowedToEditOauthKeys}"/>
        </h:panelGrid>
    </h:form>

=======
>>>>>>> 1bfd656d
	<!-- Certificate Transparency Logs -->

	<h:form id="ctlogsform" enctype="multipart/form-data" rendered="#{systemConfigMBean.selectedTab eq 'Certificate Transparency Logs' and web.ejbcaWebBean.runningBuildWithCA}">
		<div class="section-label">
            <h4>
            <h:outputText value="#{web.text.CTLOGCONFIGURATION_EDIT_CTLOG_TITLE}" rendered="#{systemConfigMBean.allowedToEditSystemConfiguration}"/>
            <h:outputText value="#{web.text.CTLOGCONFIGURATION_VIEW_CTLOG_TITLE}" rendered="#{!systemConfigMBean.allowedToEditSystemConfiguration}"/>
            <h:outputText value="#{web.ejbcaWebBean.getHelpReference('/Certificate_Transparency.html')}" escape="false"/></h4>
        </div>

		<h:dataTable value="#{systemConfigMBean.ctLogManager.labels}" var="label">
		    <h:column>
				<h3>
				    <h:outputText value="#{label}"/>
				</h3>
				<h:dataTable value="#{systemConfigMBean.ctLogManager.getCtLogsByLabel(label)}"
				    var="ctlog"
				    styleClass="grid ctlogTable">
					<h:column>
		   				<f:facet name="header">
		   				   <h:outputText value="#{web.text.CTLOGCONFIGURATION_URL}"/>
		   			    </f:facet>
						<h:outputText value="#{ctlog.url}"
						    title="#{web.text.CTLOGCONFIGURATION_URL}"/>
					</h:column>
					<h:column>
		   				<f:facet name="header">
		   				   <h:outputText value="#{web.text.CTLOGCONFIGURATION_PUBLICKEY}"/>
		   				</f:facet>
						<h:outputText value="#{ctlog.logKeyIdString}"
						    title="#{web.text.CTLOGCONFIGURATION_PUBLICKEY}"
						    styleClass="monospace"/>
					</h:column>
					<h:column>
		   				<f:facet name="header">
		   				   <h:outputText value="#{web.text.CTLOGCONFIGURATION_TIMEOUT}"/>
		   				</f:facet>
						<h:outputText value="#{ctlog.timeout}"
					        styleClass="numberCell"/>
					</h:column>
					<h:column>
					    <f:facet name="header">
					        <h:outputText value="#{web.text.LABEL}"/>
					    </f:facet>
					    <h:selectOneMenu value="#{ctlog.label}"
					         rendered="#{systemConfigMBean.allowedToEditSystemConfiguration}"
					         onchange="this.form.submit()">
					         <f:selectItems value="#{systemConfigMBean.ctLogManager.getAvailableLabels(ctlog)}" />
					    </h:selectOneMenu>
					</h:column>
					<h:column>
                        <f:facet name="header">
                           <h:outputText value="#{web.text.ACTIONS}"/>
                        </f:facet>
                        <h:commandButton action="#{systemConfigMBean.ctLogManager.editCtLog(ctlog)}"
                            value="#{web.text.EDIT}"
                            rendered="#{systemConfigMBean.allowedToEditSystemConfiguration}"
                            id="editCtLogButton"/>
                        <h:commandButton action="#{systemConfigMBean.ctLogManager.removeCtLog(ctlog)}"
                             value="#{web.text.REMOVE}"
                             rendered="#{systemConfigMBean.allowedToEditSystemConfiguration}"/>
                             <h:commandButton id="moveUpCtLogButton" action="#{systemConfigMBean.ctLogManager.moveUp(ctlog)}"
                            value="↑" title="#{web.text.MOVEUP}"
                            rendered="#{systemConfigMBean.allowedToEditSystemConfiguration}"
                            disabled="#{systemConfigMBean.ctLogManager.isOnTop(ctlog)}"/>
                        <h:commandButton id="moveDownCtLogButton" action="#{systemConfigMBean.ctLogManager.moveDown(ctlog)}"
                            value="↓"
                            title="#{web.text.MOVEDOWN}"
                            rendered="#{systemConfigMBean.allowedToEditSystemConfiguration}"
                            disabled="#{systemConfigMBean.ctLogManager.isOnBottom(ctlog)}"/>
                    </h:column>
				</h:dataTable>
			</h:column>
		</h:dataTable>
 		<h:panelGrid styleClass="grid" columns="5" style="border-collapse: collapse; right: auto; left: auto; margin: 5px; width: 1070px;">
	        <f:facet name="header">
                <h:outputText value="#{web.text.CTLOGCONFIGURATION_ADD_NEW}"
                    rendered="#{systemConfigMBean.allowedToEditSystemConfiguration}"/>
            </f:facet>
            <h:outputText value="#{web.text.CTLOGCONFIGURATION_URL}"/>
            <h:outputText value="#{web.text.CTLOGCONFIGURATION_PUBLICKEY}"/>
            <h:outputText value="#{web.text.CTLOGCONFIGURATION_TIMEOUT}"/>
            <h:outputText value="#{web.text.LABEL}"/>
            <h:outputText value="#{web.text.ACTIONS}"/>
            <h:inputText id="ctLogUrlInput" value="#{systemConfigMBean.ctLogManager.ctLogEditor.ctLogUrl}"
                         title="#{web.text.FORMAT_URI}" rendered="#{systemConfigMBean.allowedToEditSystemConfiguration}"
                         styleClass="wideCTLogInput">
                <f:converter converterId="trimConverter"/>
            </h:inputText>
		    <h:panelGroup>
		        <h:outputText value="#{web.text.CTLOGCONFIGURATION_PUBLICKEYFILE}"
                       rendered="#{systemConfigMBean.allowedToEditSystemConfiguration}"/>
                <t:inputFileUpload id="currentCTLogKeyFile"
                    value="#{systemConfigMBean.ctLogManager.ctLogEditor.publicKeyFile}"
                    title="#{web.text.CTLOGCONFIGURATION_PUBLICKEYFILE}"
                    rendered="#{systemConfigMBean.allowedToEditSystemConfiguration}"/>
             </h:panelGroup>
             <h:inputText id="ctLogTimeoutInput" value="#{systemConfigMBean.ctLogManager.ctLogEditor.ctLogTimeout}"
                 rendered="#{systemConfigMBean.allowedToEditSystemConfiguration}"
                 size="10"
                 required="true"/>
	         <h:inputText id="ctLogLabelInput" value="#{systemConfigMBean.ctLogManager.ctLogEditor.ctLogLabel}"
                          rendered="#{systemConfigMBean.allowedToEditSystemConfiguration}">
                 <f:converter converterId="trimConverter"/>
             </h:inputText>
	         <h:commandButton id="addCtLog" value="#{web.text.ADD}"
                 action="#{systemConfigMBean.ctLogManager.addCtLog}"
                 rendered="#{systemConfigMBean.allowedToEditSystemConfiguration}"/>
        </h:panelGrid>
        <h:outputLink value="https://www.certificate-transparency.org/known-logs" target="_blank" rel="noopener noreferer" styleClass="tableFooter">
        	<h:outputText value="#{web.text.CTLOGCONFIGURATION_KNOWN_LOGS1}"/>
        </h:outputLink>
        <br/>
        <h:outputLink value="https://support.apple.com/en-us/HT205280" target="_blank" rel="noopener noreferer" styleClass="tableFooter">
            <h:outputText value="#{web.text.CTLOGCONFIGURATION_KNOWN_LOGS2}"/>
        </h:outputLink>
        <div class="section-label">
            <h4><h:outputText value="#{web.text.CONFIGURE_GOOGLES_CT_POLICY}"/></h4>
        </div>
        <h:panelGrid columns="2" styleClass="grid">
            <h:outputText value="#{web.text.CERT_VALIDITY}"/>
            <h:outputText value="#{web.text.CT_NUMBER_OF_SCTS}"/>
            <h:outputText value="#{web.text.LESS_THAN_15_MONTHS}" rendered="#{systemConfigMBean.allowedToEditSystemConfiguration}"/>
            <h:inputText rendered="#{systemConfigMBean.allowedToEditSystemConfiguration}" value="#{systemConfigMBean.googleCtPolicy.lessThan15Months}" size="26"/>
            <h:outputText value="#{web.text.BETWEEN_15_AND_27_MONTHS}" rendered="#{systemConfigMBean.allowedToEditSystemConfiguration}"/>
            <h:inputText rendered="#{systemConfigMBean.allowedToEditSystemConfiguration}" value="#{systemConfigMBean.googleCtPolicy.between15And27Months}" size="26"/>
            <h:outputText value="#{web.text.BETWEEN_27_AND_39_MONTHS}" rendered="#{systemConfigMBean.allowedToEditSystemConfiguration}"/>
            <h:inputText rendered="#{systemConfigMBean.allowedToEditSystemConfiguration}" value="#{systemConfigMBean.googleCtPolicy.between27And39Months}" size="26"/>
            <h:outputText value="#{web.text.MORE_THAN_39_MONTHS}" rendered="#{systemConfigMBean.allowedToEditSystemConfiguration}"/>
            <h:inputText rendered="#{systemConfigMBean.allowedToEditSystemConfiguration}" value="#{systemConfigMBean.googleCtPolicy.moreThan39Months}" size="26"/>
        </h:panelGrid>
        <div style="margin-top:1em;">
            <h:commandButton id="saveCtPolicy" action="#{systemConfigMBean.saveCurrentConfig}"
                value="#{web.text.SAVE_CT_POLICY}"
                title="#{web.text.SAVE_CT_POLICY}"
                rendered="#{systemConfigMBean.allowedToEditSystemConfiguration}"/>
        </div>
	</h:form>


	<!-- Custom Certificate Extensions -->

	<h:form id="customcertextensionsform" enctype="multipart/form-data" rendered="#{systemConfigMBean.selectedTab eq 'Custom Certificate Extensions'}">
		<h:panelGroup>
			<h4>
				<h:outputText value="#{web.text.CUSTOMCERTEXTENSION_EDIT_CCE_TITLE}" rendered="#{systemConfigMBean.allowedToEditCustomCertificateExtension}"/>
				<h:outputText value="#{web.text.CUSTOMCERTEXTENSION_VIEW_CCE_TITLE}" rendered="#{!systemConfigMBean.allowedToEditCustomCertificateExtension}"/>
				<h:outputText value="#{web.ejbcaWebBean.getHelpReference('/Custom_Certificate_Extensions.html')}" escape="false"/>
			</h4>
			<br/>
		</h:panelGroup>

		<h:dataTable value="#{systemConfigMBean.availableCustomCertExtensions}" var="extension"
					styleClass="grid" style="border-collapse: collapse; right: auto; left: auto">

			<h:column>
   				<f:facet name="header"><h:outputText value="#{web.text.ID}"/></f:facet>
				<h:outputText value="#{extension.id}" title="#{extension.id}"/>
			</h:column>
			<h:column>
   				<f:facet name="header"><h:outputText value="#{web.text.OID}"/></f:facet>
				<h:outputText value="#{extension.oid}" title="#{extension.oid}"/>
				<f:facet name="footer">
					<h:inputText id="newCEOID" value="#{systemConfigMBean.newOID}" size="25" title="#{web.text.FORMAT_OID}"
						disabled="#{!systemConfigMBean.allowedToEditCustomCertificateExtension}"/>
				</f:facet>
			</h:column>
			<h:column>
   				<f:facet name="header"><h:outputText value="#{web.text.LABEL}"/></f:facet>
				<h:outputText value="#{extension.displayName}"/>
				<f:facet name="footer">
					<h:inputText id="newCELabel" value="#{systemConfigMBean.newDisplayName}" size="35" title="#{web.text.FORMAT_STRING}"
                                 disabled="#{!systemConfigMBean.allowedToEditCustomCertificateExtension}">
                        <f:converter converterId="trimConverter"/>
                    </h:inputText>
				</f:facet>
			</h:column>

			<h:column>
   				<f:facet name="header"><h:outputText value="#{web.text.CRITICAL}"/></f:facet>
				<h:outputText value="#{web.text.NO}" rendered="#{!extension.critical}"/>
				<h:outputText value="#{web.text.YES}" rendered="#{extension.critical}"/>
			</h:column>

			<h:column>
   				<f:facet name="header"><h:outputText value="#{web.text.REQUIRED}"/></f:facet>
				<h:outputText value="#{web.text.NO}" rendered="#{!extension.required}"/>
				<h:outputText value="#{web.text.YES}" rendered="#{extension.required}"/>
			</h:column>

			<h:column>
   				<f:facet name="header"><h:outputText value="#{web.text.ENCODING}"/></f:facet>
				<h:outputText value="#{extension.encoding}"/>
			</h:column>


			<h:column>
				<f:facet name="header"><h:outputText value="#{web.text.ACTIONS}"/></f:facet>
				<h:panelGroup>
					<h:commandButton value="#{web.text.VIEW}" action="#{systemConfigMBean.actionView}"  />
					<h:commandButton value="#{web.text.EDIT}" action="#{systemConfigMBean.actionEdit}"
								rendered="#{systemConfigMBean.allowedToEditCustomCertificateExtension}"/>
					<h:commandButton value="#{web.text.REMOVE}" action="#{systemConfigMBean.removeCustomCertExtension}"
								rendered="#{systemConfigMBean.allowedToEditCustomCertificateExtension}" onclick="return confirm('#{web.text.CUSTOMCERTEXTENSION_CONF_DELETE}')"/>
				</h:panelGroup>
				<f:facet name="footer">
					<h:commandButton value="#{web.text.ADD}" action="#{systemConfigMBean.addCustomCertExtension}" rendered="#{systemConfigMBean.allowedToEditCustomCertificateExtension}"/>
				</f:facet>
			</h:column>
		</h:dataTable>
	</h:form>

	<!-- Custom RA Styles -->

	<h:form id="stylesheetform" enctype="multipart/form-data" rendered="#{systemConfigMBean.selectedTab eq 'Custom RA Styles'}">

		<h:panelGroup>
			<h3><h:outputText value="#{web.text.CSS_LIST_TITLE}"/></h3>
			<h:dataTable value="#{systemConfigMBean.raStyleInfos}" var="raStyleInfo" styleClass="grid" columnClasses="gridColumn1,gridColumn2">
				<h:column headerClass="gridColumn1">
					<f:facet name="header"><h:outputText value="#{web.text.COLUMNNAMETITLE}"/></f:facet>
					<h:outputText value="#{raStyleInfo.archiveName}"/>
				</h:column>
				<h:column headerClass="gridColumn1">
					<f:facet name="header"><h:outputText value="#{web.text.CSSCOLUMNTITLE}"/></f:facet>
				 	<h:dataTable value="#{raStyleInfo.raCssValues}" var="raCssInfo">
            			<h:column>
             		  		<h:outputText value="#{raCssInfo.cssName}"/>
            			</h:column>
        			</h:dataTable>
				</h:column>
				<h:column headerClass="gridColumn1">
					<f:facet name="header"><h:outputText value="#{web.text.LOGOCOLUMNTITLE}"/></f:facet>
					<h:outputText value="#{raStyleInfo.logoName}"/>
				</h:column>
				<h:column headerClass="gridColumn1">
					<f:facet name="header"><h:outputText value="#{web.text.ACTIONS}"/></f:facet>
					<h:commandButton value="#{web.text.REMOVE}" action="#{systemConfigMBean.removeRaStyleInfo}" onclick="return confirm('#{web.text.CSS_CONFIRM_DELETE}')"/>
				</h:column>
			</h:dataTable>
		</h:panelGroup>
		<br/>
		<h3><h:outputText value="#{web.text.IMPORT}"/><h:outputText value="#{web.ejbcaWebBean.getHelpReference('/Customizing_the_RA_Appearance.html')}" escape="false"/></h3>


		<h:panelGrid columns="2" columnClasses="gridColumnLeft,gridColumnRight">
			<h:outputLabel for="raCssFile" value="#{web.text.CSSIMPORTFROM}"/>
			<t:inputFileUpload id="raCssFile" value="#{systemConfigMBean.raCssFile}"/>
		</h:panelGrid>
		<h:panelGrid columns="2" columnClasses="gridColumnLeft,gridColumnRight">
			<h:outputLabel for="raLogoFile" value="#{web.text.LOGOIMPORTFROM}"/>
			<t:inputFileUpload id="raLogoFile" value="#{systemConfigMBean.raLogoFile}"/>
		</h:panelGrid>
		<h:panelGrid columns="1" columnClasses="gridColumnLeft" styleClass="padding-top">
			<h:outputText value="#{web.text.COLUMNNAMETITLE}"/>
		</h:panelGrid>
		<h:panelGrid columns="2" columnClasses="gridColoumLeft,gridColumnRight">
			<h:inputText id="archiveName" value="#{systemConfigMBean.archiveName}">
                <f:converter converterId="trimConverter"/>
            </h:inputText>
			<h:commandButton value="#{web.text.IMPORT}" action="#{systemConfigMBean.actionImportRaStyle}"/>
		</h:panelGrid>

	</h:form>

	<!-- Statedump -->

    <h:form id="statedumpform" enctype="multipart/form-data" rendered="#{systemConfigMBean.selectedTab eq 'Statedump' and systemConfigMBean.statedumpAvailable}">
        <h:panelGroup>
            <h4>
            <h:outputText value="#{web.text.STATEDUMPTAB_TITLE}"/>
            </h4>
            <br/>
        </h:panelGroup>

        <h:panelGroup>
            <h:outputText value="#{web.text.STATEDUMPTAB_WARNING}"/>
        </h:panelGroup>

        <h:panelGrid columns="2" styleClass="edit-top" cellspacing="3" cellpadding="3" border="0" width="100%" rowClasses="Row0" columnClasses="editColumnSystem1,editColumn2">
            <h:panelGroup>
                &nbsp;
            </h:panelGroup>
            <h:panelGroup>
                &nbsp;
            </h:panelGroup>

            <h:outputText value="#{web.text.STATEDUMPTAB_LOCALTEMPLATE}"/>
            <h:selectOneMenu value="#{systemConfigMBean.statedumpDir}" disabled="#{!systemConfigMBean.statedumpTemplatesVisible}">
                <f:selectItems value="#{systemConfigMBean.statedumpAvailableTemplates}"/>
            </h:selectOneMenu>

            <h:outputText value="#{web.text.STATEDUMPTAB_ZIPFILE}"/>
            <t:inputFileUpload id="statedumpFile" value="#{systemConfigMBean.statedumpFile}" title="#{web.text.STATEDUMPTAB_ZIPFILE_TOOLTIP}"/>

            <h:outputText value="#{web.text.STATEDUMPTAB_LOCKDOWN}"/>
            <h:panelGroup>
                <h:selectBooleanCheckbox id="statedumpLockdownAfterImport" value="#{systemConfigMBean.statedumpLockdownAfterImport}"/>
                <h:outputLabel for="statedumpLockdownAfterImport" value="#{web.text.STATEDUMPTAB_LOCKDOWN_CHECKBOX}" />
            </h:panelGroup>

            <h:panelGroup>
                &nbsp;
            </h:panelGroup>
            <h:commandButton value="#{web.text.IMPORT}" action="#{systemConfigMBean.importStatedump}"/>
        </h:panelGrid>
    </h:form>

    <!-- Configuration Checker -->

    <h:form id="configurationCheckerForm" enctype="multipart/form-data" rendered="#{systemConfigMBean.selectedTab eq 'Configuration Checker'}">
        <h:panelGrid columns="2" styleClass="edit-top" cellspacing="3" cellpadding="3" border="0" width="100%" rowClasses="Row1" columnClasses="editColumnSystem1,editColumn2">

            <h:panelGroup>
                <h:outputText value="#{web.text.CONFIGURATION_CHECKER}" style="font-weight: bold; font-size:1.2em;"/>
                <h:outputText value="#{web.ejbcaWebBean.getHelpReference('/EJBCA_Configuration_Checker.html')}" style="font-weight: bold; font-size:1.2em;" escape="false"/>
            </h:panelGroup>
            <h:panelGroup />

            <h:panelGroup>
                <h:outputLabel value="#{web.text.TOGGLE_CONFIGURATION_CHECKER}" styleClass="titles"/>
                <br/>
                <h:outputText value="#{web.text.TOGGLE_CONFIGURATION_CHECKER_HELP}" styleClass="help"/>
            </h:panelGroup>
            <h:panelGroup>
                <div>
                    <h:selectBooleanCheckbox id="toggleConfigurationChecker" value="#{configurationCheckerSettings.configurationCheckerEnabled}" disabled="#{!systemConfigMBean.allowedToEditSystemConfiguration}">
                        <f:ajax render="@form" />
                    </h:selectBooleanCheckbox>
                    <h:outputLabel for="toggleConfigurationChecker" value="#{web.text.ACTIVATE}" />
                </div>
                <h:panelGroup styleClass="card prio-warn" layout="block" id="notice" rendered="#{configurationCheckerSettings.configurationCheckerEnabled}">
                    <h:outputText value="#{web.text.CONFIGURATION_CHECKER_NOTICE}"/>
                </h:panelGroup>
                <div style="margin: 10px;"/>
            </h:panelGroup>

            <h:panelGroup>
                <h:outputLabel value="#{web.text.TOGGLE_CONFIGURATION_ISSUE_SETS}" styleClass="titles"/>
                <br/>
                <h:outputText value="#{web.text.TOGGLE_CONFIGURATION_ISSUE_SETS_HELP}" styleClass="help"/>
            </h:panelGroup>
            <h:panelGroup>
                <h:dataTable value="#{configurationCheckerSettings.allConfigurationIssueSetsAndTheirStatus}" var="configurationIssueSetStatus">
                    <h:column>
                        <h:selectBooleanCheckbox id="toggleConfigurationIssueSet" value="#{configurationIssueSetStatus.enabled}"
                            disabled="#{!systemConfigMBean.allowedToEditSystemConfiguration}" />
                        <h:outputLabel for="#{toggleConfigurationIssueSet}" style="font-weight: bold;" value="#{configurationCheckerSettings.getLabel(configurationIssueSetStatus.configurationIssueSet)}" />
                        <br />
                        <h:outputText value="#{configurationCheckerSettings.getDescription(configurationIssueSetStatus.configurationIssueSet)}" />
                    </h:column>
                </h:dataTable>
            </h:panelGroup>

        </h:panelGrid>

        <h:panelGrid columns="2" styleClass="edit-bottom" cellspacing="3" cellpadding="3" border="0" width="100%" rowClasses="Row0" columnClasses="editColumnSystem1,editColumn2">
            <h:panelGroup />
            <h:panelGroup>
                <h:commandButton value="#{web.text.SAVE}" action="#{configurationCheckerSettings.save}" rendered="#{systemConfigMBean.allowedToEditSystemConfiguration}"/>
            </h:panelGroup>
        </h:panelGrid>
    </h:form>

    <!-- Global validator settings -->

    <h:form id="validatorsForm" enctype="multipart/form-data" rendered="#{systemConfigMBean.selectedTab eq 'External Scripts'}">
        <h:panelGrid columns="2" styleClass="edit-top" cellspacing="3" cellpadding="3" border="0" width="100%" rowClasses="Row1" columnClasses="editColumnSystem1,editColumn2">

            <!-- Header -->

            <h:outputText value="#{web.text.EXTERNALSCRIPTS}" style="font-weight: bold; font-size:1.2em;"/>
            <h:panelGroup />

            <!-- Enable/disable external scripts (and commands) -->

            <h:panelGroup>
                <h:outputLabel for="enableExternalScripts" value="#{web.text.ENABLEEXTERNALSCRIPTS}" styleClass="titles"/>
                <h:outputText value="#{web.ejbcaWebBean.getHelpReference('/Post_Processing_Validators.html')}" escape="false"/>
                <br/>
                <h:outputText value="#{web.text.ENABLEEXTERNALSCRIPTS_HELP}" styleClass="help"/>
            </h:panelGroup>
            <h:panelGroup>
                <h:selectBooleanCheckbox id="enableExternalScripts" value="#{systemConfigMBean.validatorSettings.isExternalScriptsEnabled}" disabled="#{!systemConfigMBean.allowedToEditSystemConfiguration}"/>
                <h:outputLabel for="enableExternalScripts" value="#{web.text.ACTIVATE}" />
            </h:panelGroup>

            <!-- External script directories -->

            <h:panelGroup>
                <h:outputText value="#{web.text.EXTERNAL_SCRIPTS_WHITELIST}" styleClass="titles"/>
                <h:outputText value="#{web.ejbcaWebBean.getHelpReference('/Post_Processing_Validators.html')}" escape="false"/>
                <br/>
                <h:outputText value="#{web.text.EXTERNAL_SCRIPTS_WHITELIST_HELP}" styleClass="help"/>
            </h:panelGroup>
            <h:panelGroup>
                <h:selectBooleanCheckbox id="enableWhitelist" value="#{systemConfigMBean.validatorSettings.isExternalScriptsWhitelistEnabled}" disabled="#{!systemConfigMBean.allowedToEditSystemConfiguration}"/>
                <h:outputLabel for="enableWhitelist" value="#{web.text.USE_EXTERNAL_SCRIPTS_WHITELIST}" />
                <br />
                <h:inputTextarea id="externalScriptDirectories" disabled="#{!systemConfigMBean.allowedToEditSystemConfiguration}"
                    value="#{systemConfigMBean.validatorSettings.externalScriptsWhitelist}" cols="80" rows="8" />
                <br />
                <h:dataTable value="#{systemConfigMBean.validatorSettings.validationResult}" var="validationMessage">
                    <h:column>
                        <h:outputText value="#{validationMessage}" />
                    </h:column>
                </h:dataTable>
            </h:panelGroup>
        </h:panelGrid>

        <h:panelGrid columns="2" styleClass="edit-bottom" cellspacing="3" cellpadding="3" border="0" width="100%" rowClasses="Row0" columnClasses="editColumnSystem1,editColumn2">
            <h:panelGroup />
            <h:panelGroup>
                <h:commandButton value="#{web.text.SAVE}" action="#{systemConfigMBean.validatorSettings.save}" rendered="#{systemConfigMBean.allowedToEditSystemConfiguration}"/>
                <h:commandButton value="#{web.text.EXTERNAL_SCRIPTS_VALIDATE}" action="#{systemConfigMBean.validatorSettings.validateScripts}" />
            </h:panelGroup>
        </h:panelGrid>
    </h:form>

	</ui:define>
	</ui:composition>
</html>
<|MERGE_RESOLUTION|>--- conflicted
+++ resolved
@@ -574,7 +574,6 @@
 		</h:dataTable>
 	</h:form>
 
-<<<<<<< HEAD
 	<!-- Trusted OAuth Providers -->
 
 	<h:form id="oauthdefaultkeyform" enctype="multipart/form-data" rendered="#{systemConfigMBean.selectedTab eq 'Trusted OAuth Providers'}">
@@ -667,8 +666,6 @@
         </h:panelGrid>
     </h:form>
 
-=======
->>>>>>> 1bfd656d
 	<!-- Certificate Transparency Logs -->
 
 	<h:form id="ctlogsform" enctype="multipart/form-data" rendered="#{systemConfigMBean.selectedTab eq 'Certificate Transparency Logs' and web.ejbcaWebBean.runningBuildWithCA}">
@@ -1090,4 +1087,4 @@
 
 	</ui:define>
 	</ui:composition>
-</html>
+</html>