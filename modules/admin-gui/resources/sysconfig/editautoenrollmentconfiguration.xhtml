<?xml version='1.0' encoding='UTF-8' ?>
<!DOCTYPE html PUBLIC "-//W3C//DTD XHTML 1.0 Transitional//EN"
        "http://www.w3.org/TR/xhtml1/DTD/xhtml1-transitional.dtd">
<html xmlns="http://www.w3.org/1999/xhtml"
      xmlns:f="http://xmlns.jcp.org/jsf/core"
      xmlns:h="http://xmlns.jcp.org/jsf/html"
      xmlns:ui="http://xmlns.jcp.org/jsf/facelets"
      xmlns:c="http://xmlns.jcp.org/jsp/jstl/core"
      xmlns:p="http://java.sun.com/jsf/html">
<ui:remove>
    <!--
    /*************************************************************************
     *                                                                       *
     *  EJBCA: The OpenSource Certificate Authority                          *
     *                                                                       *
     *  This software is free software; you can redistribute it and/or       *
     *  modify it under the terms of the GNU Lesser General Public           *
     *  License as published by the Free Software Foundation; either         *
     *  version 2.1 of the License, or any later version.                    *
     *                                                                       *
     *  See terms of license at gnu.org.                                     *
     *                                                                       *
     *************************************************************************/

     version: $Id$
      -->
</ui:remove>

<ui:composition template="/WEB-INF/include/template.xhtml">
    <ui:param name="resourceBean" value="#{autoenrollmentConfigMBean}"/>
    <ui:define name="content">
        <h2>
            <h:outputText
                    value="#{(autoenrollmentConfigMBean.authorizedToEdit and !autoenrollmentConfigMBean.viewOnly) ? web.text.MSAE_EDIT_ALIAS : web.text.MSAE_VIEW_ALIAS}"/>
            <h:outputText value="#{web.ejbcaWebBean.getHelpReference('/Microsoft_Auto-enrollment_Operations.html')}"
                          escape="false"/>
        </h2>

        <h:form id="msaeconfiguration" enctype="multipart/form-data">
            <h:panelGrid columns="2" styleClass="edit-top" cellspacing="3" cellpadding="3" border="0"
                         width="100%" columnClasses="editColumnSystem1,editColumn2"
                         rowClasses="Row0,Row1">
                <h:panelGroup>&nbsp;</h:panelGroup>
                <h:outputLink value="autoenrollconfiguration.xhtml" style="float: right;">
                    <h:outputText value="#{web.text.MSAE_BACK_TO_ALIASES}"/>
                </h:outputLink>
<<<<<<< HEAD

                <!-- MSAE Forest Root -->
                <h:panelGroup>
                    <h:outputText styleClass="titles" value="#{web.text.NAME}"/>
                    <br/>
                    <h:outputText value="#{web.text.MSAE_NAME_HELP}" styleClass="help"/>
                </h:panelGroup>
                <h:panelGroup>
                    <h:inputText id="msaeAliasName" disabled="#{autoenrollmentConfigMBean.viewOnly}"
                                 value="#{msAutoEnrollmentSettings.dto.alias}"
                                 required="true"
                                 requiredMessage="#{web.text.YOUAREREQUIRED} #{web.text.NAME}">
                        <f:converter converterId="trimConverter"/>
                    </h:inputText>
                </h:panelGroup>
                <h:panelGroup>
                    <h:outputLabel value="#{web.text.MSAE_FOREST_ROOT}" styleClass="titles"/>
                    <br/>
                    <h:outputText value="#{web.text.MSAE_FOREST_ROOT_HELP}" styleClass="help"/>
                </h:panelGroup>
                <h:panelGroup>
                    <h:inputText id="msaeForestRoot" disabled="#{autoenrollmentConfigMBean.viewOnly}"
                                 value="#{msAutoEnrollmentSettings.dto.msaeForestRoot}" size="45"
                                 title="#{web.text.FORMAT_DOMAINNAME}">
                        <f:converter converterId="trimConverter"/>
                    </h:inputText>
                </h:panelGroup>

                <!-- MSAE Domain -->
                <h:panelGroup>
                    <h:outputLabel value="#{web.text.MSAE_DOMAIN}" styleClass="titles"/>
                    <br/>
                    <h:outputText value="#{web.text.MSAE_DOMAIN_HELP}" styleClass="help"/>
                </h:panelGroup>
                <h:panelGroup>
                    <h:inputText id="msaeDomain" disabled="#{autoenrollmentConfigMBean.viewOnly}"
                                 value="#{msAutoEnrollmentSettings.dto.msaeDomain}" size="45"
                                 title="#{web.text.FORMAT_DOMAINNAME}">
                        <f:converter converterId="trimConverter"/>
                    </h:inputText>
                </h:panelGroup>

                <!-- MSAE Policy Name -->
                <h:panelGroup>
                    <h:outputLabel value="#{web.text.MSAE_POLICY_NAME}" styleClass="titles"/>
                    <br/>
                    <h:outputText value="#{web.text.MSAE_POLICY_NAME_HELP}" styleClass="help"/>
                </h:panelGroup>
                <h:panelGroup>
                    <h:inputText id="policyName" disabled="#{autoenrollmentConfigMBean.viewOnly}"
                                 value="#{msAutoEnrollmentSettings.dto.policyName}" size="45"
                                 title="#{web.text.FORMAT_STRING}">
                        <f:converter converterId="trimConverter"/>
                    </h:inputText>
                </h:panelGroup>

                <!-- MSAE Service Principal -->
                <h:panelGroup>
                    <h:outputLabel value="#{web.text.MSAE_SERVICE_PRINCIPAL}" styleClass="titles"/>
                    <br/>
                    <h:outputText value="#{web.text.MSAE_SERVICE_PRINCIPAL_HELP}" styleClass="help"/>
                </h:panelGroup>
                <h:panelGroup>
                    <h:inputText id="spn" disabled="#{autoenrollmentConfigMBean.viewOnly}"
                                 value="#{msAutoEnrollmentSettings.dto.servicePrincipalName}" size="100"
                                 title="#{web.text.FORMAT_STRING}">
                        <f:converter converterId="trimConverter"/>
                    </h:inputText>
                </h:panelGroup>

                <!-- MSAE KEYTAB -->
                <h:panelGroup>
                    <h:outputLabel value="#{web.text.MSAE_KEYTAB}" styleClass="titles"/>
                    <br/>
                    <h:outputText value="#{web.text.MSAE_KEYTAB_HELP}" styleClass="help"/>
                </h:panelGroup>
                <h:panelGroup>
                    <h:panelGroup>
                        <br/>
                        <h:inputFile id="msaeKeyTabFile" value="#{msAutoEnrollmentSettings.keyTabFile}"/>
                        <h:commandButton value="#{web.text.IMPORT}"
                                         action="#{msAutoEnrollmentSettings.importKeyTabFile}"/>
                        <br/>
                    </h:panelGroup>
                    <h:panelGroup rendered="#{msAutoEnrollmentSettings.keyTabUploaded}">
                        <h:outputLabel value="#{web.text.MSAE_KEYTAB_TITLE_UPLOADED} "/>
                        <h:commandLink value="#{msAutoEnrollmentSettings.dto.keyTabFilename}"
                                       action="#{msAutoEnrollmentSettings.downloadKeyTabFile}"/>
                        <br/>
                    </h:panelGroup>
                </h:panelGroup>

                <!-- MSAE KRB5 CONF -->
                <h:panelGroup>
                    <h:outputLabel value="#{web.text.MSAE_KRB5_CONF}" styleClass="titles"/>
                    <br/>
                    <h:outputText value="#{web.text.MSAE_KRB5_CONF_HELP}" styleClass="help"/>
                </h:panelGroup>
                <h:panelGroup>
                    <h:panelGroup>
                        <br/>
                        <h:inputFile id="msaeKrb5ConfFile" value="#{msAutoEnrollmentSettings.krb5ConfFile}"/>
                        <h:commandButton value="#{web.text.IMPORT}"
                                         action="#{msAutoEnrollmentSettings.importKrb5ConfFile}"/>
                        <br/>
                    </h:panelGroup>
                    <h:panelGroup rendered="#{msAutoEnrollmentSettings.krb5ConfFileUploaded}">
                        <h:outputLabel value="#{web.text.MSAE_KRB5_CONF_TITLE_UPLOADED} "/>
                        <h:commandLink value="#{msAutoEnrollmentSettings.dto.krb5ConfFilename}"
                                       action="#{msAutoEnrollmentSettings.downloadKrb5ConfFile}"/>
                        <br/>
                    </h:panelGroup>

                </h:panelGroup>

                <!-- isUseSSL -->
                <h:panelGroup>
                    <h:outputLabel value="#{web.text.MSAE_USE_SSL}" styleClass="titles"/>
                    <br/>
                    <h:outputText value="#{web.text.MSAE_USE_SSL_HELP}" styleClass="help"/>
                </h:panelGroup>
                <h:panelGroup>
                    <h:selectBooleanCheckbox id="msaeIsUseSSL" disabled="#{autoenrollmentConfigMBean.viewOnly}"
                                             value="#{msAutoEnrollmentSettings.dto.useSSL}">
                        <f:ajax render="msaeconfiguration:msaeAuthKeyBinding"/>
                    </h:selectBooleanCheckbox>
                    <h:outputLabel for="msaeIsUseSSL" value="#{web.text.USE}"/>
                </h:panelGroup>

                <!-- isFollowLdapReferral -->
                <h:panelGroup>
                    <h:outputLabel value="#{web.text.MSAE_FOLLOW_LDAP_REFERRAL}" styleClass="titles"/>
                    <br/>
                    <h:outputText value="#{web.text.MSAE_FOLLOW_LDAP_REFERRAL_HELP}" styleClass="help"/>
                </h:panelGroup>
                <h:panelGroup>
                    <h:selectBooleanCheckbox id="msaeFollowLdapReferral"
                                             disabled="#{autoenrollmentConfigMBean.viewOnly}"
                                             value="#{msAutoEnrollmentSettings.dto.followLdapReferral}">
                    </h:selectBooleanCheckbox>
                    <h:outputLabel for="msaeFollowLdapReferral" value="#{web.text.USE}"/>
                </h:panelGroup>

                <!-- Authentication Key Binding -->
                <h:panelGroup>
                    <h:outputLabel value="#{web.text.MSAE_AKB}" styleClass="titles"/>
                    <br/>
                    <h:outputText value="#{web.text.MSAE_AKB_HELP}" styleClass="help"/>
                </h:panelGroup>
                <h:panelGroup id="msaeAuthKeyBinding">
                    <h:selectOneMenu
                            disabled="#{autoenrollmentConfigMBean.viewOnly or not msAutoEnrollmentSettings.dto.useSSL}"
                            value="#{msAutoEnrollmentSettings.dto.authKeyBinding}">
                        <f:selectItems value="#{msAutoEnrollmentSettings.availableAuthenticationKeyBindings}"/>
                    </h:selectOneMenu>
                </h:panelGroup>

                <!-- adConnectionPort -->
                <h:panelGroup>
                    <h:outputLabel value="#{web.text.MSAE_AD_CONNECTION_PORT}" styleClass="titles"/>
                    <br/>
                    <h:outputText value="#{web.text.MSAE_AD_CONNECTION_PORT_HELP}" styleClass="help"/>
                </h:panelGroup>
                <h:panelGroup>
                    <h:inputText id="msaeAdConnectionPort" disabled="#{autoenrollmentConfigMBean.viewOnly}"
                                 value="#{msAutoEnrollmentSettings.dto.adConnectionPort}" size="5"
                                 title="#{web.text.FORMAT_INTEGER}">
                    </h:inputText>
                </h:panelGroup>

                <!-- ldapReadTimeout -->
                <h:panelGroup>
                    <h:outputLabel value="#{web.text.MSAE_LDAP_READ_TIMEOUT}" styleClass="titles"/>
                    <br/>
                    <h:outputText value="#{web.text.MSAE_LDAP_READ_TIMEOUT_HELP}" styleClass="help"/>
                </h:panelGroup>
                <h:panelGroup>
                    <h:inputText id="msaeLdapReadTimeout" disabled="#{autoenrollmentConfigMBean.viewOnly}"
                                 value="#{msAutoEnrollmentSettings.dto.ldapReadTimeout}" size="5"
                                 title="#{web.text.FORMAT_MILLISECONDS}">
                    </h:inputText>
                </h:panelGroup>

                <!-- ldapConnectTimeout -->
                <h:panelGroup>
                    <h:outputLabel value="#{web.text.MSAE_LDAP_CONNECT_TIMEOUT}" styleClass="titles"/>
                    <br/>
                    <h:outputText value="#{web.text.MSAE_LDAP_CONNECT_TIMEOUT_HELP}" styleClass="help"/>
                </h:panelGroup>
                <h:panelGroup>
                    <h:inputText id="msaeLdapConnectTimeout" disabled="#{autoenrollmentConfigMBean.viewOnly}"
                                 value="#{msAutoEnrollmentSettings.dto.ldapConnectTimeout}" size="5"
                                 title="#{web.text.FORMAT_MILLISECONDS}">
                    </h:inputText>
                </h:panelGroup>

                <!-- adLoginDN -->
                <h:panelGroup>
                    <h:outputLabel value="#{web.text.MSAE_AD_LOGIN_DN}" styleClass="titles"/>
                    <br/>
                    <h:outputText value="#{web.text.MSAE_AD_LOGIN_DN_HELP}" styleClass="help"/>
                </h:panelGroup>
                <h:panelGroup>
                    <h:inputText id="msaeAdLoginDN" disabled="#{autoenrollmentConfigMBean.viewOnly}"
                                 value="#{msAutoEnrollmentSettings.dto.adLoginDN}" size="45"
                                 title="#{web.text.FORMAT_DN_UPN}">
                        <f:converter converterId="trimConverter"/>
                    </h:inputText>
                </h:panelGroup>

                <!-- adLoginPassword -->
                <h:panelGroup>
                    <h:outputLabel value="#{web.text.MSAE_AD_LOGIN_PASSWORD}" styleClass="titles"/>
                    <br/>
                    <h:outputText value="#{web.text.MSAE_AD_LOGIN_PASSWORD_HELP}" styleClass="help"/>
                </h:panelGroup>
                <h:panelGroup>
                    <h:inputSecret id="msaeAdLoginPassword" disabled="#{autoenrollmentConfigMBean.viewOnly}"
                                   autocomplete="off"
                                   redisplay="true"
                                   value="#{msAutoEnrollmentSettings.dto.adLoginPassword}" size="45"
                                   title="#{web.text.FORMAT_STRING}">
                        <f:converter converterId="trimConverter"/>
                    </h:inputSecret>
                </h:panelGroup>

                <!-- CA Name -->
                <h:panelGroup>
                    <h:outputLabel value="#{web.text.MSAE_CA_NAME}" styleClass="titles"/>
                    <br/>
                    <h:outputText value="#{web.text.MSAE_CA_NAME_HELP}" styleClass="help"/>
                </h:panelGroup>
                <h:panelGroup id="msaeCaName">
                    <h:selectOneMenu disabled="#{autoenrollmentConfigMBean.viewOnly}"
                                     value="#{msAutoEnrollmentSettings.dto.caName}">
                        <f:selectItems value="#{msAutoEnrollmentSettings.availableCAs}"/>
                    </h:selectOneMenu>
                </h:panelGroup>

                <!-- AD Test Connection -->
                <h:panelGroup>
                    <h:outputLabel value="#{web.text.MSAE_AD_TEST_CONNECTION}" styleClass="titles"/>
                    <br/>
                    <h:outputText value="#{web.text.MSAE_AD_TEST_CONNECTION_HELP}" styleClass="help"/>
                </h:panelGroup>
                <h:panelGroup>
                    <br/>
                    <h:commandButton id="msaeAdTestConnection" value="#{web.text.TEST_CONNECTION}"
                                     action="#{msAutoEnrollmentSettings.testAdConnection}"
                                     onclick="setTimeout('document.getElementById(\'' + this.id + '\').disabled=true;', 50);">
                    </h:commandButton>
                </h:panelGroup>
            </h:panelGrid>

            <h:panelGrid id="templateGrid" columns="2" styleClass="edit-top" cellspacing="3" cellpadding="3" border="0"
                         width="100%" rowClasses="Row0" columnClasses="editColumnSystem1,editColumn2">
                <h:panelGroup>
                    <h:outputText value="#{web.text.MSAE_TEMPLATE_TITLE}" style="font-weight: bold; font-size:1.2em;"/>
                </h:panelGroup>
                <h:panelGroup/>

                <!-- Template Settings -->
                <h:panelGroup>
                    <h:outputLabel value="#{web.text.MSAE_TEMPLATE_SETTINGS}" styleClass="titles"/>
                    <br/>
                    <h:outputText value="#{web.text.MSAE_TEMPLATE_SETTINGS_HELP}" styleClass="help"/>
                </h:panelGroup>

                <h:panelGroup>
                    <h:dataTable value="#{msAutoEnrollmentSettings.mappedMsTemplatesModel}" var="templateSetting"
                                 styleClass="grid" style="border-collapse: collapse; right: auto; left: auto">
                        <h:column>
                            <f:facet name="header">
                                <h:outputText value="#{web.text.MSAE_TEMPLATE_DISPLAY_NAME}"/>
                            </f:facet>
                            <h:outputText value="#{templateSetting.displayName}" style="text-align: center"/>
                        </h:column>
                        <h:column>
                            <f:facet name="header">
                                <h:outputText value="#{web.text.MSAE_TEMPLATE_EEP}"/>
                            </f:facet>
                            <h:outputText value="#{templateSetting.endEntityProfile}"/>
                        </h:column>
                        <h:column>
                            <f:facet name="header">
                                <h:outputText value="#{web.text.MSAE_TEMPLATE_CP}"/>
                            </f:facet>
                            <h:outputText value="#{templateSetting.certificateProfile}"/>
                        </h:column>
                        <h:column>
                            <f:facet name="header">
                                <h:outputText value="#{web.text.MSAE_TEMPLATE_ACTIONS}"/>
                            </f:facet>
                            <h:commandButton value="#{web.text.REMOVE}"
                                             action="#{msAutoEnrollmentSettings.removeMappedMSTemplate}"
                                             rendered="#{!autoenrollmentConfigMBean.viewOnly}"/>
                        </h:column>
                    </h:dataTable>

                    <h:panelGroup/>

                    <h:panelGroup id="msaeTemplateOids">
                        <br/>
                        <h:outputLabel value="#{web.text.MSAE_TEMPLATE_ADD_TITLE}" styleClass="titles"/>
                        <br/>
                        <h:outputText value="#{web.text.MSAE_TEMPLATE_ADD_TITLE_HELP}" styleClass="help"/>
                        <br/>

                        <h:selectOneMenu disabled="#{autoenrollmentConfigMBean.viewOnly}"
                                         style="width:250px; margin-right: 10px"
                                         value="#{msAutoEnrollmentSettings.selectedTemplateOid}">
                            <f:selectItems value="#{msAutoEnrollmentSettings.availableTemplates}"/>
                        </h:selectOneMenu>

                        <h:selectOneMenu disabled="#{autoenrollmentConfigMBean.viewOnly}"
                                         style="width:250px; margin-right: 10px"
                                         value="#{msAutoEnrollmentSettings.selectedEndEntityProfileId}">
                            <f:selectItems value="#{msAutoEnrollmentSettings.availableEndEntityProfiles}"/>
                            <f:ajax render="msaeconfiguration:msaeTemplateCertProfile"/>
                        </h:selectOneMenu>

                        <h:selectOneMenu id="msaeTemplateCertProfile" disabled="#{autoenrollmentConfigMBean.viewOnly}"
                                         style="width:250px; margin-right: 10px"
                                         value="#{msAutoEnrollmentSettings.selectedCertificateProfileId}">
                            <f:selectItems value="#{msAutoEnrollmentSettings.availableCertificateProfiles}"/>
                        </h:selectOneMenu>

                        <h:commandButton value="#{web.text.ADD}"
                                         action="#{msAutoEnrollmentSettings.addToMappedMsTemplates}"
                                         rendered="#{!autoenrollmentConfigMBean.viewOnly}"/>
                    </h:panelGroup>
                </h:panelGroup>
                <h:panelGroup>&nbsp;</h:panelGroup>
                <h:panelGroup>
                    <h:commandButton value="#{web.text.SAVE}" action="#{msAutoEnrollmentSettings.save}"
                                     name="buttonsave" disabled="#{autoenrollmentConfigMBean.viewOnly}"/>&nbsp;
                    <h:commandButton value="#{web.text.CANCEL}" action="#{msAutoEnrollmentSettings.cancel}"
                                     immediate="true" name="buttoncancel"/>
                </h:panelGroup>
=======
                
	            <!-- MSAE Forest Root -->
				<h:panelGroup>
					<h:outputLabel value="#{web.text.MSAE_FOREST_ROOT}" styleClass="titles"/> <br/>
					<h:outputText value="#{web.text.MSAE_FOREST_ROOT_HELP}" styleClass="help"/>
				</h:panelGroup>
				<h:panelGroup>
					<h:inputText id="msaeForestRoot" disabled="#{autoenrollmentConfigMBean.viewOnly}"
								 value="#{msAutoEnrollmentSettings.msaeForestRoot}" size="45"
								 title="#{web.text.FORMAT_DOMAINNAME}">
						<f:converter converterId="trimConverter"/>
					</h:inputText>
				</h:panelGroup>	            
	            
	            <!-- MSAE Domain -->
				<h:panelGroup>
					<h:outputLabel value="#{web.text.MSAE_DOMAIN}" styleClass="titles"/> <br/>
					<h:outputText value="#{web.text.MSAE_DOMAIN_HELP}" styleClass="help"/>
				</h:panelGroup>
				<h:panelGroup>
					<h:inputText id="msaeDomain" disabled="#{autoenrollmentConfigMBean.viewOnly}"
								 value="#{msAutoEnrollmentSettings.msaeDomain}" size="45"
								 title="#{web.text.FORMAT_DOMAINNAME}">
						<f:converter converterId="trimConverter"/>
					</h:inputText>
				</h:panelGroup>
	
				<!-- MSAE Policy Name -->
				<h:panelGroup>
					<h:outputLabel value="#{web.text.MSAE_POLICY_NAME}" styleClass="titles"/> <br/>
					<h:outputText value="#{web.text.MSAE_POLICY_NAME_HELP}" styleClass="help"/>
				</h:panelGroup>
				<h:panelGroup>
					<h:inputText id="policyName" disabled="#{autoenrollmentConfigMBean.viewOnly}"
								 value="#{msAutoEnrollmentSettings.policyName}" size="45"
								 title="#{web.text.FORMAT_STRING}">
						<f:converter converterId="trimConverter"/>
					</h:inputText>
				</h:panelGroup>
				
				<!-- MSAE Service Principal -->
				<h:panelGroup>
					<h:outputLabel value="#{web.text.MSAE_SERVICE_PRINCIPAL}" styleClass="titles"/> <br/>
					<h:outputText value="#{web.text.MSAE_SERVICE_PRINCIPAL_HELP}" styleClass="help"/>
				</h:panelGroup>
				<h:panelGroup>
					<h:inputText id="spn" disabled="#{autoenrollmentConfigMBean.viewOnly}"
								 value="#{msAutoEnrollmentSettings.servicePrincipalName}" size="100"
								 title="#{web.text.FORMAT_STRING}">
						<f:converter converterId="trimConverter"/>
					</h:inputText>
				</h:panelGroup>
	
				<!-- MSAE KEYTAB -->
				<h:panelGroup>
					<h:outputLabel value="#{web.text.MSAE_KEYTAB}" styleClass="titles"/> <br/>
					<h:outputText value="#{web.text.MSAE_KEYTAB_HELP}" styleClass="help"/>
				</h:panelGroup>
				<h:panelGroup>
					<h:panelGroup>
						<br/>
						<h:inputFile id="msaeKeyTabFile" value="#{msAutoEnrollmentSettings.keyTabFile}" disabled="#{autoenrollmentConfigMBean.viewOnly}"/>
						<h:commandButton value="#{web.text.IMPORT}" action="#{msAutoEnrollmentSettings.importKeyTabFile}" disabled="#{autoenrollmentConfigMBean.viewOnly}"/>
						<br/>
					</h:panelGroup>
					<h:panelGroup rendered="#{msAutoEnrollmentSettings.keyTabUploaded}">
						<h:outputLabel value="#{web.text.MSAE_KEYTAB_TITLE_UPLOADED} "/>
						<h:commandLink value="#{msAutoEnrollmentSettings.keyTabFilename}" action="#{msAutoEnrollmentSettings.downloadKeyTabFile}"/>
						<br/>
					</h:panelGroup>
				</h:panelGroup>
				
				<!-- MSAE KRB5 CONF -->
				<h:panelGroup>
					<h:outputLabel value="#{web.text.MSAE_KRB5_CONF}" styleClass="titles"/> <br/>
					<h:outputText value="#{web.text.MSAE_KRB5_CONF_HELP}" styleClass="help"/>
				</h:panelGroup>
				<h:panelGroup>
					<h:panelGroup>
						<br/>
						<h:inputFile id="msaeKrb5ConfFile" value="#{msAutoEnrollmentSettings.krb5ConfFile}" disabled="#{autoenrollmentConfigMBean.viewOnly}"/>
						<h:commandButton value="#{web.text.IMPORT}" action="#{msAutoEnrollmentSettings.importKrb5ConfFile}" disabled="#{autoenrollmentConfigMBean.viewOnly}"/>
						<br/>
					</h:panelGroup>
					<h:panelGroup rendered="#{msAutoEnrollmentSettings.krb5ConfFileUploaded}">
						<h:outputLabel value="#{web.text.MSAE_KRB5_CONF_TITLE_UPLOADED} "/>
						<h:commandLink value="#{msAutoEnrollmentSettings.krb5ConfFilename}" action="#{msAutoEnrollmentSettings.downloadKrb5ConfFile}"/>
						<br/>
					</h:panelGroup>
					
				</h:panelGroup>
	
				<!-- isUseSSL -->
				<h:panelGroup>
					<h:outputLabel value="#{web.text.MSAE_USE_SSL}" styleClass="titles"/> <br/>
					<h:outputText value="#{web.text.MSAE_USE_SSL_HELP}" styleClass="help"/>
				</h:panelGroup>
				<h:panelGroup>
					<h:selectBooleanCheckbox id="msaeIsUseSSL" disabled="#{autoenrollmentConfigMBean.viewOnly}"
											 value="#{msAutoEnrollmentSettings.useSSL}">
						<f:ajax render="msaeconfiguration:msaeAuthKeyBinding"/>
					</h:selectBooleanCheckbox>
					<h:outputLabel for="msaeIsUseSSL" value="#{web.text.USE}" />
				</h:panelGroup>
	
				<!-- isFollowLdapReferral -->
				<h:panelGroup>
					<h:outputLabel value="#{web.text.MSAE_FOLLOW_LDAP_REFERRAL}" styleClass="titles"/> <br/>
					<h:outputText value="#{web.text.MSAE_FOLLOW_LDAP_REFERRAL_HELP}" styleClass="help"/>
				</h:panelGroup>
				<h:panelGroup>
					<h:selectBooleanCheckbox id="msaeFollowLdapReferral" disabled="#{autoenrollmentConfigMBean.viewOnly}"
											 value="#{msAutoEnrollmentSettings.followLdapReferral}">
					</h:selectBooleanCheckbox>
					<h:outputLabel for="msaeFollowLdapReferral" value="#{web.text.USE}" />
				</h:panelGroup>

				<!-- Authentication Key Binding -->
				<h:panelGroup>
					<h:outputLabel value="#{web.text.MSAE_AKB}" styleClass="titles"/> <br/>
					<h:outputText value="#{web.text.MSAE_AKB_HELP}" styleClass="help"/>
				</h:panelGroup>
				<h:panelGroup id="msaeAuthKeyBinding" >
					<h:selectOneMenu disabled="#{autoenrollmentConfigMBean.viewOnly or not msAutoEnrollmentSettings.useSSL}"
									 value="#{msAutoEnrollmentSettings.authKeyBinding}">
						<f:selectItems value="#{msAutoEnrollmentSettings.availableAuthenticationKeyBindings}"/>
					</h:selectOneMenu>
				</h:panelGroup>
	
				<!-- adConnectionPort -->
				<h:panelGroup>
					<h:outputLabel value="#{web.text.MSAE_AD_CONNECTION_PORT}" styleClass="titles"/> <br/>
					<h:outputText value="#{web.text.MSAE_AD_CONNECTION_PORT_HELP}" styleClass="help"/>
				</h:panelGroup>
				<h:panelGroup>
					<h:inputText id="msaeAdConnectionPort" disabled="#{autoenrollmentConfigMBean.viewOnly}"
								 value="#{msAutoEnrollmentSettings.adConnectionPort}" size="5"
								 title="#{web.text.FORMAT_INTEGER}">
					</h:inputText>
				</h:panelGroup>
				
				<!-- ldapReadTimeout -->
				<h:panelGroup>
					<h:outputLabel value="#{web.text.MSAE_LDAP_READ_TIMEOUT}" styleClass="titles"/> <br/>
					<h:outputText value="#{web.text.MSAE_LDAP_READ_TIMEOUT_HELP}" styleClass="help"/>
				</h:panelGroup>
				<h:panelGroup>
					<h:inputText id="msaeLdapReadTimeout" disabled="#{autoenrollmentConfigMBean.viewOnly}"
								 value="#{msAutoEnrollmentSettings.ldapReadTimeout}" size="5"
								 title="#{web.text.FORMAT_MILLISECONDS}">
					</h:inputText>
				</h:panelGroup>
				
				<!-- ldapConnectTimeout -->
				<h:panelGroup>
					<h:outputLabel value="#{web.text.MSAE_LDAP_CONNECT_TIMEOUT}" styleClass="titles"/> <br/>
					<h:outputText value="#{web.text.MSAE_LDAP_CONNECT_TIMEOUT_HELP}" styleClass="help"/>
				</h:panelGroup>
				<h:panelGroup>
					<h:inputText id="msaeLdapConnectTimeout" disabled="#{autoenrollmentConfigMBean.viewOnly}"
								 value="#{msAutoEnrollmentSettings.ldapConnectTimeout}" size="5"
								 title="#{web.text.FORMAT_MILLISECONDS}">
					</h:inputText>
				</h:panelGroup>
	
				<!-- adLoginDN -->
				<h:panelGroup>
					<h:outputLabel value="#{web.text.MSAE_AD_LOGIN_DN}" styleClass="titles"/> <br/>
					<h:outputText value="#{web.text.MSAE_AD_LOGIN_DN_HELP}" styleClass="help"/>
				</h:panelGroup>
				<h:panelGroup>
					<h:inputText id="msaeAdLoginDN" disabled="#{autoenrollmentConfigMBean.viewOnly}"
								 value="#{msAutoEnrollmentSettings.adLoginDN}" size="45"
								 title="#{web.text.FORMAT_DN_UPN}">
						<f:converter converterId="trimConverter"/>
					</h:inputText>
				</h:panelGroup>
	
				<!-- adLoginPassword -->
				<h:panelGroup>
					<h:outputLabel value="#{web.text.MSAE_AD_LOGIN_PASSWORD}" styleClass="titles"/> <br/>
					<h:outputText value="#{web.text.MSAE_AD_LOGIN_PASSWORD_HELP}" styleClass="help"/>
				</h:panelGroup>
				<h:panelGroup>
					<h:inputSecret id="msaeAdLoginPassword" disabled="#{autoenrollmentConfigMBean.viewOnly}"
								 autocomplete="off"
								 redisplay="true"
								 value="#{msAutoEnrollmentSettings.adLoginPassword}" size="45"
								 title="#{web.text.FORMAT_STRING}">
						<f:converter converterId="trimConverter"/>
					</h:inputSecret>
				</h:panelGroup>
	
				<!-- CA Name -->
				<h:panelGroup>
					<h:outputLabel value="#{web.text.MSAE_CA_NAME}" styleClass="titles"/> <br/>
					<h:outputText value="#{web.text.MSAE_CA_NAME_HELP}" styleClass="help"/>
				</h:panelGroup>
				<h:panelGroup id="msaeCaName">
					<h:selectOneMenu disabled="#{autoenrollmentConfigMBean.viewOnly}"
									 value="#{msAutoEnrollmentSettings.caName}">
						<f:selectItems value="#{msAutoEnrollmentSettings.availableCAs}"/>
					</h:selectOneMenu>
				</h:panelGroup>
				
				<!-- Certificate profile used for Key Exchange Certificate -->
				<h:panelGroup>
					<h:outputLabel value="#{web.text.MSAE_EXCHANGE_CERT_PROFILE}" styleClass="titles"/> <br/>
					<h:outputText value="#{web.text.MSAE_EXCHANGE_CERT_PROFILE_HELP}" styleClass="help"/>
				</h:panelGroup>
				<h:panelGroup id="msaeExchangeCertProfile">
					<h:selectOneMenu disabled="#{autoenrollmentConfigMBean.viewOnly or not msAutoEnrollmentSettings.keyArchivalEnabledInMappedTemplates}"
									 value="#{msAutoEnrollmentSettings.selectedKECCertificateProfileName}">
						<f:selectItems value="#{msAutoEnrollmentSettings.availableKECCertificateProfiles}"/>
					</h:selectOneMenu>
				</h:panelGroup>
				
				<!-- AD Test Connection -->
				<h:panelGroup>
					<h:outputLabel value="#{web.text.MSAE_AD_TEST_CONNECTION}" styleClass="titles"/> <br/>
					<h:outputText value="#{web.text.MSAE_AD_TEST_CONNECTION_HELP}" styleClass="help"/>
				</h:panelGroup>
				<h:panelGroup>
					<br/>
					<h:commandButton id="msaeAdTestConnection" value="#{web.text.TEST_CONNECTION}"
									 disabled="#{autoenrollmentConfigMBean.viewOnly}"
									 action="#{msAutoEnrollmentSettings.testAdConnection}"
									 onclick="setTimeout('document.getElementById(\'' + this.id + '\').disabled=true;', 50);" >
					 </h:commandButton>
				</h:panelGroup>
>>>>>>> dc936680
            </h:panelGrid>
        </h:form>
    </ui:define>
</ui:composition>
</html><|MERGE_RESOLUTION|>--- conflicted
+++ resolved
@@ -44,7 +44,6 @@
                 <h:outputLink value="autoenrollconfiguration.xhtml" style="float: right;">
                     <h:outputText value="#{web.text.MSAE_BACK_TO_ALIASES}"/>
                 </h:outputLink>
-<<<<<<< HEAD
 
                 <!-- MSAE Forest Root -->
                 <h:panelGroup>
@@ -124,9 +123,12 @@
                 <h:panelGroup>
                     <h:panelGroup>
                         <br/>
-                        <h:inputFile id="msaeKeyTabFile" value="#{msAutoEnrollmentSettings.keyTabFile}"/>
+                        <h:inputFile id="msaeKeyTabFile"
+                                     value="#{msAutoEnrollmentSettings.keyTabFile}"
+                                     disabled="#{autoenrollmentConfigMBean.viewOnly}"/>
                         <h:commandButton value="#{web.text.IMPORT}"
-                                         action="#{msAutoEnrollmentSettings.importKeyTabFile}"/>
+                                         action="#{msAutoEnrollmentSettings.importKeyTabFile}"
+                                         disabled="#{autoenrollmentConfigMBean.viewOnly}"/>
                         <br/>
                     </h:panelGroup>
                     <h:panelGroup rendered="#{msAutoEnrollmentSettings.keyTabUploaded}">
@@ -146,9 +148,12 @@
                 <h:panelGroup>
                     <h:panelGroup>
                         <br/>
-                        <h:inputFile id="msaeKrb5ConfFile" value="#{msAutoEnrollmentSettings.krb5ConfFile}"/>
+                        <h:inputFile id="msaeKrb5ConfFile"
+                                     value="#{msAutoEnrollmentSettings.krb5ConfFile}"
+                                     disabled="#{autoenrollmentConfigMBean.viewOnly}"/>
                         <h:commandButton value="#{web.text.IMPORT}"
-                                         action="#{msAutoEnrollmentSettings.importKrb5ConfFile}"/>
+                                         action="#{msAutoEnrollmentSettings.importKrb5ConfFile}"
+                                         disabled="#{autoenrollmentConfigMBean.viewOnly}"/>
                         <br/>
                     </h:panelGroup>
                     <h:panelGroup rendered="#{msAutoEnrollmentSettings.krb5ConfFileUploaded}">
@@ -284,6 +289,18 @@
                     </h:selectOneMenu>
                 </h:panelGroup>
 
+                <!-- Certificate profile used for Key Exchange Certificate -->
+                <h:panelGroup>
+                    <h:outputLabel value="#{web.text.MSAE_EXCHANGE_CERT_PROFILE}" styleClass="titles"/> <br/>
+                    <h:outputText value="#{web.text.MSAE_EXCHANGE_CERT_PROFILE_HELP}" styleClass="help"/>
+                </h:panelGroup>
+                <h:panelGroup id="msaeExchangeCertProfile">
+                    <h:selectOneMenu disabled="#{autoenrollmentConfigMBean.viewOnly or not msAutoEnrollmentSettings.keyArchivalEnabledInMappedTemplates}"
+                                     value="#{msAutoEnrollmentSettings.dto.kECCertificateProfileName}">
+                        <f:selectItems value="#{msAutoEnrollmentSettings.availableKECCertificateProfiles}"/>
+                    </h:selectOneMenu>
+                </h:panelGroup>
+
                 <!-- AD Test Connection -->
                 <h:panelGroup>
                     <h:outputLabel value="#{web.text.MSAE_AD_TEST_CONNECTION}" styleClass="titles"/>
@@ -294,6 +311,7 @@
                     <br/>
                     <h:commandButton id="msaeAdTestConnection" value="#{web.text.TEST_CONNECTION}"
                                      action="#{msAutoEnrollmentSettings.testAdConnection}"
+                                     disabled="#{autoenrollmentConfigMBean.viewOnly}"
                                      onclick="setTimeout('document.getElementById(\'' + this.id + '\').disabled=true;', 50);">
                     </h:commandButton>
                 </h:panelGroup>
@@ -384,238 +402,6 @@
                     <h:commandButton value="#{web.text.CANCEL}" action="#{msAutoEnrollmentSettings.cancel}"
                                      immediate="true" name="buttoncancel"/>
                 </h:panelGroup>
-=======
-                
-	            <!-- MSAE Forest Root -->
-				<h:panelGroup>
-					<h:outputLabel value="#{web.text.MSAE_FOREST_ROOT}" styleClass="titles"/> <br/>
-					<h:outputText value="#{web.text.MSAE_FOREST_ROOT_HELP}" styleClass="help"/>
-				</h:panelGroup>
-				<h:panelGroup>
-					<h:inputText id="msaeForestRoot" disabled="#{autoenrollmentConfigMBean.viewOnly}"
-								 value="#{msAutoEnrollmentSettings.msaeForestRoot}" size="45"
-								 title="#{web.text.FORMAT_DOMAINNAME}">
-						<f:converter converterId="trimConverter"/>
-					</h:inputText>
-				</h:panelGroup>	            
-	            
-	            <!-- MSAE Domain -->
-				<h:panelGroup>
-					<h:outputLabel value="#{web.text.MSAE_DOMAIN}" styleClass="titles"/> <br/>
-					<h:outputText value="#{web.text.MSAE_DOMAIN_HELP}" styleClass="help"/>
-				</h:panelGroup>
-				<h:panelGroup>
-					<h:inputText id="msaeDomain" disabled="#{autoenrollmentConfigMBean.viewOnly}"
-								 value="#{msAutoEnrollmentSettings.msaeDomain}" size="45"
-								 title="#{web.text.FORMAT_DOMAINNAME}">
-						<f:converter converterId="trimConverter"/>
-					</h:inputText>
-				</h:panelGroup>
-	
-				<!-- MSAE Policy Name -->
-				<h:panelGroup>
-					<h:outputLabel value="#{web.text.MSAE_POLICY_NAME}" styleClass="titles"/> <br/>
-					<h:outputText value="#{web.text.MSAE_POLICY_NAME_HELP}" styleClass="help"/>
-				</h:panelGroup>
-				<h:panelGroup>
-					<h:inputText id="policyName" disabled="#{autoenrollmentConfigMBean.viewOnly}"
-								 value="#{msAutoEnrollmentSettings.policyName}" size="45"
-								 title="#{web.text.FORMAT_STRING}">
-						<f:converter converterId="trimConverter"/>
-					</h:inputText>
-				</h:panelGroup>
-				
-				<!-- MSAE Service Principal -->
-				<h:panelGroup>
-					<h:outputLabel value="#{web.text.MSAE_SERVICE_PRINCIPAL}" styleClass="titles"/> <br/>
-					<h:outputText value="#{web.text.MSAE_SERVICE_PRINCIPAL_HELP}" styleClass="help"/>
-				</h:panelGroup>
-				<h:panelGroup>
-					<h:inputText id="spn" disabled="#{autoenrollmentConfigMBean.viewOnly}"
-								 value="#{msAutoEnrollmentSettings.servicePrincipalName}" size="100"
-								 title="#{web.text.FORMAT_STRING}">
-						<f:converter converterId="trimConverter"/>
-					</h:inputText>
-				</h:panelGroup>
-	
-				<!-- MSAE KEYTAB -->
-				<h:panelGroup>
-					<h:outputLabel value="#{web.text.MSAE_KEYTAB}" styleClass="titles"/> <br/>
-					<h:outputText value="#{web.text.MSAE_KEYTAB_HELP}" styleClass="help"/>
-				</h:panelGroup>
-				<h:panelGroup>
-					<h:panelGroup>
-						<br/>
-						<h:inputFile id="msaeKeyTabFile" value="#{msAutoEnrollmentSettings.keyTabFile}" disabled="#{autoenrollmentConfigMBean.viewOnly}"/>
-						<h:commandButton value="#{web.text.IMPORT}" action="#{msAutoEnrollmentSettings.importKeyTabFile}" disabled="#{autoenrollmentConfigMBean.viewOnly}"/>
-						<br/>
-					</h:panelGroup>
-					<h:panelGroup rendered="#{msAutoEnrollmentSettings.keyTabUploaded}">
-						<h:outputLabel value="#{web.text.MSAE_KEYTAB_TITLE_UPLOADED} "/>
-						<h:commandLink value="#{msAutoEnrollmentSettings.keyTabFilename}" action="#{msAutoEnrollmentSettings.downloadKeyTabFile}"/>
-						<br/>
-					</h:panelGroup>
-				</h:panelGroup>
-				
-				<!-- MSAE KRB5 CONF -->
-				<h:panelGroup>
-					<h:outputLabel value="#{web.text.MSAE_KRB5_CONF}" styleClass="titles"/> <br/>
-					<h:outputText value="#{web.text.MSAE_KRB5_CONF_HELP}" styleClass="help"/>
-				</h:panelGroup>
-				<h:panelGroup>
-					<h:panelGroup>
-						<br/>
-						<h:inputFile id="msaeKrb5ConfFile" value="#{msAutoEnrollmentSettings.krb5ConfFile}" disabled="#{autoenrollmentConfigMBean.viewOnly}"/>
-						<h:commandButton value="#{web.text.IMPORT}" action="#{msAutoEnrollmentSettings.importKrb5ConfFile}" disabled="#{autoenrollmentConfigMBean.viewOnly}"/>
-						<br/>
-					</h:panelGroup>
-					<h:panelGroup rendered="#{msAutoEnrollmentSettings.krb5ConfFileUploaded}">
-						<h:outputLabel value="#{web.text.MSAE_KRB5_CONF_TITLE_UPLOADED} "/>
-						<h:commandLink value="#{msAutoEnrollmentSettings.krb5ConfFilename}" action="#{msAutoEnrollmentSettings.downloadKrb5ConfFile}"/>
-						<br/>
-					</h:panelGroup>
-					
-				</h:panelGroup>
-	
-				<!-- isUseSSL -->
-				<h:panelGroup>
-					<h:outputLabel value="#{web.text.MSAE_USE_SSL}" styleClass="titles"/> <br/>
-					<h:outputText value="#{web.text.MSAE_USE_SSL_HELP}" styleClass="help"/>
-				</h:panelGroup>
-				<h:panelGroup>
-					<h:selectBooleanCheckbox id="msaeIsUseSSL" disabled="#{autoenrollmentConfigMBean.viewOnly}"
-											 value="#{msAutoEnrollmentSettings.useSSL}">
-						<f:ajax render="msaeconfiguration:msaeAuthKeyBinding"/>
-					</h:selectBooleanCheckbox>
-					<h:outputLabel for="msaeIsUseSSL" value="#{web.text.USE}" />
-				</h:panelGroup>
-	
-				<!-- isFollowLdapReferral -->
-				<h:panelGroup>
-					<h:outputLabel value="#{web.text.MSAE_FOLLOW_LDAP_REFERRAL}" styleClass="titles"/> <br/>
-					<h:outputText value="#{web.text.MSAE_FOLLOW_LDAP_REFERRAL_HELP}" styleClass="help"/>
-				</h:panelGroup>
-				<h:panelGroup>
-					<h:selectBooleanCheckbox id="msaeFollowLdapReferral" disabled="#{autoenrollmentConfigMBean.viewOnly}"
-											 value="#{msAutoEnrollmentSettings.followLdapReferral}">
-					</h:selectBooleanCheckbox>
-					<h:outputLabel for="msaeFollowLdapReferral" value="#{web.text.USE}" />
-				</h:panelGroup>
-
-				<!-- Authentication Key Binding -->
-				<h:panelGroup>
-					<h:outputLabel value="#{web.text.MSAE_AKB}" styleClass="titles"/> <br/>
-					<h:outputText value="#{web.text.MSAE_AKB_HELP}" styleClass="help"/>
-				</h:panelGroup>
-				<h:panelGroup id="msaeAuthKeyBinding" >
-					<h:selectOneMenu disabled="#{autoenrollmentConfigMBean.viewOnly or not msAutoEnrollmentSettings.useSSL}"
-									 value="#{msAutoEnrollmentSettings.authKeyBinding}">
-						<f:selectItems value="#{msAutoEnrollmentSettings.availableAuthenticationKeyBindings}"/>
-					</h:selectOneMenu>
-				</h:panelGroup>
-	
-				<!-- adConnectionPort -->
-				<h:panelGroup>
-					<h:outputLabel value="#{web.text.MSAE_AD_CONNECTION_PORT}" styleClass="titles"/> <br/>
-					<h:outputText value="#{web.text.MSAE_AD_CONNECTION_PORT_HELP}" styleClass="help"/>
-				</h:panelGroup>
-				<h:panelGroup>
-					<h:inputText id="msaeAdConnectionPort" disabled="#{autoenrollmentConfigMBean.viewOnly}"
-								 value="#{msAutoEnrollmentSettings.adConnectionPort}" size="5"
-								 title="#{web.text.FORMAT_INTEGER}">
-					</h:inputText>
-				</h:panelGroup>
-				
-				<!-- ldapReadTimeout -->
-				<h:panelGroup>
-					<h:outputLabel value="#{web.text.MSAE_LDAP_READ_TIMEOUT}" styleClass="titles"/> <br/>
-					<h:outputText value="#{web.text.MSAE_LDAP_READ_TIMEOUT_HELP}" styleClass="help"/>
-				</h:panelGroup>
-				<h:panelGroup>
-					<h:inputText id="msaeLdapReadTimeout" disabled="#{autoenrollmentConfigMBean.viewOnly}"
-								 value="#{msAutoEnrollmentSettings.ldapReadTimeout}" size="5"
-								 title="#{web.text.FORMAT_MILLISECONDS}">
-					</h:inputText>
-				</h:panelGroup>
-				
-				<!-- ldapConnectTimeout -->
-				<h:panelGroup>
-					<h:outputLabel value="#{web.text.MSAE_LDAP_CONNECT_TIMEOUT}" styleClass="titles"/> <br/>
-					<h:outputText value="#{web.text.MSAE_LDAP_CONNECT_TIMEOUT_HELP}" styleClass="help"/>
-				</h:panelGroup>
-				<h:panelGroup>
-					<h:inputText id="msaeLdapConnectTimeout" disabled="#{autoenrollmentConfigMBean.viewOnly}"
-								 value="#{msAutoEnrollmentSettings.ldapConnectTimeout}" size="5"
-								 title="#{web.text.FORMAT_MILLISECONDS}">
-					</h:inputText>
-				</h:panelGroup>
-	
-				<!-- adLoginDN -->
-				<h:panelGroup>
-					<h:outputLabel value="#{web.text.MSAE_AD_LOGIN_DN}" styleClass="titles"/> <br/>
-					<h:outputText value="#{web.text.MSAE_AD_LOGIN_DN_HELP}" styleClass="help"/>
-				</h:panelGroup>
-				<h:panelGroup>
-					<h:inputText id="msaeAdLoginDN" disabled="#{autoenrollmentConfigMBean.viewOnly}"
-								 value="#{msAutoEnrollmentSettings.adLoginDN}" size="45"
-								 title="#{web.text.FORMAT_DN_UPN}">
-						<f:converter converterId="trimConverter"/>
-					</h:inputText>
-				</h:panelGroup>
-	
-				<!-- adLoginPassword -->
-				<h:panelGroup>
-					<h:outputLabel value="#{web.text.MSAE_AD_LOGIN_PASSWORD}" styleClass="titles"/> <br/>
-					<h:outputText value="#{web.text.MSAE_AD_LOGIN_PASSWORD_HELP}" styleClass="help"/>
-				</h:panelGroup>
-				<h:panelGroup>
-					<h:inputSecret id="msaeAdLoginPassword" disabled="#{autoenrollmentConfigMBean.viewOnly}"
-								 autocomplete="off"
-								 redisplay="true"
-								 value="#{msAutoEnrollmentSettings.adLoginPassword}" size="45"
-								 title="#{web.text.FORMAT_STRING}">
-						<f:converter converterId="trimConverter"/>
-					</h:inputSecret>
-				</h:panelGroup>
-	
-				<!-- CA Name -->
-				<h:panelGroup>
-					<h:outputLabel value="#{web.text.MSAE_CA_NAME}" styleClass="titles"/> <br/>
-					<h:outputText value="#{web.text.MSAE_CA_NAME_HELP}" styleClass="help"/>
-				</h:panelGroup>
-				<h:panelGroup id="msaeCaName">
-					<h:selectOneMenu disabled="#{autoenrollmentConfigMBean.viewOnly}"
-									 value="#{msAutoEnrollmentSettings.caName}">
-						<f:selectItems value="#{msAutoEnrollmentSettings.availableCAs}"/>
-					</h:selectOneMenu>
-				</h:panelGroup>
-				
-				<!-- Certificate profile used for Key Exchange Certificate -->
-				<h:panelGroup>
-					<h:outputLabel value="#{web.text.MSAE_EXCHANGE_CERT_PROFILE}" styleClass="titles"/> <br/>
-					<h:outputText value="#{web.text.MSAE_EXCHANGE_CERT_PROFILE_HELP}" styleClass="help"/>
-				</h:panelGroup>
-				<h:panelGroup id="msaeExchangeCertProfile">
-					<h:selectOneMenu disabled="#{autoenrollmentConfigMBean.viewOnly or not msAutoEnrollmentSettings.keyArchivalEnabledInMappedTemplates}"
-									 value="#{msAutoEnrollmentSettings.selectedKECCertificateProfileName}">
-						<f:selectItems value="#{msAutoEnrollmentSettings.availableKECCertificateProfiles}"/>
-					</h:selectOneMenu>
-				</h:panelGroup>
-				
-				<!-- AD Test Connection -->
-				<h:panelGroup>
-					<h:outputLabel value="#{web.text.MSAE_AD_TEST_CONNECTION}" styleClass="titles"/> <br/>
-					<h:outputText value="#{web.text.MSAE_AD_TEST_CONNECTION_HELP}" styleClass="help"/>
-				</h:panelGroup>
-				<h:panelGroup>
-					<br/>
-					<h:commandButton id="msaeAdTestConnection" value="#{web.text.TEST_CONNECTION}"
-									 disabled="#{autoenrollmentConfigMBean.viewOnly}"
-									 action="#{msAutoEnrollmentSettings.testAdConnection}"
-									 onclick="setTimeout('document.getElementById(\'' + this.id + '\').disabled=true;', 50);" >
-					 </h:commandButton>
-				</h:panelGroup>
->>>>>>> dc936680
             </h:panelGrid>
         </h:form>
     </ui:define>
