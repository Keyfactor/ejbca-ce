<?xml version='1.0' encoding='UTF-8' ?>
<!DOCTYPE html PUBLIC "-//W3C//DTD XHTML 1.0 Transitional//EN" "http://www.w3.org/TR/xhtml1/DTD/xhtml1-transitional.dtd">
<html xmlns="http://www.w3.org/1999/xhtml"
<<<<<<< HEAD
      xmlns:f="jakarta.faces.core"
      xmlns:fn="jakarta.tags.functions"
      xmlns:h="jakarta.faces.html"
      xmlns:ui="jakarta.faces.facelets">
=======
      xmlns:f="http://xmlns.jcp.org/jsf/core"
      xmlns:fn="http://java.sun.com/jsp/jstl/functions"
      xmlns:h="http://xmlns.jcp.org/jsf/html"
      xmlns:ui="http://xmlns.jcp.org/jsf/facelets"
      xmlns:p="http://primefaces.org/ui">
>>>>>>> a1789fae
<ui:remove>
    <!--
    /*************************************************************************
    *                                                                       *
    *  EJBCA: The OpenSource Certificate Authority                          *
    *                                                                       *
    *  This software is free software; you can redistribute it and/or       *
    *  modify it under the terms of the GNU Lesser General Public           *
    *  License as published by the Free Software Foundation; either         *
    *  version 2.1 of the License, or any later version.                    *
    *                                                                       *
    *  See terms of license at gnu.org.                                     *
    *                                                                       *
    *************************************************************************/
     -->
</ui:remove>

<ui:composition template="/WEB-INF/include/template.xhtml">
    <ui:param name="resourceBean" value="#{estConfigMBean}"/>
    <ui:define name="content">
        <h1>
            <h:outputText
                    value="#{estConfigMBean.authorizedToEdit ? web.text.ESTMANAGEALIASES : web.text.EST_VIEW_ALIASES}"/>
            <h:outputText value="#{web.ejbcaWebBean.getHelpReference('/EST.html')}" escape="false"/>
        </h1>

        <h:panelGroup rendered="#{!web.ejbcaWebBean.runningEnterprise}">
            <h:outputText value="#{web.text.ESTNOTAVAILABLE}"/>
        </h:panelGroup>

        <h3>
            <h:outputText value="#{web.text.ESTLISTOFALIASES}"/>
        </h3>
        <h:form id="aliases" rendered="#{web.ejbcaWebBean.runningEnterprise}">
            <p:dataTable value="#{estConfigMBean.estConfigAliasesSelectItemList}" var="alias" styleClass="grid"
                         rendered="#{!estConfigMBean.aliasListEmpty}" rows="50"
                         paginator="true" paginatorPosition="bottom"
                         paginatorTemplate="{CurrentPageReport} {FirstPageLink} {PreviousPageLink} {PageLinks} {NextPageLink} {LastPageLink} {RowsPerPageDropdown}"
                         currentPageReportTemplate="{startRecord}-{endRecord} of {totalRecords} aliases"
                         rowsPerPageTemplate="50,100,{ShowAll|'All'}">
                <p:column style="width: 80%">
                    <f:facet name="header">
                        <h:outputText value="#{web.text.ESTALIAS}"/>
                    </f:facet>
                    <h:outputText value="#{alias}" title="#{alias}"/>
                </p:column>
                <p:column style="width: 5%">
                    <f:facet name="header">
                        <h:outputText value="#{web.text.VIEW}"/>
                    </f:facet>
                    <p:commandButton id="buttonviewalias"
                                     icon="pi pi-search" styleClass="rounded-button"
                                     title="#{web.text.VIEW}"
                                     action="#{estConfigMBean.actionView(alias)}">
                        <f:param name="faces-redirect" value="true"/>
                        <f:param name="mode" value="view"/>
                        <f:param name="alias" value="#{fn:escapeXml(alias)}"/>
                    </p:commandButton>
                </p:column>
                <p:column style="width: 5%">
                    <f:facet name="header">
                        <h:outputText value="#{web.text.EDIT}"/>
                    </f:facet>
                    <p:commandButton icon="pi pi-file-edit" styleClass="rounded-button"
                                     title="#{web.text.EDIT}"
                                     action="#{estConfigMBean.actionEdit(alias)}"
                                     disabled="#{!estConfigMBean.authorizedToEdit}">
                        <f:param name="faces-redirect" value="true"/>
                        <f:param name="alias" value="#{fn:escapeXml(alias)}"/>
                        <f:param name="mode" value="edit"/>
                    </p:commandButton>
                </p:column>
                <p:column style="width: 5%">
                    <f:facet name="header">
                        <h:outputText value="#{web.text.DELETE}"/>
                    </f:facet>
                    <p:commandButton icon="pi pi-trash" styleClass="rounded-button"
                                     title="#{web.text.DELETE}"
                                     action="#{estConfigMBean.deleteAlias(alias)}"
                                     disabled="#{!estConfigMBean.authorizedToEdit}"/>
                </p:column>
                <p:column style="width: 5%">
                    <f:facet name="header">
                        <h:outputText value="#{web.text.CLONE}"/>
                    </f:facet>
                    <p:commandButton icon="pi pi-clone" styleClass="rounded-button"
                                     title="#{web.text.CLONE}"
                                     action="#{estConfigMBean.cloneAlias(alias)}"/>
                </p:column>
            </p:dataTable>

            <p:panelGrid columns="1" styleClass="actions margin-top ui-noborder" width="100%" rendered="#{estConfigMBean.authorizedToEdit}">
                <h:outputText value="#{web.text.EST_ALIASES_NOT_CONFIGURED}"
                              rendered="#{estConfigMBean.aliasListEmpty}"/>
                <h:panelGroup>
                    <p:commandButton id="buttonaliasadd" name="buttonaliasadd" action="#{estConfigMBean.addAlias}"
                                     value="#{web.text.ADD}">
                        <f:param name="faces-redirect" value="true"/>
                        <f:param name="mode" value="edit"/>
                    </p:commandButton>
                </h:panelGroup>
            </p:panelGrid>
        </h:form>
    </ui:define>
</ui:composition>
</html><|MERGE_RESOLUTION|>--- conflicted
+++ resolved
@@ -1,18 +1,11 @@
 <?xml version='1.0' encoding='UTF-8' ?>
 <!DOCTYPE html PUBLIC "-//W3C//DTD XHTML 1.0 Transitional//EN" "http://www.w3.org/TR/xhtml1/DTD/xhtml1-transitional.dtd">
 <html xmlns="http://www.w3.org/1999/xhtml"
-<<<<<<< HEAD
       xmlns:f="jakarta.faces.core"
       xmlns:fn="jakarta.tags.functions"
       xmlns:h="jakarta.faces.html"
-      xmlns:ui="jakarta.faces.facelets">
-=======
-      xmlns:f="http://xmlns.jcp.org/jsf/core"
-      xmlns:fn="http://java.sun.com/jsp/jstl/functions"
-      xmlns:h="http://xmlns.jcp.org/jsf/html"
-      xmlns:ui="http://xmlns.jcp.org/jsf/facelets"
+      xmlns:ui="jakarta.faces.facelets"
       xmlns:p="http://primefaces.org/ui">
->>>>>>> a1789fae
 <ui:remove>
     <!--
     /*************************************************************************
