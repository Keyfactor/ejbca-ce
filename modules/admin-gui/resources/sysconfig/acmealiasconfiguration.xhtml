--- conflicted
+++ resolved
@@ -291,12 +291,6 @@
                     </h:panelGroup>
                     
                     <h:panelGroup>
-<<<<<<< HEAD
-                    	<h:outputLabel for="orderValidity" value="#{web.text.ACME_ORDER_VALIDITY}" styleClass="titles"/>
-                    	<br />
-                    	<h:outputText value="#{web.text.ACME_ORDER_VALIDITY_HELP}" styleClass="help" style="font-size: smaller"/>
-                    </h:panelGroup>
-=======
                     	<h:outputLabel for="authorizedRedirectPorts" value="#{web.text.ACME_AUTHORIZED_REDIRECT_PORTS}" styleClass="titles"/>
                     	<br />
 						<h:outputText value="#{web.text.ACME_AUTHORIZED_REDIRECT_PORTS_HELP}" styleClass="help" style="font-size: smaller"/>
@@ -309,8 +303,11 @@
                         <h:outputText value="#{acmeConfigMBean.currentAlias.authorizedRedirectPorts}" rendered="#{!acmeConfigMBean.currentAliasEditMode}"/>
                     </h:panelGroup>
                     
-                    <h:outputLabel for="orderValidity" value="#{web.text.ACME_ORDER_VALIDITY}" />
->>>>>>> 2673ea1c
+                    <h:panelGroup>
+                        <h:outputLabel for="orderValidity" value="#{web.text.ACME_ORDER_VALIDITY}" styleClass="titles"/>
+                    	<br />
+                    	<h:outputText value="#{web.text.ACME_ORDER_VALIDITY_HELP}" styleClass="help" style="font-size: smaller"/>
+                    </h:panelGroup>
                     <h:panelGroup id="orderValidity" >
                         <h:inputText title="#{web.text.FORMAT_LONG}" value="#{acmeConfigMBean.currentAlias.orderValidity}" 
                         			 validatorMessage="#{web.text.ONLYVALIDITY_INORDERVALIDATY}" rendered="#{acmeConfigMBean.currentAliasEditMode}">
