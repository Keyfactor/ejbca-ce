--- conflicted
+++ resolved
@@ -2,10 +2,6 @@
 
 import org.apache.commons.lang.StringUtils;
 
-<<<<<<< HEAD
-=======
-
->>>>>>> d634442e
 /**
  * Utility class for OAuth Provider related operations
  * Currently only used for the CLI
@@ -28,23 +24,14 @@
         if (StringUtils.isEmpty(provider.getUrl())) {
             throw new MissingOAuthKeyAttributeException("The URL field is mandatory for Trusted OAuth Providers.");
         }
-<<<<<<< HEAD
-        if (StringUtils.isEmpty(provider.getClient())) {
+        if (StringUtils.isEmpty(provider.getRealm())) {
             throw new MissingOAuthKeyAttributeException("The Tenant field (use --realm) is mandatory for Azure Trusted OAuth Providers.");
-=======
-        if (StringUtils.isEmpty(provider.getRealm())) {
-            if (isCli) {
-                throw new MissingOAuthKeyAttributeException("The Tenant field (use --realm) is mandatory for Azure Trusted OAuth Providers.");
-            } else {
-                throw new MissingOAuthKeyAttributeException("The Tenant field is mandatory for Azure Trusted OAuth Providers.");
-            }
->>>>>>> d634442e
         }
         if (StringUtils.isEmpty(provider.getScope())) {
             throw new MissingOAuthKeyAttributeException("The Scope field is mandatory for Azure Trusted OAuth Providers.");
         }
         if (StringUtils.isEmpty(provider.getClient())) {
-            throw new MissingOAuthKeyAttributeException("The Client Name field is mandatory for Keycloak Trusted OAuth Providers.");
+            throw new MissingOAuthKeyAttributeException("The Client Name field is mandatory for Azure Trusted OAuth Providers.");
         }
         if (StringUtils.isEmpty(provider.getClientSecretAndDecrypt())) {
             throw new MissingOAuthKeyAttributeException("The Client Secret field is mandatory for Azure Trusted OAuth Providers.");
