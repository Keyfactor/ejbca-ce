--- conflicted
+++ resolved
@@ -247,28 +247,15 @@
         }
 
         final OAuthKeyInfo oauthKeyInfo = (OAuthKeyInfo) o;
-<<<<<<< HEAD
-        //support old data
-        if (oauthKeyInfo.getLabel() == null || label == null) {
-            return false;
-        }
-        return label.equals(oauthKeyInfo.getLabel()) &&
+        return StringUtils.equals(label, oauthKeyInfo.getLabel()) &&
                 internalId == oauthKeyInfo.getInternalId() &&
-                keys.equals(oauthKeyInfo.getKeys());
-=======
-        return StringUtils.equals(label, oauthKeyInfo.getLabel()) &&
                 (keys == oauthKeyInfo.getKeys() || // also true if both are null
                     (keys != null && keys.equals(oauthKeyInfo.getKeys())));
->>>>>>> 8e8db141
     }
 
     @Override
     public int hashCode() {
-<<<<<<< HEAD
-        return internalId + (keys.hashCode() * 4711);
-=======
-        return  keys != null ? (keys.hashCode() * 4711) : 0;
->>>>>>> 8e8db141
+        return  keys != null ? internalId + (keys.hashCode() * 4711) : internalId;
     }
 
     @Override
