--- conflicted
+++ resolved
@@ -13,7 +13,10 @@
 package org.cesecore.authentication.oauth;
 
 import java.io.Serializable;
-<<<<<<< HEAD
+import java.util.Collection;
+import java.util.LinkedHashMap;
+import java.util.Map;
+import java.util.Set;
 import java.security.InvalidKeyException;
 import java.security.PublicKey;
 import java.security.spec.InvalidKeySpecException;
@@ -27,12 +30,6 @@
 import org.cesecore.keys.util.KeyTools;
 import org.cesecore.util.CertTools;
 import org.cesecore.util.StringTools;
-=======
-import java.util.Collection;
-import java.util.LinkedHashMap;
-import java.util.Map;
-import java.util.Set;
->>>>>>> 927ee6af
 
 /**
  * Represents an OAuth Public Key entry
@@ -75,7 +72,7 @@
     public void setUrl(String url) {
         this.url = url;
     }
-    
+
     public String getClientSecret() {
         return clientSecret;
     }
@@ -83,7 +80,7 @@
     public void setClientSecret(String clientSecret) {
         this.clientSecret = clientSecret;
     }
-    
+
     public String getClientSecretAndDecrypt() {
         if (clientSecret != null) {
             try {
