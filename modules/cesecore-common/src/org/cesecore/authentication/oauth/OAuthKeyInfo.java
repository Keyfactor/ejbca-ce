--- conflicted
+++ resolved
@@ -86,12 +86,9 @@
 
     private String audience;
     
-<<<<<<< HEAD
-=======
     // if null, use client secret
     private Integer keyBinding;
     
->>>>>>> 7623fb61
     /**
      * Creates a OAuth Key info object
      *
@@ -373,8 +370,6 @@
     public void setAudience(String audience) {
         this.audience = audience;
     }
-<<<<<<< HEAD
-=======
 
     public Integer getKeyBinding() {
         return keyBinding;
@@ -396,5 +391,4 @@
         uri += getRealm() + "/v2.0";
         return uri;
     }
->>>>>>> 7623fb61
 }