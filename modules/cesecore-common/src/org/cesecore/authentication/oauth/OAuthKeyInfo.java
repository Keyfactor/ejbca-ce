--- conflicted
+++ resolved
@@ -37,12 +37,12 @@
  */
 public final class OAuthKeyInfo implements Serializable {
     private static final long serialVersionUID = 1L;
-    
+
     // dbIndexes of existing provider types should not be changed
     public enum OAuthProviderType {
         TYPE_AZURE(0, "Azure"),
         TYPE_KEYCLOAK(1, "Keycloak");
-        
+
         private final int index;
         private final String label;
 
@@ -50,15 +50,15 @@
             this.index = dbIndex;
             this.label = label;
         }
-        
+
         public int getIndex() {
             return this.index;
         }
-        
+
         public String getLabel() {
             return this.label;
         }
-        
+
         public static OAuthProviderType getByIndex(final int index) {
             for (OAuthProviderType type : values()) {
                 if (index == type.index) {
@@ -69,14 +69,8 @@
         }
     }
 
-<<<<<<< HEAD
-    private final int internalId;
-    private byte[] publicKeyBytes;
-    private String keyIdentifier;
     private int typeInt;
-=======
     private Map<String, OAuthPublicKey> keys = new LinkedHashMap<>();
->>>>>>> d6fb4dc2
     private String label;
     private String client;
     private String realm;
@@ -91,17 +85,9 @@
      * @param label  Provider label
      * @param skewLimit  skew limit.
      */
-<<<<<<< HEAD
-    public OAuthKeyInfo(final String keyIdentifier, final byte[] publicKeyBytes, final int skewLimit, OAuthProviderType type) {
-        this.internalId = random.nextInt();
-        this.keyIdentifier = keyIdentifier;
-        if (publicKeyBytes == null) {
-            throw new IllegalArgumentException("publicKeyBytes is null");
-=======
-    public OAuthKeyInfo(final String label, final int skewLimit) {
+    public OAuthKeyInfo(final String label, final int skewLimit, OAuthProviderType type) {
         if (label == null) {
             throw new IllegalArgumentException("label is null");
->>>>>>> d6fb4dc2
         }
         this.label = label;
         this.skewLimit = skewLimit;
@@ -112,33 +98,18 @@
         return skewLimit;
     }
 
-<<<<<<< HEAD
-    public String getKeyIdentifier() {
-        return keyIdentifier;
-    }
-
-    public String getShowName(){
-        return StringUtils.isNotEmpty(label) ? label : keyIdentifier;
-    }
-
-    public void setKeyIdentifier(final String keyIdentifier) {
-        this.keyIdentifier = keyIdentifier;
-    }
-    
     public OAuthProviderType getType() {
         return OAuthProviderType.getByIndex(typeInt);
     }
-    
+
     public int getTypeInt() {
         return typeInt;
     }
-    
+
     public void setTypeInt(int typeInt) {
         this.typeInt = typeInt;
     }
 
-=======
->>>>>>> d6fb4dc2
     public String getUrl() {
         return url;
     }
