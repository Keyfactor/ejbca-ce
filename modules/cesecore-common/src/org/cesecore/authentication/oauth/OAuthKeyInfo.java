--- conflicted
+++ resolved
@@ -373,7 +373,6 @@
         this.audience = audience;
     }
 
-<<<<<<< HEAD
     public Integer getKeyBinding() {
         return keyBinding;
     }
@@ -393,13 +392,13 @@
         uri += getUrl().endsWith("/") ? "" : "/";
         uri += getRealm() + "/v2.0";
         return uri;
-=======
+    }
+
     public Boolean isEnableAudienceCheck() {
         return enableAudienceCheck;
     }
 
     public void setEnableAudienceCheck(Boolean enableAudienceCheck) {
         this.enableAudienceCheck = enableAudienceCheck;
->>>>>>> d15daa68
     }
 }