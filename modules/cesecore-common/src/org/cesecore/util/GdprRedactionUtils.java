--- conflicted
+++ resolved
@@ -93,8 +93,6 @@
     public static String getSubjectAltNameRedactionPattern() {
         return SUBJECT_ALT_NAME_COMPONENTS.toString();
     }
-<<<<<<< HEAD
-=======
 
     public static String getSubjectDnLogSafe(String subjectDn) {
         if(redactPii()) {
@@ -103,7 +101,6 @@
             return subjectDn;
         }
     }
->>>>>>> 3d995730
 
     public static String getSubjectDnLogSafe(String subjectDn, int endEntityProfileId) {
         if(GdprConfigurationCache.INSTANCE.getGdprConfiguration(endEntityProfileId).isRedactPii()) {
