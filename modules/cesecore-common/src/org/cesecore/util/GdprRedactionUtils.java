/*************************************************************************
 *                                                                       *
 *  EJBCA: The OpenSource Certificate Authority                          *
 *                                                                       *
 *  This software is free software; you can redistribute it and/or       *
 *  modify it under the terms of the GNU Lesser General Public           *
 *  License as published by the Free Software Foundation; either         *
 *  version 2.1 of the License, or any later version.                    *
 *                                                                       *
 *  See terms of license at gnu.org.                                     *
 *                                                                       *
 *************************************************************************/
package org.cesecore.util;

import java.lang.reflect.InvocationTargetException;
<<<<<<< HEAD
import java.security.cert.Certificate;
=======
import java.lang.reflect.Method;
>>>>>>> 53ddec57
import java.util.ArrayList;
import java.util.Arrays;
import java.util.Collections;
import java.util.List;
import java.util.regex.Matcher;
import java.util.regex.Pattern;
import javax.servlet.http.HttpServletRequest;

import com.keyfactor.util.CertTools;
import com.keyfactor.util.certificate.CertificateImplementationRegistry;
import org.apache.commons.lang3.StringUtils;
import org.apache.http.protocol.HttpContext;

import org.cesecore.configuration.GdprConfigurationCache;

import com.keyfactor.CesecoreException;
import com.keyfactor.ErrorCode;
import com.keyfactor.util.certificate.DnComponents;

/**
 * Utility methods for handling/checking PII redaction based on End Entity Profile.  
 * Log safe Subject DN and Subject Alt Name are used when logging PII that
 * should be redacted for GDPR purposes.
 *   
 * Rule of thumb:  
 * 1. For SubjectDn or SubjectAltName:  
 *    i.   getSubjectDnLogSafe(String subjectDn, int endEntityProfileId): for the core classes where EndEntityInformation or CertificateData is available which has End entity profile(EEP) id.  
 *    ii.  getSubjectDnLogSafe(String subjectDn, String endEntityProfileName): for the clent facing places e.g. REST or SOAP api where name of the EEEP name is available.   
 *    iii. getSubjectDnLogSafe(String subjectDn): when EEP is not available to fall back to node level configuration  
 *    iv.  Equivalent methods for SubjectAltName is also present. These different set of methods will allow forward compatibility if we need to redact in different manner.  
 * 2. For generic messages and exceptions:  
 *    i.  getRedactedMessage(String message): to redact based on node level configuration  
 *    ii. getRedactedMessage(String message, int endEntityProfileId): to redact based on EEP id  
 *    iii. This methods perform <b>regex search</b> and should be limited only to exceptions messages or rare code paths  
 *    iv. Equivalent methods for exceptions: getRedactedException(recommended) and getRedactedThrowable  
 * 3. boolean redactPii() may be used to retrieve node level configuration  
 * 4. boolean isRedactPii(final int endEntityProfileId) may be used to retrieve EEP level settings. This method also combines node level settings as they supersede EEP level settings.
 */
public class GdprRedactionUtils {
    
    public static final String REDACTED_CONTENT = "<redacted>";
    
    private static final Pattern SUBJECT_DN_COMPONENTS;
    private static final Pattern SUBJECT_ALT_NAME_COMPONENTS;
    
    static{
        SUBJECT_DN_COMPONENTS = Pattern.compile(getRegexPattern(
                Arrays.asList(DnComponents.getDnObjects(true))), Pattern.CASE_INSENSITIVE);
        
        List<String> sanAttributes = new ArrayList<>();
        sanAttributes.addAll(DnComponents.getAltNameFields());
        sanAttributes.add(DnComponents.URI);
        sanAttributes.add(DnComponents.URI1);
        SUBJECT_ALT_NAME_COMPONENTS = Pattern.compile(getRegexPattern(sanAttributes), Pattern.CASE_INSENSITIVE);
        
    }
    
    private static String getRegexPattern(List<String> dnParts) {
        StringBuilder regex = new StringBuilder(); 
        regex.append("(");
        for(String dnPart: dnParts) {
            regex.append("(" + dnPart + "=)|");
        }
        regex.deleteCharAt(regex.length()-1);
        regex.append(").*");
        return regex.toString();
    }
    
    // only for testing
    protected static String getSubjectDnRedactionPattern() {
        return SUBJECT_DN_COMPONENTS.toString();
    }
    
    protected static String getSubjectAltNameRedactionPattern() {
        return SUBJECT_ALT_NAME_COMPONENTS.toString();
    }
    
    public static String getSubjectDnLogSafe(String subjectDn) {
        if(redactPii()) {
            return REDACTED_CONTENT;
        } else {
            return subjectDn;
        }
    }

    public static String getSubjectDnLogSafe(String subjectDn, int endEntityProfileId) {
        if(GdprConfigurationCache.INSTANCE.getGdprConfiguration(endEntityProfileId).isRedactPii()) {
            return REDACTED_CONTENT;
        } else {
            return subjectDn;
        }
    }

    public static String getSubjectDnLogSafe(String subjectDn, String endEntityProfileName) {
        if(GdprConfigurationCache.INSTANCE.getGdprConfiguration(endEntityProfileName).isRedactPii()) {
            return REDACTED_CONTENT;
        } else {
            return subjectDn;
        }
    }

    public static String getSubjectDnLogSafe(String subjectDn) {
        if(GdprConfigurationCache.INSTANCE.getGdprConfiguration().isRedactPii()) {
            return REDACTED_CONTENT;
        } else {
            return subjectDn;
        }
    }

    public static String getSubjectDnLogSafe(final Certificate cert) {
        if(GdprConfigurationCache.INSTANCE.getGdprConfiguration().isRedactPii()) {
            return REDACTED_CONTENT;
        } else {
            return CertTools.getSubjectDN(cert);
        }
    }
    
    public static String getSubjectAltNameLogSafe(String san) {
        if(redactPii()) {
            return REDACTED_CONTENT;
        } else {
            return san;
        }
    }
    
    public static String getSubjectAltNameLogSafe(String san, int endEntityProfileId) {
        if(GdprConfigurationCache.INSTANCE.getGdprConfiguration(endEntityProfileId).isRedactPii()) {
            return REDACTED_CONTENT;
        } else {
            return san;
        }
    }
    
    public static String getSubjectAltNameLogSafe(String san, String endEntityProfileName) {
        if(GdprConfigurationCache.INSTANCE.getGdprConfiguration(endEntityProfileName).isRedactPii()) {
            return REDACTED_CONTENT;
        } else {
            return san;
        }
    }
    
    public static String getLogSafe(final String string, final String identifier, final int endEntityProfileId) {
        return GdprConfigurationCache.INSTANCE.getGdprConfiguration(endEntityProfileId).isRedactPii() ? 
                string.replace(identifier, GdprRedactionUtils.REDACTED_CONTENT) : string;
    }
    
    public static String getLogSafe(String string, final List<String> identifiers, final int endEntityProfileId) {
        if (GdprConfigurationCache.INSTANCE.getGdprConfiguration(endEntityProfileId).isRedactPii()) {
            for (String identifier : identifiers) {
                string = string.replace(identifier, GdprRedactionUtils.REDACTED_CONTENT);
            }
        }
        return string;
    }
    
    public static Integer getEndEntityProfileId(final HttpServletRequest request) {
        if (request.getAttribute("redact-eepid") instanceof Integer) {
            return (Integer) request.getAttribute("redact-eepid");
        } else {
            return null;
        }
    }
    
    public static void setEndEntityProfileId(final HttpServletRequest request, final int id) {
        request.setAttribute("redact-eepid", id);
    }
    
    public static Integer getEndEntityProfileId(final HttpContext context) {
        if (context.getAttribute("redact-eepid") instanceof Integer) {
            return (Integer) context.getAttribute("redact-eepid");
        } else {
            return null;
        }
    }
    
    public static void setEndEntityProfileId(final HttpContext context, final int id) {
        context.setAttribute("redact-eepid", id);
    }
    
    
    @SuppressWarnings("unchecked")
    public static List<String> getToBeRedacted(final HttpServletRequest request) {
        if (request.getAttribute("redact") instanceof List) {
            return (List<String>) request.getAttribute("redact");
        } else {
            return Collections.EMPTY_LIST;
        }
    }
    
    public static void setToBeRedacted(final HttpServletRequest request, final List<String> toBeRedacted) {
        request.setAttribute("redact", toBeRedacted);
    }
    
    @SuppressWarnings("unchecked")
    public static List<String> getToBeRedacted(final HttpContext context) {
        if (context.getAttribute("redact") instanceof List) {
            return (List<String>) context.getAttribute("redact");
        } else {
            return Collections.EMPTY_LIST;
        }
    }
    
    public static void setToBeRedacted(final HttpContext context, final List<String> toBeRedacted) {
        context.setAttribute("redact", toBeRedacted);
    }

    public static String getLogSafe(final int id) {
        if(GdprConfigurationCache.INSTANCE.getGdprConfiguration().isRedactPii()) {
            return REDACTED_CONTENT;
        } else {
            return String.valueOf(id);
        }
    }

    public static boolean isRedactPii(final int endEntityProfileId) {
        return GdprConfigurationCache.INSTANCE.getGdprConfiguration(endEntityProfileId).isRedactPii();
    }
    
    public static boolean redactPii() {
        return GdprConfigurationCache.INSTANCE.getGdprConfiguration().isRedactPii();
    }
    
    /**
     * Redact any generic messages based on node level configuration. For SubjectDn or SubjectAltName, corresponding methods e.g.
     * getSubjectDnLogSafe or getSubjectAltNameLogSafe should be used as they do not perform regex search. These are helpful 
     * while setting exception messages or logging messages from caught exceptions.
     * 
     * @param message
     * @return
     */
    public static String getRedactedMessage(String message) {
        return getRedactedMessage(message, redactPii());
    }
    
    public static String getRedactedMessage(String message, int endEntityProfileId) {
        return getRedactedMessage(message, 
                GdprConfigurationCache.INSTANCE.getGdprConfiguration(endEntityProfileId).isRedactPii());
    }
    
    public static String getRedactedMessage(String message, boolean redactPii) {
        
        if(StringUtils.isEmpty(message) || !redactPii) {
            return message;
        }
        
        // print only till start of the PII string cause we can not detect end of a match as we allow whitespace in DN
        // need to compare SAN before subjectDN as 'name' subjectDN attribute matches with dnsName, rfc822Name etc
        Matcher matcher = SUBJECT_ALT_NAME_COMPONENTS.matcher(message);
        if(matcher.find()) {
            return message.substring(0, matcher.start()) + REDACTED_CONTENT;
        }
        
        matcher = SUBJECT_DN_COMPONENTS.matcher(message);
        if(matcher.find()) {
            return message.substring(0, matcher.start()) + REDACTED_CONTENT;
        }
                
        return message;
    }
    
    /**
     * Redacts the exception message if needed and creates a new exception with redacted message 
     * and same stack trace, ErrorCode in case of EjbcaException and CesecoreException
     * 
     * @param thrownException
     * @return
     */
    public static Throwable getRedactedThrowable(Throwable thrownException) {
        try {
            return getRedactedThrowable(thrownException, redactPii());
        } catch (Exception e) {
            return thrownException; // fallback in case something goes wrong
        }
    }
     
    public static Throwable getRedactedThrowable(Throwable thrownException, int endEntityProfileId) {
        try {
            return getRedactedThrowable(thrownException, 
                    GdprConfigurationCache.INSTANCE.getGdprConfiguration(endEntityProfileId).isRedactPii());
        } catch (Exception e) {
            return thrownException; // fallback in case something goes wrong
        }
    }

    @SuppressWarnings("unchecked")
    public static <T extends Exception> T getRedactedException(T exception, final int endEntityProfileId) {
        return (T) GdprRedactionUtils.getRedactedThrowable(exception, endEntityProfileId);
    }
    
    private static Throwable getRedactedThrowable(Throwable thrownException, boolean redactPii) {
        if (thrownException==null) {
            return null;
        }
        
        if(!redactPii) {
            return thrownException;
        }
        
        Throwable redactedException;
        try {
            Throwable wrappedException = thrownException.getCause();
            if (wrappedException!=null) {
                // EjbcaExceptions are redacted already, only CesecoreException coming from x509-common-utils need to be redacted
                if (wrappedException instanceof CesecoreException) {
                    Throwable wrappedException2 = new CesecoreException(
                            ((CesecoreException) wrappedException).getErrorCode(), 
                            getRedactedMessage(wrappedException.getMessage()));
                    wrappedException2.setStackTrace(wrappedException.getStackTrace());
                    wrappedException = wrappedException2;
                } else if (!checkIfExtendsEjbcaException(wrappedException) && 
                        (SUBJECT_ALT_NAME_COMPONENTS.matcher(wrappedException.getMessage()).find() || 
                                SUBJECT_DN_COMPONENTS.matcher(wrappedException.getMessage()).find())) {
                    wrappedException = null;
                }
            }
            
            // redact the current exception
            redactedException = thrownException.getClass().getConstructor(String.class)
                    .newInstance(getRedactedMessage(thrownException.getMessage()));
            redactedException.initCause(wrappedException);
        } catch (InstantiationException | IllegalAccessException | 
                IllegalArgumentException | InvocationTargetException | NoSuchMethodException
                | SecurityException e) {
            return thrownException;
        }
        redactedException.setStackTrace(thrownException.getStackTrace());
        
        if (thrownException instanceof CesecoreException) {
            ((CesecoreException) redactedException).setErrorCode(((CesecoreException) thrownException).getErrorCode());
        }
        
        if (checkIfExtendsEjbcaException(thrownException)) {
            try {
                Class c = thrownException.getClass();
                Method getErrorCodeMethod = c.getDeclaredMethod("getErrorCode");
                Method setErrorCodeMethod = c.getDeclaredMethod("setErrorCode", ErrorCode.class);
                setErrorCodeMethod.invoke(redactedException, (ErrorCode) getErrorCodeMethod.invoke(thrownException));
            } catch (Exception e) {
                // should never happen
            }
        }
        
        return redactedException;
    }
    
    private static boolean checkIfExtendsEjbcaException(Throwable t) {
        try {
            if (Class.forName("org.ejbca.core.EjbcaException").isAssignableFrom(t.getClass())) {
                return true;
            }
        } catch (Exception e) {
        }
        return false;
    }

}<|MERGE_RESOLUTION|>--- conflicted
+++ resolved
@@ -13,11 +13,8 @@
 package org.cesecore.util;
 
 import java.lang.reflect.InvocationTargetException;
-<<<<<<< HEAD
+import java.lang.reflect.Method;
 import java.security.cert.Certificate;
-=======
-import java.lang.reflect.Method;
->>>>>>> 53ddec57
 import java.util.ArrayList;
 import java.util.Arrays;
 import java.util.Collections;
@@ -38,22 +35,22 @@
 import com.keyfactor.util.certificate.DnComponents;
 
 /**
- * Utility methods for handling/checking PII redaction based on End Entity Profile.  
+ * Utility methods for handling/checking PII redaction based on End Entity Profile.
  * Log safe Subject DN and Subject Alt Name are used when logging PII that
  * should be redacted for GDPR purposes.
- *   
- * Rule of thumb:  
- * 1. For SubjectDn or SubjectAltName:  
- *    i.   getSubjectDnLogSafe(String subjectDn, int endEntityProfileId): for the core classes where EndEntityInformation or CertificateData is available which has End entity profile(EEP) id.  
- *    ii.  getSubjectDnLogSafe(String subjectDn, String endEntityProfileName): for the clent facing places e.g. REST or SOAP api where name of the EEEP name is available.   
- *    iii. getSubjectDnLogSafe(String subjectDn): when EEP is not available to fall back to node level configuration  
- *    iv.  Equivalent methods for SubjectAltName is also present. These different set of methods will allow forward compatibility if we need to redact in different manner.  
- * 2. For generic messages and exceptions:  
- *    i.  getRedactedMessage(String message): to redact based on node level configuration  
- *    ii. getRedactedMessage(String message, int endEntityProfileId): to redact based on EEP id  
- *    iii. This methods perform <b>regex search</b> and should be limited only to exceptions messages or rare code paths  
- *    iv. Equivalent methods for exceptions: getRedactedException(recommended) and getRedactedThrowable  
- * 3. boolean redactPii() may be used to retrieve node level configuration  
+ *
+ * Rule of thumb:
+ * 1. For SubjectDn or SubjectAltName:
+ *    i.   getSubjectDnLogSafe(String subjectDn, int endEntityProfileId): for the core classes where EndEntityInformation or CertificateData is available which has End entity profile(EEP) id.
+ *    ii.  getSubjectDnLogSafe(String subjectDn, String endEntityProfileName): for the clent facing places e.g. REST or SOAP api where name of the EEEP name is available.
+ *    iii. getSubjectDnLogSafe(String subjectDn): when EEP is not available to fall back to node level configuration
+ *    iv.  Equivalent methods for SubjectAltName is also present. These different set of methods will allow forward compatibility if we need to redact in different manner.
+ * 2. For generic messages and exceptions:
+ *    i.  getRedactedMessage(String message): to redact based on node level configuration
+ *    ii. getRedactedMessage(String message, int endEntityProfileId): to redact based on EEP id
+ *    iii. This methods perform <b>regex search</b> and should be limited only to exceptions messages or rare code paths
+ *    iv. Equivalent methods for exceptions: getRedactedException(recommended) and getRedactedThrowable
+ * 3. boolean redactPii() may be used to retrieve node level configuration
  * 4. boolean isRedactPii(final int endEntityProfileId) may be used to retrieve EEP level settings. This method also combines node level settings as they supersede EEP level settings.
  */
 public class GdprRedactionUtils {
@@ -94,7 +91,7 @@
     protected static String getSubjectAltNameRedactionPattern() {
         return SUBJECT_ALT_NAME_COMPONENTS.toString();
     }
-    
+
     public static String getSubjectDnLogSafe(String subjectDn) {
         if(redactPii()) {
             return REDACTED_CONTENT;
@@ -119,14 +116,6 @@
         }
     }
 
-    public static String getSubjectDnLogSafe(String subjectDn) {
-        if(GdprConfigurationCache.INSTANCE.getGdprConfiguration().isRedactPii()) {
-            return REDACTED_CONTENT;
-        } else {
-            return subjectDn;
-        }
-    }
-
     public static String getSubjectDnLogSafe(final Certificate cert) {
         if(GdprConfigurationCache.INSTANCE.getGdprConfiguration().isRedactPii()) {
             return REDACTED_CONTENT;
@@ -134,7 +123,7 @@
             return CertTools.getSubjectDN(cert);
         }
     }
-    
+
     public static String getSubjectAltNameLogSafe(String san) {
         if(redactPii()) {
             return REDACTED_CONTENT;
@@ -142,7 +131,7 @@
             return san;
         }
     }
-    
+
     public static String getSubjectAltNameLogSafe(String san, int endEntityProfileId) {
         if(GdprConfigurationCache.INSTANCE.getGdprConfiguration(endEntityProfileId).isRedactPii()) {
             return REDACTED_CONTENT;
@@ -158,12 +147,12 @@
             return san;
         }
     }
-    
+
     public static String getLogSafe(final String string, final String identifier, final int endEntityProfileId) {
-        return GdprConfigurationCache.INSTANCE.getGdprConfiguration(endEntityProfileId).isRedactPii() ? 
+        return GdprConfigurationCache.INSTANCE.getGdprConfiguration(endEntityProfileId).isRedactPii() ?
                 string.replace(identifier, GdprRedactionUtils.REDACTED_CONTENT) : string;
     }
-    
+
     public static String getLogSafe(String string, final List<String> identifiers, final int endEntityProfileId) {
         if (GdprConfigurationCache.INSTANCE.getGdprConfiguration(endEntityProfileId).isRedactPii()) {
             for (String identifier : identifiers) {
@@ -172,7 +161,7 @@
         }
         return string;
     }
-    
+
     public static Integer getEndEntityProfileId(final HttpServletRequest request) {
         if (request.getAttribute("redact-eepid") instanceof Integer) {
             return (Integer) request.getAttribute("redact-eepid");
@@ -180,11 +169,11 @@
             return null;
         }
     }
-    
+
     public static void setEndEntityProfileId(final HttpServletRequest request, final int id) {
         request.setAttribute("redact-eepid", id);
     }
-    
+
     public static Integer getEndEntityProfileId(final HttpContext context) {
         if (context.getAttribute("redact-eepid") instanceof Integer) {
             return (Integer) context.getAttribute("redact-eepid");
@@ -192,12 +181,12 @@
             return null;
         }
     }
-    
+
     public static void setEndEntityProfileId(final HttpContext context, final int id) {
         context.setAttribute("redact-eepid", id);
     }
-    
-    
+
+
     @SuppressWarnings("unchecked")
     public static List<String> getToBeRedacted(final HttpServletRequest request) {
         if (request.getAttribute("redact") instanceof List) {
@@ -206,11 +195,11 @@
             return Collections.EMPTY_LIST;
         }
     }
-    
+
     public static void setToBeRedacted(final HttpServletRequest request, final List<String> toBeRedacted) {
         request.setAttribute("redact", toBeRedacted);
     }
-    
+
     @SuppressWarnings("unchecked")
     public static List<String> getToBeRedacted(final HttpContext context) {
         if (context.getAttribute("redact") instanceof List) {
@@ -219,7 +208,7 @@
             return Collections.EMPTY_LIST;
         }
     }
-    
+
     public static void setToBeRedacted(final HttpContext context, final List<String> toBeRedacted) {
         context.setAttribute("redact", toBeRedacted);
     }
@@ -242,9 +231,9 @@
     
     /**
      * Redact any generic messages based on node level configuration. For SubjectDn or SubjectAltName, corresponding methods e.g.
-     * getSubjectDnLogSafe or getSubjectAltNameLogSafe should be used as they do not perform regex search. These are helpful 
+     * getSubjectDnLogSafe or getSubjectAltNameLogSafe should be used as they do not perform regex search. These are helpful
      * while setting exception messages or logging messages from caught exceptions.
-     * 
+     *
      * @param message
      * @return
      */
@@ -279,7 +268,7 @@
     }
     
     /**
-     * Redacts the exception message if needed and creates a new exception with redacted message 
+     * Redacts the exception message if needed and creates a new exception with redacted message
      * and same stack trace, ErrorCode in case of EjbcaException and CesecoreException
      * 
      * @param thrownException
@@ -295,7 +284,7 @@
      
     public static Throwable getRedactedThrowable(Throwable thrownException, int endEntityProfileId) {
         try {
-            return getRedactedThrowable(thrownException, 
+            return getRedactedThrowable(thrownException,
                     GdprConfigurationCache.INSTANCE.getGdprConfiguration(endEntityProfileId).isRedactPii());
         } catch (Exception e) {
             return thrownException; // fallback in case something goes wrong
@@ -323,17 +312,17 @@
                 // EjbcaExceptions are redacted already, only CesecoreException coming from x509-common-utils need to be redacted
                 if (wrappedException instanceof CesecoreException) {
                     Throwable wrappedException2 = new CesecoreException(
-                            ((CesecoreException) wrappedException).getErrorCode(), 
+                            ((CesecoreException) wrappedException).getErrorCode(),
                             getRedactedMessage(wrappedException.getMessage()));
                     wrappedException2.setStackTrace(wrappedException.getStackTrace());
                     wrappedException = wrappedException2;
-                } else if (!checkIfExtendsEjbcaException(wrappedException) && 
-                        (SUBJECT_ALT_NAME_COMPONENTS.matcher(wrappedException.getMessage()).find() || 
+                } else if (!checkIfExtendsEjbcaException(wrappedException) &&
+                        (SUBJECT_ALT_NAME_COMPONENTS.matcher(wrappedException.getMessage()).find() ||
                                 SUBJECT_DN_COMPONENTS.matcher(wrappedException.getMessage()).find())) {
                     wrappedException = null;
                 }
             }
-            
+
             // redact the current exception
             redactedException = thrownException.getClass().getConstructor(String.class)
                     .newInstance(getRedactedMessage(thrownException.getMessage()));
@@ -344,11 +333,11 @@
             return thrownException;
         }
         redactedException.setStackTrace(thrownException.getStackTrace());
-        
+
         if (thrownException instanceof CesecoreException) {
             ((CesecoreException) redactedException).setErrorCode(((CesecoreException) thrownException).getErrorCode());
         }
-        
+
         if (checkIfExtendsEjbcaException(thrownException)) {
             try {
                 Class c = thrownException.getClass();
@@ -359,7 +348,7 @@
                 // should never happen
             }
         }
-        
+
         return redactedException;
     }
     
