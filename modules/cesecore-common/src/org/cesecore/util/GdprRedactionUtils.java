--- conflicted
+++ resolved
@@ -151,7 +151,6 @@
         }
     }
     
-<<<<<<< HEAD
     public static String getLogSafe(final String string, final String identifier, final int endEntityProfileId) {
         return GdprConfigurationCache.INSTANCE.getGdprConfiguration(endEntityProfileId).isRedactPii() ? 
                 string.replace(identifier, GdprRedactionUtils.REDACTED_CONTENT) : string;
@@ -217,8 +216,6 @@
         context.setAttribute("redact", toBeRedacted);
     }
 
-=======
->>>>>>> d6d6b03f
     public static boolean isRedactPii(final int endEntityProfileId) {
         return GdprConfigurationCache.INSTANCE.getGdprConfiguration(endEntityProfileId).isRedactPii();
     }
