--- conflicted
+++ resolved
@@ -4715,14 +4715,9 @@
                 for (GeneralName sangn : subjectAltName.getNames()) {
                     try {
                         validator.checkPermitted(sangn);
-<<<<<<< HEAD
-                        if (excluded != null && isAllDNSNamesExcluded(excluded)) {
-                            final String msg = intres.getLocalizedMessage("nameconstraints.forbiddensubjectaltname", sangn);
-=======
                         if (isAllDNSNamesExcluded(excluded)) {
                             final String msg = intres.getLocalizedMessage("nameconstraints.forbiddensubjectaltname",
                                     NameConstraint.getNameConstraintFromType(sangn.getTagNo()) + ":" + sangn.toString().substring(2));
->>>>>>> 172a14f2
                             throw new IllegalNameException(msg);
                         }
                         validator.checkExcluded(sangn);
