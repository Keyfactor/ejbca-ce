/*************************************************************************
 *                                                                       *
 *  EJBCA: The OpenSource Certificate Authority                          *
 *                                                                       *
 *  This software is free software; you can redistribute it and/or       *
 *  modify it under the terms of the GNU Lesser General Public           *
 *  License as published by the Free Software Foundation; either         *
 *  version 2.1 of the License, or any later version.                    *
 *                                                                       *
 *  See terms of license at gnu.org.                                     *
 *                                                                       *
 *************************************************************************/
package org.cesecore.configuration;

import java.util.Map;

import org.apache.log4j.Logger;

public enum GdprConfigurationCache {
    INSTANCE;
    
    // initialized with falsy values
    private static GdprConfiguration REDACT_DEFAULT = new GdprConfiguration(false);
    private static GdprConfiguration REDACT_ENFORCED = null;

    private final Logger LOG = Logger.getLogger(GdprConfigurationCache.class);
    
    /** Cache of mappings between profileId and configuration, most cases in EJBs */
    private volatile Map<Integer, GdprConfiguration> idToConfigCache = null;
    /** Cache of mappings between profileName and configuration, requests in REST, SOAP, CLI etc */
    private volatile Map<String, GdprConfiguration> nameToConfigCache = null;
    
    // only to be used from EndEntityProfileCache
    // Locking is handled at EndEntityProfileCache and whole map is updated in one go
    public void updateGdprCache(Map<Integer, GdprConfiguration> idToConfigCache, 
            Map<String, GdprConfiguration> nameToConfigCache) {
        this.idToConfigCache = idToConfigCache;
        this.nameToConfigCache = nameToConfigCache;
        LOG.debug("Updated GdprConfigurationCache.");
    }
    
    // keeping these as boolean to keep it simple and updating them needs limited change
    public void updateGdprNodeLocalSettings(boolean redactByDefaultUpdate, boolean redactEnforcedUpdate) {
        REDACT_DEFAULT = new GdprConfiguration(redactByDefaultUpdate || redactEnforcedUpdate);
        if(redactEnforcedUpdate) {
            REDACT_ENFORCED = new GdprConfiguration(true);
        } else {
            REDACT_ENFORCED = null;
        }
    }
    
    public GdprConfiguration getGdprConfiguration() {
        return REDACT_DEFAULT;
    }
    
    public GdprConfiguration getGdprConfiguration(int endEntityProfileId) {
        if (REDACT_ENFORCED!=null) {
            return REDACT_ENFORCED;
        }
        GdprConfiguration config = this.idToConfigCache.get(endEntityProfileId);
        return config != null ? config :  REDACT_DEFAULT;
    }

    public GdprConfiguration getGdprConfiguration(String endEntityProfileName) {
        if (REDACT_ENFORCED!=null) {
            return REDACT_ENFORCED;
        }
        GdprConfiguration config = this.nameToConfigCache.get(endEntityProfileName);
<<<<<<< HEAD
        return config != null ? config :  GDPR_CONFIG_GLOBAL;
    }

    public GdprConfiguration getGdprConfiguration() {
        return GDPR_CONFIG_GLOBAL;
    }
=======
        return config != null ? config :  REDACT_DEFAULT;
    }    
>>>>>>> 53ddec57

}<|MERGE_RESOLUTION|>--- conflicted
+++ resolved
@@ -48,11 +48,11 @@
             REDACT_ENFORCED = null;
         }
     }
-    
+
     public GdprConfiguration getGdprConfiguration() {
         return REDACT_DEFAULT;
     }
-    
+
     public GdprConfiguration getGdprConfiguration(int endEntityProfileId) {
         if (REDACT_ENFORCED!=null) {
             return REDACT_ENFORCED;
@@ -66,16 +66,7 @@
             return REDACT_ENFORCED;
         }
         GdprConfiguration config = this.nameToConfigCache.get(endEntityProfileName);
-<<<<<<< HEAD
-        return config != null ? config :  GDPR_CONFIG_GLOBAL;
-    }
-
-    public GdprConfiguration getGdprConfiguration() {
-        return GDPR_CONFIG_GLOBAL;
-    }
-=======
         return config != null ? config :  REDACT_DEFAULT;
     }    
->>>>>>> 53ddec57
 
 }