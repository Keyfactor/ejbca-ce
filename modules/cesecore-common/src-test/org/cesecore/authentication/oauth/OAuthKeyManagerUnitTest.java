--- conflicted
+++ resolved
@@ -59,13 +59,9 @@
      */
     @Test
     public void testAddOAuthKey() {
-<<<<<<< HEAD
-        keyManager.addOauthKey(new OAuthKeyInfo("test", publicKey1, 0, OAuthProviderType.TYPE_AZURE));
-=======
-        final OAuthKeyInfo oAuthKeyInfo = new OAuthKeyInfo("test", 0);
+        final OAuthKeyInfo oAuthKeyInfo = new OAuthKeyInfo("test", 0, OAuthProviderType.TYPE_AZURE);
         oAuthKeyInfo.addPublicKey("test", publicKey1);
         keyManager.addOauthKey(oAuthKeyInfo);
->>>>>>> d6fb4dc2
         List<OAuthKeyInfo> keys = keyManager.getAllOauthKeys();        
         assertTrue(keys.size() == 1);
         final OAuthPublicKey oAuthPublicKey = keys.get(0).getKeys().entrySet().iterator().next().getValue();
@@ -80,15 +76,9 @@
      */
     @Test(expected = IllegalArgumentException.class)
     public void testRemoveMissingOAuthKey() {
-<<<<<<< HEAD
-        keyManager.addOauthKey(new OAuthKeyInfo("test", publicKey1, 0, OAuthProviderType.TYPE_AZURE));
+        keyManager.addOauthKey(new OAuthKeyInfo("test", 0, OAuthProviderType.TYPE_AZURE));
         try {
-            keyManager.removeOauthKey(new OAuthKeyInfo("test2", publicKey1, 0, OAuthProviderType.TYPE_AZURE));
-=======
-        keyManager.addOauthKey(new OAuthKeyInfo("test", 0));
-        try {
-            keyManager.removeOauthKey(new OAuthKeyInfo("test2", 0));
->>>>>>> d6fb4dc2
+            keyManager.removeOauthKey(new OAuthKeyInfo("test2", 0, OAuthProviderType.TYPE_AZURE));
         } finally {
             assertFalse(keyManager.getAllOauthKeys().isEmpty());
         }
@@ -99,11 +89,7 @@
      */
     @Test
     public void testRemoveExistingOAuthKey() {
-<<<<<<< HEAD
-        OAuthKeyInfo key = new OAuthKeyInfo("test", publicKey1, 0, OAuthProviderType.TYPE_AZURE);
-=======
-        OAuthKeyInfo key = new OAuthKeyInfo("test", 0);
->>>>>>> d6fb4dc2
+        OAuthKeyInfo key = new OAuthKeyInfo("test", 0, OAuthProviderType.TYPE_AZURE);
         keyManager.addOauthKey(key);
         keyManager.removeOauthKey(key);
         assertTrue(keyManager.getAllOauthKeys().isEmpty());
@@ -114,15 +100,9 @@
      */
     @Test
     public void testCanAddOAuthKey() {
-<<<<<<< HEAD
-        keyManager.addOauthKey(new OAuthKeyInfo("test", publicKey1, 0, OAuthProviderType.TYPE_AZURE));
-        assertFalse(keyManager.canAdd(new OAuthKeyInfo("test", publicKey1, 100, OAuthProviderType.TYPE_AZURE)));
-        assertTrue(keyManager.canAdd(new OAuthKeyInfo("test1", publicKey1, 100, OAuthProviderType.TYPE_AZURE)));
-=======
-        keyManager.addOauthKey(new OAuthKeyInfo("test", 0));
-        assertFalse(keyManager.canAdd(new OAuthKeyInfo("test", 100)));
-        assertTrue(keyManager.canAdd(new OAuthKeyInfo("test1", 100)));
->>>>>>> d6fb4dc2
+        keyManager.addOauthKey(new OAuthKeyInfo("test", 0, OAuthProviderType.TYPE_AZURE));
+        assertFalse(keyManager.canAdd(new OAuthKeyInfo("test", 100, OAuthProviderType.TYPE_AZURE)));
+        assertTrue(keyManager.canAdd(new OAuthKeyInfo("test1", 100, OAuthProviderType.TYPE_AZURE)));
     }
     
     /**
@@ -130,13 +110,8 @@
      */
     @Test
     public void testCanEditOAuthKey() {
-<<<<<<< HEAD
-        keyManager.addOauthKey(new OAuthKeyInfo("test", publicKey1, 0, OAuthProviderType.TYPE_AZURE));
-        OAuthKeyInfo keyToEdit = new OAuthKeyInfo("test2", publicKey1, 100, OAuthProviderType.TYPE_AZURE);
-=======
-        keyManager.addOauthKey(new OAuthKeyInfo("test", 0));
-        OAuthKeyInfo keyToEdit = new OAuthKeyInfo("test2", 100);
->>>>>>> d6fb4dc2
+        keyManager.addOauthKey(new OAuthKeyInfo("test", 0, OAuthProviderType.TYPE_AZURE));
+        OAuthKeyInfo keyToEdit = new OAuthKeyInfo("test2", 100, OAuthProviderType.TYPE_AZURE);
         keyManager.addOauthKey(keyToEdit);
         assertFalse(keyManager.canEdit(keyToEdit, "test"));
         assertTrue(keyManager.canEdit(keyToEdit, "test3"));
