rootProject.name = "ejbca"
val editionProp = providers.gradleProperty("edition").getOrElse("ee")
val eeModuleExists = file("modules/edition-specific-ee").exists()
val edition = if (editionProp == "ce" || !eeModuleExists) "ce" else "ee"

dependencyResolutionManagement {
    versionCatalogs {
        create("libs") {
            library("bcprov", ":bcprov:jdk18on-1.78")
            library("bcpkix", ":bcpkix:jdk18on-1.78")
            library("bctls", ":bctls:jdk18on-1.78")
            library("bcutil", ":bcutil:jdk18on-1.78")
            library("ejbca-ws-client-gen", ":ejbca-ws-client-gen:1")
            library("caffeine", ":caffeine:3.1.6")
            library("jakartaee-api", ":jakarta.jakartaee-api:10.0.0")
            library("jakarta.xml.ws-api", ":jakarta.xml.ws-api:4.0.1")
            library("jaxb-runtime", ":jaxb-runtime:4.0.5")
            library("cert-cvc", ":cert-cvc:1.6.0")
            library("guava", ":guava:33.0.0-jre")
            library("log4j-v12-api", ":log4j-1.2-api:2.20.0")
            library("log4j-api", ":log4j-api:2.20.0")
            library("log4j-core", ":log4j-core:2.20.0")
            library("commons-lang", ":commons-lang:2.6")
            library("commons-lang3", ":commons-lang3:3.12.0")
            library("commons-lang3-old", ":commons-lang3:3.14.0")
            library("commons-configuration2", ":commons-configuration2:2.10.1")
            library("commons-collections4", ":commons-collections4:4.4")
            library("nimbus-jose-jwt", ":nimbus-jose-jwt:9.37.3")
            library("x509-common-util", ":x509-common-util:4.0.0")
            library("cryptotokens-api", ":cryptotokens-api:2.2.0")
            library("cryptotokens-impl", ":cryptotokens-impl:2.2.0")
            library("cryptotokens-impl-ee", ":cryptotokens-impl-ee:2.2.0")
            library("adsddl", ":adsddl:1.9")
<<<<<<< HEAD
            library("javax.jws-api", ":javax.jws-api:1.1")
            library("javax.xml.soap-api", ":javax.xml.soap-api:1.4.0")
=======
            library("jakarta.jws-api", ":jakarta.jws-api:3.0.0")
            library("jakarta.xml.soap-api", ":jakarta.xml.soap-api:3.0.2")
            library("log4j-api", ":log4j-api:2.20.0")
            library("log4j-core", ":log4j-core:2.20.0")
>>>>>>> cde7ddea
            library("commons-logging", ":commons-logging:1.2")
            library("commons-codec", ":commons-codec:1.15")
            library("commons-io", ":commons-io:2.16.1")
            library("httpclient", ":httpclient:4.5.13")
            library("httpcore", ":httpcore:4.4.13")
            library("httpmime", ":httpmime:4.5.13")
            library("jldap", ":jldap:4.6.0")
            library("json-simple", ":json-simple:1.1.1")
            library("xmlpull", ":xmlpull:1.1.3.1")
            library("jakarta.xml.bind-api", ":jakarta.xml.bind-api:4.0.2")
            library("snakeyaml", ":snakeyaml:2.0")
<<<<<<< HEAD
            library("csrfguard", ":csrfguard:4.3.0")
            library("csrfguard-extension-session", ":csrfguard-extension-session:4.3.0")
            library("csrfguard-jsp-tags", ":csrfguard-jsp-tags:4.3.0")
            library("primefaces", ":primefaces:12.0.0")
            library("dnsjava", ":dnsjava:3.5.2")
            library("jackson-core", ":jackson-core:2.14.2")
            library("jackson-databind", ":jackson-databind:2.14.2")
            library("jackson-annotations", ":jackson-annotations:2.14.2")
            library("jackson-dataformat-yaml", ":jackson-dataformat-yaml:2.14.2")
            library("reflections", ":reflections:0.9.11")
            library("swagger-annotations", ":swagger-annotations:1.6.4")
            library("swagger-core", ":swagger-core:1.6.4")
            library("swagger-jaxrs", ":swagger-jaxrs:1.6.4")
            library("swagger-models", ":swagger-models:1.6.4")
            library("jacknji11", ":jacknji11:1.3.1")
            library("p11ng", ":p11ng:0.23.5")
=======
            library("csrfguard", ":csrfguard:4.3.0-jakarta")
            library("csrfguard-extension-session", ":csrfguard-extension-session:4.3.0-jakarta")
            library("csrfguard-jsp-tags", ":csrfguard-jsp-tags:4.3.0-jakarta")
            library("primefaces", ":primefaces:14.0.0-jakarta")
            library("dnsjava", ":dnsjava:3.6.1")
            library("jackson-core", ":jackson-core:2.17.2")
            library("jackson-databind", ":jackson-databind:2.17.2")
            library("jackson-dataformat-yaml", ":jackson-dataformat-yaml:2.17.2")
            library("reflections", ":reflections:0.9.11")
            library("swagger-annotations", ":swagger-annotations-jakarta:2.2.22")
            library("swagger-core", ":swagger-core-jakarta:2.2.22")
            library("swagger-jaxrs", ":swagger-jaxrs2-jakarta:2.2.22")
            library("swagger-models", ":swagger-models-jakarta:2.2.22")
            library("swagger-integration", ":swagger-integration-jakarta:2.2.22")
            library("classgraph", ":classgraph:4.8.174")
            library("jackson-annotations", ":jackson-annotations:2.17.2")
            library("commons-fileupload2", ":commons-fileupload2-jakarta:2.0.0-M1")
            library("commons-fileupload2-core", ":commons-fileupload2-core:2.0.0-M2")
>>>>>>> cde7ddea
            library("commons-fileupload", ":commons-fileupload:1.5")
            library("jacknji11", ":jacknji11:1.3.1")
            library("p11ng", ":p11ng:0.24.0")
            library("protobuf-java", ":protobuf-java:3.25.3")
            library("ctlog", ":ctlog:0.1.7")
            library("commons-beanutils", ":commons-beanutils:1.9.4")
            library("commons-text", ":commons-text:1.10.0")
<<<<<<< HEAD
            library("activation", ":activation:1.1.1")
            library("jsf", ":myfaces-api:2.3.9")
=======
            library("angus.activation", ":angus.activation:2.0.2")
            library("myfaces-api", ":myfaces-api:4.0.2")
>>>>>>> cde7ddea
            library("kerb4j-server-common", ":kerb4j-server-common:0.1.2")
            library("kerb-core", ":kerb-core:2.0.3")
            library("kerb-crypto", ":kerb-crypto:2.0.3")
            library("kerby-asn1", ":kerby-asn1:2.0.3")
            library("keyfactor-commons-cli",":keyfactor-commons-cli:2.0.0")
            library("jsch", ":jsch:0.2.11")
            library("xstream", ":xstream:1.4.20")
            library("xpp3_min", ":xpp3_min:1.1.4c")
            library("istack-commons-runtime", ":istack-commons-runtime:3.0.11")
            library("saaj-impl", ":saaj-impl:3.0.0")
            library("streambuffer", ":streambuffer:2.1.0")
            library("woodstox-core", ":woodstox-core:6.5.0")
            library("wsdl4j", ":wsdl4j:1.6.3")
            library("jcip-annotations", ":jcip-annotations:1.0-1")
            library("jna", ":jna:5.12.1")
            library("keyfactor.commons.cli", ":keyfactor-commons-cli-1.0.1:1.0.1")
            // hibernate
            library("antlr4-runtime", ":antlr4-runtime:4.13.0")
            library("byte-buddy", ":byte-buddy:1.14.15")
            library("classmate", ":classmate:1.5.1")
            library("dom4j", ":dom4j:2.1.3")
            library("fastInfoset", ":FastInfoset:1.2.15")
            library("hibernate-community-dialects",":hibernate-community-dialects:6.5.2.Final")
            library("hibernate-commons-annotations", ":hibernate-commons-annotations:6.0.6.Final")
            library("hibernate-core", ":hibernate-core:6.5.2.Final")
            library("hibernate-validator", ":hibernate-validator:8.0.1.Final")
            library("istack-commons-runtime-old", ":istack-commons-runtime:3.0.7")
            library("jakarta.activation-api", ":jakarta.activation-api:2.1.0")
<<<<<<< HEAD
            library("jandex", ":jandex:2.1.3.Final")
            library("javassist", ":javassist:3.29.2-GA")
            library("javax.persistence-api", ":javax.persistence-api:2.2")
            library("jaxb-api", ":jaxb-api:2.3.1")
=======
            library("jandex", ":jandex:3.1.2")
            library("jakarta.persistence-api", ":jakarta.persistence-api:3.1.0")
            library("jboss-logging", ":jboss-logging:3.6.0.Final")
>>>>>>> cde7ddea
            library("jboss-transaction-api_v12_spec", ":jboss-transaction-api_1.2_spec:1.1.1.Final")
            library("parsson", ":parsson:1.1.7")
            library("stax-ex", ":stax-ex:1.8")
            library("txw2", ":txw2:2.3.1")
<<<<<<< HEAD
            library("slf4j.api", ":slf4j-api:1.7.35")
            // test dependencies
            library("junit", ":junit:4.13.2")
            library("easymock", ":easymock:5.2.0")
            library("objenesis", ":objenesis:3.3")
            library("hamcrest-core", ":hamcrest-core:1.3")
            library("system-rules", ":system-rules:1.19.0")
            library("reactive-streams", ":reactive-streams:1.0.3")
            library("resteasy-client", ":resteasy-client:4.7.9.Final")
            library("resteasy-client-api", ":resteasy-client-api:4.7.9.Final")
            library("resteasy-core", ":resteasy-core:4.7.9.Final")
            library("resteasy-core-spi", ":resteasy-core-spi:4.7.9.Final")
            library("resteasy-undertow", ":resteasy-undertow:4.7.9.Final")
            library("undertow-core", ":undertow-core:2.2.28.Final")
            library("undertow-servlet", ":undertow-servlet:2.2.28.Final")
            library("xnio-api", ":xnio-api:3.8.12.Final")
            library("xnio-nio", ":xnio-nio:3.8.12.Final")
            library("wildfly-common", ":wildfly-common:1.5.4.Final")
            library("jboss-threads", ":jboss-threads:2.3.3.Final")
            library("jboss-servlet-api", ":jboss-servlet-api_4.0_spec:2.0.0.Final")
            library("resteasy-jackson2-provider", ":resteasy-jackson2-provider:4.7.9.Final")
            library("json-patch", ":json-patch:1.13")
            library("javax.ws.rs-api", ":javax.ws.rs-api:2.1.1")
            library("jackson-jaxrs-base", ":jackson-jaxrs-base:2.14.2")
            library("jackson-jaxrs-json-provider", ":jackson-jaxrs-json-provider:2.14.2")
            library("jackson-module-jaxb-annotations", ":jackson-module-jaxb-annotations:2.14.2")
            library("jboss-logging", ":jboss-logging:3.4.1.Final")
            library("el-impl", ":el-impl:2.2")
            // bundles
            bundle(
                "test",
                listOf(
                    // junit
                    "junit",
                    "hamcrest-core",
                    "httpcore",
                    "httpclient",
                    "httpmime",
                    "commons-collections4",
                    "commons-configuration2",
                    "commons-text",
                    "commons-beanutils",
                    // easymock
                    "easymock",
                    "objenesis",
                    "javassist"
                )
            )
            bundle(
                "resteasy-jaxrs",
                listOf(
                    "reactive-streams",
                    "resteasy-client",
                    "resteasy-client-api",
                    "resteasy-core",
                    "resteasy-core-spi",
                    "resteasy-undertow",
                    "undertow-core",
                    "undertow-servlet",
                    "xnio-api",
                    "xnio-nio",
                    "wildfly-common",
                    "jboss-threads",
                    "jboss-servlet-api",
                    "resteasy-jackson2-provider",
                    "json-patch",
                    "javax.ws.rs-api",
                    "jackson-jaxrs-base",
                    "jackson-jaxrs-json-provider",
                    "jackson-module-jaxb-annotations"
                )
            )
            bundle(
                "utils",
                listOf(
                    "commons-lang",
                    "commons-lang3",
                    "commons-configuration2",
                    "commons-collections4",
                    "commons-logging",
                    "commons-codec",
                    "commons-io",
                    "commons-fileupload",
                    "commons-beanutils",
                    "commons-text",
                    "log4j-api",
                    "log4j-core",
                    "log4j-v12-api"
                )
            )
            bundle(
                "jackson",
                listOf(
                    "jackson-core",
                    "jackson-databind",
                    "jackson-annotations",
                    "jackson-dataformat-yaml"
                )
            )
            bundle("bouncy.castle", listOf("bcprov", "bcpkix", "bctls", "bcutil"))
            bundle("xstream", listOf("xstream", "xmlpull", "xpp3_min"))
            bundle("xmlpull", listOf("xmlpull", "xpp3_min"))
            bundle("log4j", listOf("log4j-api", "log4j-core", "log4j-v12-api"))
            bundle("jacknji", listOf("jacknji11", "jna"))
            bundle("hibernate-validator", listOf("hibernate.validator", "el-impl"))

            val cryptoTokensLibraries = mutableListOf("cryptotokens-api", "cryptotokens-impl")
            if (edition == "ee") {
                cryptoTokensLibraries.add("cryptotokens-impl-ee")
            }
            bundle("cryptotokens", cryptoTokensLibraries)
=======
            library("yasson", ":yasson:3.0.4")
            // test
            library("junit", ":junit:4.13.2")
            library("easymock",":easymock:5.2.0")
            library("hamcrest",":hamcrest-core:1.3")
            library("javassist",":javassist:3.29.2-GA")
            library("objenesis",":objenesis:3.3")
            library("slf4j-api",":slf4j-api:2.0.16")
            library("slf4j-reload4j",":slf4j-reload4j:2.0.16")
>>>>>>> cde7ddea
        }
    }
}

if (edition == "ee") {
    include(
        "modules:acme:common",
        "modules:acme",
        "modules:edition-specific-ee",
        "modules:ejbca-entity:cli",
        "modules:statedump:common",
        "modules:peerconnector:common",
        "modules:peerconnector:interface",
        "modules:peerconnector:publ",
        "modules:peerconnector:ra",
        "modules:peerconnector:ejb",
        "modules:peerconnector:war",
        "modules:peerconnector:rar",
        "modules:peerconnector:cli",
        "modules:plugins-ee",
        "modules:statedump:cli",
        "modules:statedump:ejb",
        "modules:caa",
        "modules:caa:cli",
        "modules:cits:common",
        "modules:cits",
        "modules:configdump:common",
        "modules:configdump:cli",
        "modules:configdump:ejb",
        "modules:proxy-ca",
        "modules:ssh:common",
        "modules:ssh:war",
        "modules:msae",
        "modules:ejbca-rest-coap",
        "modules:ejbca-rest-configdump",
        "modules:ejbca-rest-cryptotoken",
        "modules:ejbca-rest-camanagement",
        "modules:ejbca-rest-endentity",
        "modules:ejbca-rest-ssh",
        "modules:p11ng-cli",
        "modules:est",
        "modules:ct",
        "modules:cesecore-cvcca",
        "modules:unidfnr",
    )
}

if (edition == "ce") {
    include(
        "modules:edition-specific:ejb", // In CE this module is used instead of edition-specific-ee
    )
}

include(
    "modules:cesecore-common",
    "modules:cesecore-entity",
    "modules:cesecore-ejb-interface",
    "modules:cesecore-x509ca",
    "modules:cesecore-ejb",
    "modules:ejbca-common",
    "modules:ejbca-entity",
    "modules:ejbca-ws:common",
    "modules:ejbca-ejb-interface",
    "modules:ejbca-common-web",
    "modules:ejbca-scep-war",
    "modules:ejbca-webdist-war",
    "modules:ejbca-cmp-war",
    "modules:healthcheck-war",
    "modules:clearcache-war",
    "modules:ejbca-properties",
    "modules:ejbca-rest-api",
    "modules:ejbca-rest-ca",
    "modules:ejbca-rest-certificate",
    "modules:ejbca-rest-system",
    "modules:ejbca-ws-cli",
    "modules:edition-specific:interface",
    "modules:plugins",
    "modules:ejbca-ejb",
    "modules:ejbca-ejb-cli",
    "modules:admin-gui",
    "modules:ra-gui",
    "modules:ejbca-ws",
    "modules:ejbca-rest-common",
    "modules:va",
    "modules:va:extensions",
    "modules:certificatestore",
    "modules:crlstore",
    "modules:systemtests:interface",
    "modules:systemtests:common",
    "modules:systemtests:ejb",
)<|MERGE_RESOLUTION|>--- conflicted
+++ resolved
@@ -31,15 +31,8 @@
             library("cryptotokens-impl", ":cryptotokens-impl:2.2.0")
             library("cryptotokens-impl-ee", ":cryptotokens-impl-ee:2.2.0")
             library("adsddl", ":adsddl:1.9")
-<<<<<<< HEAD
-            library("javax.jws-api", ":javax.jws-api:1.1")
-            library("javax.xml.soap-api", ":javax.xml.soap-api:1.4.0")
-=======
             library("jakarta.jws-api", ":jakarta.jws-api:3.0.0")
             library("jakarta.xml.soap-api", ":jakarta.xml.soap-api:3.0.2")
-            library("log4j-api", ":log4j-api:2.20.0")
-            library("log4j-core", ":log4j-core:2.20.0")
->>>>>>> cde7ddea
             library("commons-logging", ":commons-logging:1.2")
             library("commons-codec", ":commons-codec:1.15")
             library("commons-io", ":commons-io:2.16.1")
@@ -51,24 +44,6 @@
             library("xmlpull", ":xmlpull:1.1.3.1")
             library("jakarta.xml.bind-api", ":jakarta.xml.bind-api:4.0.2")
             library("snakeyaml", ":snakeyaml:2.0")
-<<<<<<< HEAD
-            library("csrfguard", ":csrfguard:4.3.0")
-            library("csrfguard-extension-session", ":csrfguard-extension-session:4.3.0")
-            library("csrfguard-jsp-tags", ":csrfguard-jsp-tags:4.3.0")
-            library("primefaces", ":primefaces:12.0.0")
-            library("dnsjava", ":dnsjava:3.5.2")
-            library("jackson-core", ":jackson-core:2.14.2")
-            library("jackson-databind", ":jackson-databind:2.14.2")
-            library("jackson-annotations", ":jackson-annotations:2.14.2")
-            library("jackson-dataformat-yaml", ":jackson-dataformat-yaml:2.14.2")
-            library("reflections", ":reflections:0.9.11")
-            library("swagger-annotations", ":swagger-annotations:1.6.4")
-            library("swagger-core", ":swagger-core:1.6.4")
-            library("swagger-jaxrs", ":swagger-jaxrs:1.6.4")
-            library("swagger-models", ":swagger-models:1.6.4")
-            library("jacknji11", ":jacknji11:1.3.1")
-            library("p11ng", ":p11ng:0.23.5")
-=======
             library("csrfguard", ":csrfguard:4.3.0-jakarta")
             library("csrfguard-extension-session", ":csrfguard-extension-session:4.3.0-jakarta")
             library("csrfguard-jsp-tags", ":csrfguard-jsp-tags:4.3.0-jakarta")
@@ -76,6 +51,7 @@
             library("dnsjava", ":dnsjava:3.6.1")
             library("jackson-core", ":jackson-core:2.17.2")
             library("jackson-databind", ":jackson-databind:2.17.2")
+            library("jackson-annotations", ":jackson-annotations:2.17.2")
             library("jackson-dataformat-yaml", ":jackson-dataformat-yaml:2.17.2")
             library("reflections", ":reflections:0.9.11")
             library("swagger-annotations", ":swagger-annotations-jakarta:2.2.22")
@@ -84,10 +60,8 @@
             library("swagger-models", ":swagger-models-jakarta:2.2.22")
             library("swagger-integration", ":swagger-integration-jakarta:2.2.22")
             library("classgraph", ":classgraph:4.8.174")
-            library("jackson-annotations", ":jackson-annotations:2.17.2")
             library("commons-fileupload2", ":commons-fileupload2-jakarta:2.0.0-M1")
             library("commons-fileupload2-core", ":commons-fileupload2-core:2.0.0-M2")
->>>>>>> cde7ddea
             library("commons-fileupload", ":commons-fileupload:1.5")
             library("jacknji11", ":jacknji11:1.3.1")
             library("p11ng", ":p11ng:0.24.0")
@@ -95,13 +69,8 @@
             library("ctlog", ":ctlog:0.1.7")
             library("commons-beanutils", ":commons-beanutils:1.9.4")
             library("commons-text", ":commons-text:1.10.0")
-<<<<<<< HEAD
-            library("activation", ":activation:1.1.1")
-            library("jsf", ":myfaces-api:2.3.9")
-=======
             library("angus.activation", ":angus.activation:2.0.2")
             library("myfaces-api", ":myfaces-api:4.0.2")
->>>>>>> cde7ddea
             library("kerb4j-server-common", ":kerb4j-server-common:0.1.2")
             library("kerb-core", ":kerb-core:2.0.3")
             library("kerb-crypto", ":kerb-crypto:2.0.3")
@@ -117,7 +86,6 @@
             library("wsdl4j", ":wsdl4j:1.6.3")
             library("jcip-annotations", ":jcip-annotations:1.0-1")
             library("jna", ":jna:5.12.1")
-            library("keyfactor.commons.cli", ":keyfactor-commons-cli-1.0.1:1.0.1")
             // hibernate
             library("antlr4-runtime", ":antlr4-runtime:4.13.0")
             library("byte-buddy", ":byte-buddy:1.14.15")
@@ -130,22 +98,15 @@
             library("hibernate-validator", ":hibernate-validator:8.0.1.Final")
             library("istack-commons-runtime-old", ":istack-commons-runtime:3.0.7")
             library("jakarta.activation-api", ":jakarta.activation-api:2.1.0")
-<<<<<<< HEAD
-            library("jandex", ":jandex:2.1.3.Final")
+            library("jandex", ":jandex:3.1.2")
             library("javassist", ":javassist:3.29.2-GA")
-            library("javax.persistence-api", ":javax.persistence-api:2.2")
-            library("jaxb-api", ":jaxb-api:2.3.1")
-=======
-            library("jandex", ":jandex:3.1.2")
             library("jakarta.persistence-api", ":jakarta.persistence-api:3.1.0")
-            library("jboss-logging", ":jboss-logging:3.6.0.Final")
->>>>>>> cde7ddea
             library("jboss-transaction-api_v12_spec", ":jboss-transaction-api_1.2_spec:1.1.1.Final")
             library("parsson", ":parsson:1.1.7")
             library("stax-ex", ":stax-ex:1.8")
             library("txw2", ":txw2:2.3.1")
-<<<<<<< HEAD
-            library("slf4j.api", ":slf4j-api:1.7.35")
+            library("yasson", ":yasson:3.0.4")
+            library("slf4j.api", ":slf4j-api:2.0.16")
             // test dependencies
             library("junit", ":junit:4.13.2")
             library("easymock", ":easymock:5.2.0")
@@ -153,25 +114,26 @@
             library("hamcrest-core", ":hamcrest-core:1.3")
             library("system-rules", ":system-rules:1.19.0")
             library("reactive-streams", ":reactive-streams:1.0.3")
-            library("resteasy-client", ":resteasy-client:4.7.9.Final")
-            library("resteasy-client-api", ":resteasy-client-api:4.7.9.Final")
-            library("resteasy-core", ":resteasy-core:4.7.9.Final")
-            library("resteasy-core-spi", ":resteasy-core-spi:4.7.9.Final")
-            library("resteasy-undertow", ":resteasy-undertow:4.7.9.Final")
-            library("undertow-core", ":undertow-core:2.2.28.Final")
-            library("undertow-servlet", ":undertow-servlet:2.2.28.Final")
-            library("xnio-api", ":xnio-api:3.8.12.Final")
-            library("xnio-nio", ":xnio-nio:3.8.12.Final")
+            library("resteasy-client", ":resteasy-client:6.2.9.Final")
+            library("resteasy-client-api", ":resteasy-client-api:6.2.9.Final")
+            library("resteasy-core", ":resteasy-core:6.2.9.Final")
+            library("resteasy-core-spi", ":resteasy-core-spi:6.2.9.Final")
+            library("resteasy-undertow", ":resteasy-undertow:6.2.9.Final")
+            library("undertow-core", ":undertow-core:2.3.17.Final")
+            library("undertow-servlet", ":undertow-servlet:2.3.17.Final")
+            library("xnio-api", ":xnio-api:3.8.16.Final")
+            library("xnio-nio", ":xnio-nio:3.8.16.Final")
             library("wildfly-common", ":wildfly-common:1.5.4.Final")
             library("jboss-threads", ":jboss-threads:2.3.3.Final")
-            library("jboss-servlet-api", ":jboss-servlet-api_4.0_spec:2.0.0.Final")
-            library("resteasy-jackson2-provider", ":resteasy-jackson2-provider:4.7.9.Final")
+            library("jakarta.servlet-api", ":jakarta.servlet-api:6.1.0")
+            library("resteasy-jackson2-provider", ":resteasy-jackson2-provider:6.2.9.Final")
+            library("resteasy-multipart-provider", ":resteasy-multipart-provider:6.2.9.Final")
             library("json-patch", ":json-patch:1.13")
-            library("javax.ws.rs-api", ":javax.ws.rs-api:2.1.1")
-            library("jackson-jaxrs-base", ":jackson-jaxrs-base:2.14.2")
-            library("jackson-jaxrs-json-provider", ":jackson-jaxrs-json-provider:2.14.2")
-            library("jackson-module-jaxb-annotations", ":jackson-module-jaxb-annotations:2.14.2")
-            library("jboss-logging", ":jboss-logging:3.4.1.Final")
+            library("jakarta.ws.rs-api", ":jakarta.ws.rs-api:4.0.0")
+            library("jackson-jakarta-rs-base", ":jackson-jakarta-rs-base:2.17.2")
+            library("jackson-jakarta-rs-json-provider", ":jackson-jakarta-rs-json-provider:2.17.2")
+            library("jackson-module-jaxb-annotations", ":jackson-module-jaxb-annotations:2.17.2")
+            library("jboss-logging", ":jboss-logging:3.6.0.Final")
             library("el-impl", ":el-impl:2.2")
             // bundles
             bundle(
@@ -189,8 +151,7 @@
                     "commons-beanutils",
                     // easymock
                     "easymock",
-                    "objenesis",
-                    "javassist"
+                    "objenesis"
                 )
             )
             bundle(
@@ -208,12 +169,13 @@
                     "xnio-nio",
                     "wildfly-common",
                     "jboss-threads",
-                    "jboss-servlet-api",
+                    "jakarta-servlet-api",
                     "resteasy-jackson2-provider",
+                    "resteasy-multipart-provider",
                     "json-patch",
-                    "javax.ws.rs-api",
-                    "jackson-jaxrs-base",
-                    "jackson-jaxrs-json-provider",
+                    "jakarta.ws.rs-api",
+                    "jackson-jakarta-rs-base",
+                    "jackson-jakarta-rs-json-provider",
                     "jackson-module-jaxb-annotations"
                 )
             )
@@ -256,17 +218,6 @@
                 cryptoTokensLibraries.add("cryptotokens-impl-ee")
             }
             bundle("cryptotokens", cryptoTokensLibraries)
-=======
-            library("yasson", ":yasson:3.0.4")
-            // test
-            library("junit", ":junit:4.13.2")
-            library("easymock",":easymock:5.2.0")
-            library("hamcrest",":hamcrest-core:1.3")
-            library("javassist",":javassist:3.29.2-GA")
-            library("objenesis",":objenesis:3.3")
-            library("slf4j-api",":slf4j-api:2.0.16")
-            library("slf4j-reload4j",":slf4j-reload4j:2.0.16")
->>>>>>> cde7ddea
         }
     }
 }
