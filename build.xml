<project name="ejbca" default="build" basedir=".">

	<!-- Import build specific info, like version number -->
    <property file="src/internal.properties" />
	
	<dirname property="ejbca.home" file="${ant.file.ejbca}"/>
    <property environment="env" />
	
    <!-- set global properties for this build -->
    <property name="tmp" value="${ejbca.home}/tmp" />
    <property name="lib" value="${ejbca.home}/lib" />
    <property name="dist.dir" location="${ejbca.home}/dist" />
	
    <property name="apidoc" value="${ejbca.home}/doc/api" />

	<!-- include the standard properties and paths
    <import file="propertyDefaults.xml"/>
    -->
    <!-- this import is used by the modules scheme-->
    <import file="${ejbca.home}/modules/build-properties.xml"/>

	<import file="bin/${appserver.type}.xml" optional="true"/><!-- We might just want to build the clientToolBox with an appserver. -->
	<property name="reports.base.dir" location="${ejbca.home}/reports/"/>
	<property name="reports.dir" location="${reports.base.dir}/test"/>		
	<import file="./test.xmli" />
	<import file="./docs.xmli" />
        <!-- Include the build file which takes care of removed features detection (for options etc). -->
        <import file="./removed.xml" />
        <!-- Include the build file which takes care of deprecation detection (for options etc). -->
        <import file="./deprecated.xml" />

    <!-- =================================================================== -->
    <!-- Clean ALL                                                           -->
    <!-- =================================================================== -->
    <target name="clean" depends="deprecated:check">
        <delete dir="${dist.dir}" />
    	<delete dir="${reports.base.dir}" />
        <delete dir="${apidoc}" />
        <delete dir="${tmp}"/>
        <ant antfile="modules/build.xml" target="clean" inheritall="true" inheritrefs="true"/>
    </target>
	
	<!-- =================================================================== -->
	<!-- Clean Dist dirs                                                           -->
	<!-- =================================================================== -->
	<target name="cleanDistDir" depends="deprecated:check">
		 <delete dir="${dist.dir}" />
		 <ant antfile="modules/build.xml" target="clean" inheritall="false"/>
	</target>


	<!-- =================================================================== -->
	<!-- Clean Reports and Screenshots                                                           -->
	<!-- =================================================================== -->
	<target name="cleanReports" description="Clean up this module">
		<delete dir="${reports.base.dir}/images"/>
		<delete file="${reports.base.dir}/QaEjbcaTestReport.html" />

	</target>
	
    <!-- =================================================================== -->
    <!-- Build ALL                                                           -->
    <!-- =================================================================== -->
    <target name="build" depends="deprecated:check, fail-unless-appserver-detected, testforgnujava, ejbca.ear" description="Builds EJBCA"/>
    
	<!--
	  Installs EJBCA by creating an initial CA and generating certs for
	  SSL and the super administrator.
	  -->
    <target name="runinstall">
        <ant dir="${ejbca.home}/bin" antfile="cli.xml" target="ejbca:install" />
    </target>

    <target name="javatruststore" depends="testforgnujava, deprecated:check" description="Install RootCA certificate in Java trust store (can be run wih -Dca.name=FooCA -Dtrust.keystore=trust.jks -Dtrust.password=foo123). Use alphanumeric password to avoid potential escaping issues.">
        <ant dir="${ejbca.home}/bin" antfile="cli.xml" target="ejbca:javatruststore" />
        <antcall target="jee:deploytruststore" />
    </target>

    <!-- =================================================================== -->
	<!-- Make sure the user isn't using the GNU version of java              -->
    <!-- =================================================================== -->
	<target name="testforgnujava">
		<exec executable="java" outputproperty="testforgnujava.temp">
			<arg value="-version" />
		</exec>

		<fail>
			<condition>
				<contains string="${testforgnujava.temp}" substring="gij" />
			</condition>
			..
			You are currently using the GNU version of JAVA. Please install the version from Sun
			or make sure that the Sun version of java is in the path. If this was run using 'sudo'
			or 'su', make sure that the superuser has the correct path too.
		</fail>
	</target>
	
    <!-- =================================================================== -->
	<!-- Dont allow deploy of the wrong thing in production                  -->
    <!-- =================================================================== -->
    <target name="failinproduction-deprecation">
		<fail message="ejbca.productionmode no longer supports 'va' or 'ocsp' options. Use 'true' instead.">
			<condition>
				<or>
				    <equals arg1="${ejbca.productionmode}" arg2="va" casesensitive="false"/>
				    <equals arg1="${ejbca.productionmode}" arg2="ocsp" casesensitive="false"/>
				</or>
			</condition>
		</fail>
    </target>
    <target name="failinproduction">
		<fail message="ejbca.productionmode must be set to false for this operation.">
			<condition>
				<or>
					<not>
				    	<equals arg1="${ejbca.productionmode}" arg2="false" casesensitive="false"/>
					</not>
				</or>
			</condition>
		</fail>
    </target>

    <!-- =================================================================== -->
    <!-- Build ca ejb part                                                    -->
    <!-- =================================================================== -->
    <target name="ejbca-ejb.jar">
    	<ant antfile="build.xml" dir="modules" target="ejbca-ejb" />
    </target>
	
    <!-- =================================================================== -->
    <!-- Build ejbca common part                                                    -->
    <!-- =================================================================== -->
    <target name="ejbca-common.jar" depends="deprecated:check" description="Creates ejbca util classes for use in other projects.jar">
        <ant antfile="build.xml" dir="modules" target="ejbca-common" />
    </target>    	

	<macrodef name="jar-replacement-in-module" description="Optionally enable and configure a EJB module in the EAR">
		<attribute name="replacement-tag"/>
		<attribute name="replacement-file"/>
		<attribute name="replacement-enabled"/>
		<attribute name="replacement-ejb"/>
		<sequential>
			<condition property="replacement-string-@{replacement-ejb}" else="@{replacement-tag}" value="module>&lt;ejb>@{replacement-ejb}&lt;/ejb>&lt;/module>">
				<istrue value="@{replacement-enabled}"/>
			</condition>
			<replace file="@{replacement-file}" token="@{replacement-tag}" value="${replacement-string-@{replacement-ejb}}"/>
            <condition property="didwhat-@{replacement-ejb}" else="Disabled" value="Enabled">
                <istrue value="@{replacement-enabled}"/>
            </condition>
		    <echo message="${didwhat-@{replacement-ejb}} module @{replacement-ejb}"/>
		</sequential>
	</macrodef>
	<macrodef name="connector-replacement-in-module" description="Optionally enable and configure a EJB connector in the EAR">
		<attribute name="replacement-tag"/>
		<attribute name="replacement-file"/>
		<attribute name="replacement-enabled"/>
		<attribute name="replacement-connector"/>
		<sequential>
			<condition property="replacement-string-@{replacement-connector}" else="@{replacement-tag}" value="module>&lt;connector>@{replacement-connector}&lt;/connector>&lt;/module>">
				<istrue value="@{replacement-enabled}"/>
			</condition>
			<replace file="@{replacement-file}" token="@{replacement-tag}" value="${replacement-string-@{replacement-connector}}"/>
            <condition property="didwhat-@{replacement-connector}" else="Disabled" value="Enabled">
                <istrue value="@{replacement-enabled}"/>
            </condition>
		    <echo message="${didwhat-@{replacement-connector}} module @{replacement-connector}"/>
		</sequential>
	</macrodef>
	<macrodef name="war-replacement-in-module" description="Optionally enable and configure a WAR module in the EAR">
		<attribute name="replacement-tag"/>
		<attribute name="replacement-file"/>
		<attribute name="replacement-enabled"/>
		<attribute name="replacement-web-uri"/>
		<attribute name="replacement-context-root"/>
		<sequential>
			<condition property="replacement-string-@{replacement-web-uri}" else="@{replacement-tag}" value="module>&lt;web>&lt;web-uri>@{replacement-web-uri}&lt;/web-uri>&lt;context-root>@{replacement-context-root}&lt;/context-root>&lt;/web>&lt;/module>">
				<istrue value="@{replacement-enabled}"/>
			</condition>
			<condition property="replacement-echo-@{replacement-web-uri}" value="true">
				<istrue value="@{replacement-enabled}"/>
			</condition>
			<replace file="@{replacement-file}" token="@{replacement-tag}" value="${replacement-string-@{replacement-web-uri}}"/>
            <condition property="didwhat-@{replacement-web-uri}" else="Disabled" value="Enabled">
                <istrue value="@{replacement-enabled}"/>
            </condition>
            <echo message="${didwhat-@{replacement-web-uri}} module @{replacement-web-uri}"/>
		</sequential>
	</macrodef>

    <target name="condition.pluginIsJarBased">
		<property file="${ejbca.plugin.property.file}"/>
        <condition property="pluginIsJarBased">
            <not>
				<isset property="plugin.ejbca.ant.file"/>
			</not>
        </condition>
    </target>

    <target name="build-one-plugin" depends="condition.pluginIsJarBased, include-plugin-from-jar, build-one-plugin-from-source" />

  <target name="include-plugin-from-jar" if="pluginIsJarBased">
	<property file="${ejbca.plugin.property.file}"/>
	<fail message="File '${ejbca.plugin.property.file}' lacks a property setting for 'plugin.ejbca.lib.dir'!">
            <condition>
                <not>
                    <isset property="plugin.ejbca.lib.dir"/>
                </not>
            </condition>
        </fail>
    <copy todir="${ejbca.plugin.gen.path}/lib">
    	<fileset dir="${plugin.ejbca.lib.dir}">
        	<include name="*.jar" />
     	</fileset>
     </copy>
  </target>

  <target name="build-one-plugin-from-source" unless="pluginIsJarBased">
        <echo message="Processing plugin file: '${ejbca.plugin.property.file}'"/>
        <property file="${ejbca.plugin.property.file}"/>
        <fail message="File '${ejbca.plugin.property.file}' lacks a property setting for 'plugin.ejbca.ant.file'!">
            <condition>
                <not>
                    <isset property="plugin.ejbca.ant.file"/>
                </not>
            </condition>
        </fail>
        <path id="ejbca.plugin.classpath">
            <fileset dir="${lib}">
                <include name="*.jar"/>
            </fileset>
            <fileset dir="${ejbca.home}/modules/dist">
                <include name="*.jar"/>
            </fileset>
            <fileset dir="${dist.dir}">
                <include name="*.jar"/>
            </fileset>
            <path refid="lib.ejbca-common-web.classpath"/>
            <path refid="lib.log4j.classpath"/>
            <path refid="lib.servlet.classpath"/>
            <path refid="lib.commons-lang.classpath"/>
            <path refid="lib.commons-fileupload.classpath"/>
            <path refid="lib.jee.classpath"/>
            <path refid="lib.bouncycastle.classpath"/>
            <path refid="lib.ldap.classpath"/>
        </path>
    	<delete dir="${ejbca.plugin.tmp.path}"/>
    	<mkdir dir="${ejbca.plugin.tmp.path}"/>
	    <script language="javascript"> <![CDATA[
	        var antcall = project.createTask ("ant");

	        // The minimum configuration: a path to an "ant" build file
	        antcall.setAntfile (project.getProperty ("plugin.ejbca.ant.file"));

	        // Check for possible non-default "ant" target
	        var build_target = project.getProperty ("plugin.ejbca.ant.target");
	        if (build_target != null) {
	            antcall.setTarget (build_target);
	        }

	        // Check for possible custom properties
			var properties = project.getProperties ();
		    var keys = properties.keys ();
		    while (keys.hasMoreElements ()) {
	        var key = keys.nextElement ();
		        if (key.startsWith ("plugin.ejbca.ant.custom.")) {
		            var custom_prop = antcall.createProperty ();
		            custom_prop.setName (key);
		            custom_prop.setValue (properties.get (key));
		        }
		    }
	    	
            // The class-path to it all
		    var myref = new org.apache.tools.ant.taskdefs.Ant.Reference ();
		    myref.setRefId ("ejbca.plugin.classpath");
	        var prop = antcall.createProperty ();
	        prop.setName ("ejbca.classpath");
	        prop.setRefid (myref);

           // The full path to "application.xml"
	        prop = antcall.createProperty ();
	        prop.setName ("ejbca.app.xml");
	        prop.setValue (project.getProperty ("eardd.src") + "/META-INF/application.xml");

			// The database type in case the plugin wants to extend etc.
	    	prop = antcall.createProperty ();
		    prop.setName ("ejbca.dbtype");
		    prop.setValue (project.getProperty ("database.name"));
	    	
			// The datasource for using with persistence.xml (hibernate)
	    	prop = antcall.createProperty ();
		    prop.setName ("ejbca.datasource");
		    prop.setValue (project.getProperty ("datasource.jndi-name-prefix") + project.getProperty ("datasource.jndi-name"));

			// The hibernate dialect in case the plugin wants to use hibernate.
			prop = antcall.createProperty ();
		    prop.setName ("ejbca.hibernate");
		    prop.setValue (project.getProperty ("hibernate.dialect"));

			// The path to generate code to
			prop = antcall.createProperty ();
		    prop.setName ("ejbca.gen.path");
		    prop.setValue (project.getProperty ("ejbca.plugin.gen.path"));

	    	// A path to use as you like
			prop = antcall.createProperty ();
		    prop.setName ("ejbca.tmp.path");
		    prop.setValue (project.getProperty ("ejbca.plugin.tmp.path"));

			// The path to the EJBCA install directory
			prop = antcall.createProperty ();
		    prop.setName ("ejbca.home");
    		prop.setValue (project.getProperty ("ejbca.home"));


	    	// Remove all properties the plugin doesn't need...
			antcall.setInheritAll (false);
	        antcall.setInheritRefs (false);
		    antcall.perform ();
	]]> </script>
    </target>

    <target name="plugin-bootstrap-build" if="ejbca.plugin.collection">
	    <!-- Called once immediately before "ejbca.ear" creation if there are any plugins to build -->
		<echo message="Plugins found!"/>
    	<mkdir dir="${ejbca.plugin.gen.path}/lib"/>
        <script language="javascript"> <![CDATA[
		    var path = project.getProperty ("ejbca.plugin.collection");

        	// Build one plugin at a time
        	while (path != null) {
		        var i = path.indexOf (java.io.File.pathSeparatorChar);
		        var plugin_file = path;
		        if (i > 0) {
		            plugin_file = path.substring (0, i);
		            path = path.substring (i + 1);
		        } else {
		            path = null;
		        }
		        var antcall = project.createTask ("antcall");
		        antcall.setTarget ("build-one-plugin");
		        var prop = antcall.createParam ();
		        prop.setName ("ejbca.plugin.property.file");
		        prop.setValue (plugin_file);
		        antcall.perform ();
		    }
    ]]> </script>
    </target>
    
	<target name="va_replacings_in_application.xml">
		<war-replacement-in-module
			replacement-tag="!--@status.war@-->"
			replacement-file="${application.xml}"
			replacement-enabled="${status.war.enabled}"
			replacement-web-uri="status.war"
			replacement-context-root="${ocsp.contextroot}"
		/>
		<war-replacement-in-module
			replacement-tag="!--@certstore.war@-->"
			replacement-file="${application.xml}"
			replacement-enabled="${certstore.enabled}"
			replacement-web-uri="certstore.war"
			replacement-context-root="${certstore.contextroot}"
		/>
		<war-replacement-in-module
			replacement-tag="!--@crlstore.war@-->"
			replacement-file="${application.xml}"
			replacement-enabled="${crlstore.enabled}"
			replacement-web-uri="crlstore.war"
			replacement-context-root="${crlstore.contextroot}"
		/>
	</target>

    <!-- =================================================================== -->
    <!-- Build CA-ear                                                        -->
    <!-- =================================================================== -->
	<target name="ejbca.ear" depends="display-properties, ejbca.ear.module-dependencies, create-log4config-bundle">
		<antcall target="doc.war" inheritall="true" inheritrefs="true"><param name="docs.external-deps-satfisfied" value="isset"/></antcall>
		<!-- This is quite ugly, we use two variables in order to decide if the systemtest files will be
		     included in the ear file or not. In ant 1.8 we could us an "if" to the "include" directive,
		     and only need one variable, but that does not work in ant 1.7 so... --> 
        <condition property="in-test-mode" else="false">
            <equals arg1="${ejbca.productionmode}" arg2="false" casesensitive="false"/>
        </condition>
        <condition property="in-test-mode-include" value="" else="dontinclude/">
            <equals arg1="${ejbca.productionmode}" arg2="false" casesensitive="false"/>
        </condition>
        <echo message="in-test-mode: ${in-test-mode}"/>
	    <property name="caear" value="${dist.dir}/ejbca.ear" />
		<property name="eardd.src" value="${tmp}/ear" />
		<!-- Make sure we have an application.xml since we want to specify base URLs. Configure enabled modules. -->
		<mkdir dir="${eardd.src}/META-INF"/>
		<copy todir="${eardd.src}/META-INF" file="src/deploy/ear/META-INF/application.xml" overwrite="true" flatten="true" failonerror="true"/>
		<!-- Currently (2013-08) for JBoss 6, include a user defined log4j.xml in META-INF for per-deployment log configuration, re-usable for other appservers using the appserver.subtype var. -->
		<copy overwrite="true" todir="${eardd.src}/META-INF" failonerror="false">
    		<fileset dir="${ejbca.home}/conf">
    		      <include name="log4j-${appserver.subtype}.xml"/>
   		    </fileset>
   		    <mapper type="regexp" from="log4j-.*" to="log4j.xml"/>
		</copy>
		<war-replacement-in-module
			replacement-tag="!--@doc.war@-->"
			replacement-file="${eardd.src}/META-INF/application.xml"
			replacement-enabled="${doc.war.enabled}"
			replacement-web-uri="doc.war"
			replacement-context-root="/ejbca/doc"
		/>
		<war-replacement-in-module
			replacement-tag="!--@renew.war@-->"
			replacement-file="${eardd.src}/META-INF/application.xml"
			replacement-enabled="${web.renewalenabled}"
			replacement-web-uri="renew.war"
			replacement-context-root="/ejbca/renew"
		/>
		<jar-replacement-in-module
			replacement-tag="!--@ejbca-ws-ejb.jar@-->"
			replacement-file="${eardd.src}/META-INF/application.xml"
			replacement-enabled="${ejbcaws.enabled}"
			replacement-ejb="ejbca-ws-ejb.jar"
		/>
		<jar-replacement-in-module
			replacement-tag="!--@ejbca-systemtest-ejb.jar@-->"
			replacement-file="${eardd.src}/META-INF/application.xml"
			replacement-enabled="${in-test-mode}"
			replacement-ejb="systemtests-ejb.jar"
		/>
		<jar-replacement-in-module
            replacement-tag="!--@statedump-ejb.jar@-->"
            replacement-file="${eardd.src}/META-INF/application.xml"
            replacement-enabled="${mod.statedump.exists}"
            replacement-ejb="statedump-ejb.jar"
        />
		<jar-replacement-in-module
            replacement-tag="!--@configdump-ejb.jar@-->"
            replacement-file="${eardd.src}/META-INF/application.xml"
            replacement-enabled="${mod.configdump.exists}"
            replacement-ejb="configdump-ejb.jar"
        />
		<jar-replacement-in-module
			replacement-tag="!--@peerconnector-ejb.jar@-->"
			replacement-file="${eardd.src}/META-INF/application.xml"
			replacement-enabled="${mod.peerconnector.exists}"
			replacement-ejb="peerconnector-ejb.jar"
		/>
        <jar-replacement-in-module
            replacement-tag="!--@cesecore-cvcca.jar@-->"
            replacement-file="${eardd.src}/META-INF/application.xml"
            replacement-enabled="${mod.cesecore-cvcca.exists}"
            replacement-ejb="cesecore-cvcca.jar"
        />
        <jar-replacement-in-module
            replacement-tag="!--@cesecore-x509ca.jar@-->"
            replacement-file="${eardd.src}/META-INF/application.xml"
            replacement-enabled="${mod.cesecore-x509ca.exists}"
            replacement-ejb="cesecore-x509ca.jar"
        />
		<jar-replacement-in-module
				replacement-tag="!--@proxy-ca.jar@-->"
				replacement-file="${eardd.src}/META-INF/application.xml"
				replacement-enabled="${mod.proxy-ca.exists}"
				replacement-ejb="proxy-ca.jar"
		/>
		<jar-replacement-in-module
			replacement-tag="!--@unidfnr-ejb.jar@-->"
			replacement-file="${eardd.src}/META-INF/application.xml"
			replacement-enabled="${mod.unidfnr.enabled}"
			replacement-ejb="unidfnr-ejb.jar"
		/>

		<connector-replacement-in-module
			replacement-tag="!--@peerconnector.rar@-->"
			replacement-file="${eardd.src}/META-INF/application.xml"
			replacement-enabled="${mod.peerconnector-rar.exists}"
			replacement-connector="peerconnector.rar"
		/>
		<war-replacement-in-module
			replacement-tag="!--@peerconnector.war@-->"
			replacement-file="${eardd.src}/META-INF/application.xml"
			replacement-enabled="${mod.peerconnector.exists}"
			replacement-web-uri="peerconnector.war"
			replacement-context-root="/ejbca/peer"
		/>
		<war-replacement-in-module
			replacement-tag="!--@ra-gui.war@-->"
			replacement-file="${eardd.src}/META-INF/application.xml"
			replacement-enabled="${variant.ra.enabled}"
			replacement-web-uri="ra-gui.war"
			replacement-context-root="/ejbca/ra"
		/>
		<war-replacement-in-module
				replacement-tag="!--@acme.war@-->"
				replacement-file="${eardd.src}/META-INF/application.xml"
				replacement-enabled="${mod.acme.exists}"
				replacement-web-uri="acme.war"
				replacement-context-root="/ejbca/acme"
		/>
		<war-replacement-in-module
               	replacement-tag="!--@msae.war@-->"
              	replacement-file="${eardd.src}/META-INF/application.xml"
                replacement-enabled="${mod.msae.exists}"
       	        replacement-web-uri="msae.war"
				replacement-context-root="/ejbca/msae"
		/>
		<war-replacement-in-module
               	replacement-tag="!--@cits.war@-->"
              	replacement-file="${eardd.src}/META-INF/application.xml"
                replacement-enabled="${mod.cits.exists}"
       	        replacement-web-uri="cits.war"
				replacement-context-root="/ejbca/its"
		/>
		<war-replacement-in-module
                	replacement-tag="!--@est.war@-->"
                	replacement-file="${eardd.src}/META-INF/application.xml"
	                replacement-enabled="${mod.est.exists}"
        	        replacement-web-uri="est.war"
			replacement-context-root="/.well-known/est"
		/>
		<war-replacement-in-module
				replacement-tag="!--@ejbca-rest-api.war@-->"
				replacement-file="${eardd.src}/META-INF/application.xml"
			    replacement-enabled="${mod.ejbca-rest-api.exists}"
				replacement-web-uri="ejbca-rest-api.war"
				replacement-context-root="/ejbca/ejbca-rest-api"
		/>
		
		<war-replacement-in-module
                replacement-tag="!--@swagger-ui.war@-->"
                replacement-file="${eardd.src}/META-INF/application.xml"
                replacement-enabled="${swagger-ui.exists}"
                replacement-web-uri="swagger-ui.war"
                replacement-context-root="/ejbca/swagger-ui"
		/>
		
		<war-replacement-in-module
		                	replacement-tag="!--@ssh.war@-->"
		                	replacement-file="${eardd.src}/META-INF/application.xml"
			                replacement-enabled="${mod.ssh.exists}"
		        	        replacement-web-uri="ssh.war"
					replacement-context-root="/ejbca/ssh"
				/>
		
		<antcall target="va_replacings_in_application.xml" inheritall="true" inheritrefs="true">
			<param name="application.xml" value="${eardd.src}/META-INF/application.xml"/>
		</antcall>
		<!-- Include Hibernate JPA libraries if they don't exist in the current application server. -->
		<condition property="bundle-hibernate-exclude" value="" else="**">
			<isset property="bundle-hibernate-jpa"/>
		</condition>
		<!-- Include Xerces library if it don't exist in the current application server (jboss6 won't start with it). -->
		<condition property="bundle-xerces-exclude" value="xerces*.jar" else="">
			<isset property="exclude-xerces"/>
		</condition>
		<!-- Special JBoss EAP 6 handling -->
    	<condition property="jbosseap6-specials" value="true"><equals arg1="jbosseap6" arg2="${appserver.subtype}"/></condition>
		<!-- Remove possible "leftovers" from previous plugin runs! -->
	    <delete dir="${ejbca.plugin.gen.path}"/>
        <!-- Plugin build starts here... -->
	    <antcall target="plugin-bootstrap-build" inheritall="true" inheritrefs="true"/>
		<!-- Build the EAR -->
        <ear destfile="${caear}" appxml="${eardd.src}/META-INF/application.xml">
    		<!-- Add other specific files we need in META-INF -->
            <zipfileset prefix="META-INF" dir="${eardd.src}/META-INF" includes="log4j.xml"/>
    		<!-- Specify that we will use a specific WS implementation -->
            <zipfileset prefix="META-INF/services" dir="${ejbca.home}/src/deploy/ear/META-INF/services/" includes="javax.xml.soap.MetaFactory"/>
        	<!-- Add application server specific XML files -->
            <zipfileset prefix="META-INF" dir="${ejbca.home}/src/deploy/ear/META-INF" includes="jboss-deployment-structure.xml"/>
        	<!-- The place where to find plugins -->
		    <zipfileset dir="${ejbca.plugin.gen.path}" erroronmissingdir="false"/>
            <zipfileset prefix="lib" dir="${lib}">
                <include name="bcpkix-jdk18on-*.jar"/>
                <include name="bcprov-jdk18on-*.jar"/>
                <include name="bctls-jdk18on-*.jar"/>
				<include name="bcutil-jdk18on-*.jar"/>
                <include name="cert-cvc-*.jar" />
            	<!-- JBoss EAP 6 comes with a new Log4j and there may be issues if we bundle it. -->
                <include name="log4j-*.jar" unless="jbosseap6-specials"/>
                <include name="jldap-*.jar" />
            	<include name="adsddl-*.jar"/>
                <include name="commons-*.jar" />
				<include name="nimbus-jose-jwt-*.jar"/>
				<include name="json-smart-*.jar"/>
				<include name="httpclient-*.jar" />
                <include name="httpcore-*.jar" />
                <include name="httpmime-*.jar" />
                <include name="json-simple-*.jar" />
                <include name="jcip-annotations-*.jar" />
            	<include name="snakeyaml-*.jar" />
            	<include name="dns*.jar" />
                <include name="guava-*.jar" />
            	<include name="jsch-*.jar" />
            	<include name="jna-*.jar"/>
				<include name="kerb4j-server-common-*.jar"/>
				<include name="kerb-core-*.jar"/>
				<include name="kerby-asn1-*.jar"/>
            	<include name="kerb-crypto-*.jar"/>
            	
            </zipfileset>
            <zipfileset prefix="lib" dir="${lib}/ct" erroronmissingdir="false">
                <!-- Certificate Transparency -->
                <include name="ctlog-*.jar" />
                <include name="protobuf-java-*.jar" />
            </zipfileset>
        	<!-- Swagger is included in each module.war/WEB-INF/lib/ instead,
        	     since it is not designed for multiple APIs in the same class loader.
			<zipfileset prefix="lib" dir="${lib}/ext/swagger" erroronmissingdir="false" includes="*.jar"/>
			-->
			<zipfileset prefix="lib" dir="${lib}/ext/jackson2" erroronmissingdir="false">
				<include name="jackson-annotations-2.*.jar"/>
				<include name="jackson-core-2.*.jar"/>
				<include name="jackson-databind-2.*.jar"/>
				<include name="jackson-dataformat-yaml-2.*.jar"/>
			</zipfileset>
        	<zipfileset prefix="lib" dir="${lib}/intune" erroronmissingdir="false">    
        		<include name="accessors-smart-*.jar"/>
        		<include name="adal4j-*.jar"/>
        		<include name="asm-*.jar"/>
  				<include name="content-type-*.jar"/>
				<include name="csr-validation-*.jar"/>
        		<include name="gson-*.jar"/>
				<include name="json-*.jar"/>
				<include name="lang-tag-*.jar"/>
  				<include name="oauth2-oidc-sdk-*.jar"/>
        	</zipfileset>
        	
            <fileset dir="${dist.dir}" includes="doc*.war"/>
            <fileset dir="${ejbca.home}/modules/dist">
                <include name="cesecore-ejb.jar" />
                <include name="ejbca-ejb.jar" />
            	<include name="edition-specific-ejb.jar" />
                <include name="ejbca-ws-ejb.jar" />
                <include name="adminweb.war" />
                <include name="cmp.war" />
                <include name="publicweb.war" />
                <include name="scep.war" />
                <include name="est.war" />
                <include name="healthcheck.war" />
                <include name="clearcache.war" />
                <include name="webdist.war" />
                <include name="status.war" />
                <include name="certstore.war" />
                <include name="crlstore.war" />
                <include name="renew.war" />
				<include name="${in-test-mode-include}systemtests-ejb.jar"/>
            	<include name="statedump-ejb.jar" />
            	<include name="configdump-ejb.jar" />
            	<include name="peerconnector.rar" />
                <include name="peerconnector.war" />
                <include name="peerconnector-ejb.jar" />
                <include name="unidfnr-ejb.jar" />
                <include name="ra-gui.war" />
                <include name="ejbca-rest-api.war"/>
            	<include name="acme.war" />
        		<include name="${in-test-mode-include}systemtests-common.jar"/>
            	<include name="ssh.war" />
            	<include name="msae.war" />
            	<include name="cits.war" />
            </fileset>
        	
        	<fileset dir="${ejbca.home}/lib/swagger">
        		<include name="swagger-ui.war" />
    		</fileset>
        	
        	<zipfileset prefix="lib" dir="${ejbca.home}/modules/dist">
                <include name="ejbca-common-web.jar" />
                <include name="ejbca-interface.jar" />
                <include name="ejbca-entity.jar" />
                <include name="ejbca-ws.jar" />
                <include name="cesecore-ejb-interface.jar" />
                <include name="cesecore-common.jar" />
                <include name="cesecore-entity.jar" />
        		<include name="cesecore-x509ca.jar" />
        		<include name="cesecore-cvcca.jar" />
        		<include name="ejbca-extensions.jar" />
                <include name="ejbca-properties.jar" />
                <include name="log4jconfig.jar" unless="jbosseap6-specials"/>
                <include name="jbosslog4jsafer.jar" if="jbosseap6-specials"/>
        		<include name="${in-test-mode-include}systemtests-interfaces.jar"/>
        		<include name="${in-test-mode-include}systemtests-common.jar"/>
        	    <include name="ct.jar" />
        		<include name="edition-specific-interface.jar" />
        		<include name="edition-specific-ejb.jar" />
        		<include name="statedump-common.jar" />
        		<include name="configdump-common.jar" />
        		<include name="peerconnector-ra.jar" />
                <include name="peerconnector-publ.jar" />
                <include name="peerconnector-interface.jar" />
                <include name="peerconnector-common.jar" />
        		<include name="peerconnector-entity.jar" />
        		<include name="plugins.jar" />
        		<include name="plugins-ee.jar" />
        		<include name="caa.jar" />
	            <include name="unidfnr-ejb.jar" />
	            <include name="ejbca-ejb.jar" />
				<include name="acme-common.jar" />
        		<include name="ejbca-ssh.jar" />
        		<include name="ejbca-cits.jar" />
        		<include name="proxy-ca.jar" />
        		<include name="p11ng.jar" />
        		<include name="x509-common-util.jar" />
        	</zipfileset>
            <!-- Include XStream for the use from statedump-ejb.jar -->
            <zipfileset prefix="lib" dir="${lib}/xstream" erroronmissingdir="false">
                <include name="*.jar"/>
            </zipfileset>
        	<!-- Include JackNji11 for use from P11NG (cesecore-common) -->
        	<zipfileset prefix="lib" dir="${lib}" includes="jacknji11-*.jar"/>
        	<zipfileset prefix="lib" dir="${mod.dist.path}">
        		<!-- ejbca-ws-client is needed for automatic OCSP Renewal via WS
        		     There are classpath issues using the ejbca-ws-cli.jar though, since this jar contain class-patch in META-INF/MANIFEST 
        		     and the appserver wants to manage the classpath when running in an ear, therefore we have a ejbca-ws-client.jar, that is the 
        		     same as the ejbca-ws-cli.jar, except there is no classpath and mainclass in the META-INF/MANIFEST file. -->
        		<include name="${mod.ejbca-ws-client.libname}" />
        	</zipfileset>
        	<zipfileset prefix="lib" dir="${lib}/hibernate" excludes="${bundle-hibernate-exclude}"/>
        	<zipfileset prefix="lib" dir="${dist.dir}" includes="ejbca-common.jar"/>
		</ear>
    	<antcall target="signjar" inheritall="true" inheritrefs="true">
        	<param name="signjar.file" value="${caear}"/>
    	</antcall>
    </target>	

	<target name="create-log4config-bundle">
		<mkdir dir="tmp"/>
		<!-- For appservers that don't come with Log4J we need to bundle a configuration file in the classpath (in the EARs lib/ directory in a JAR) -->
		<copy overwrite="true" todir="tmp" failonerror="false">
    		<fileset dir="${ejbca.home}/conf">
    		      <include name="log4j-${appserver.type}.xml.sample"/>
   		    </fileset>
   		    <mapper type="regexp" from="log4j-.*" to="log4j.xml"/>
		</copy>
		<copy overwrite="true" todir="tmp" failonerror="false">
			<fileset dir="${ejbca.home}/conf">
		      <include name="log4j-${appserver.type}.xml"/>
		    </fileset>
   		    <mapper type="regexp" from="log4j-.*" to="log4j.xml"/>
		</copy>
		<!-- If we don't have a specific file for an appserver, perhaps we have one for the subtype (i.e. jboss and jboss6) -->
		<copy overwrite="true" todir="tmp" failonerror="false">
    		<fileset dir="${ejbca.home}/conf">
    		      <include name="log4j-${appserver.subtype}.xml.sample"/>
   		    </fileset>
   		    <mapper type="regexp" from="log4j-.*" to="log4j.xml"/>
		</copy>
		<copy overwrite="true" todir="tmp" failonerror="false">
    		<fileset dir="${ejbca.home}/conf">
    		      <include name="log4j-${appserver.subtype}.xml"/>
   		    </fileset>
   		    <mapper type="regexp" from="log4j-.*" to="log4j.xml"/>
		</copy>
		<jar destfile="modules/dist/log4jconfig.jar" whenempty="skip" basedir="tmp" includes="log4j.xml"/>
		<delete file="tmp/log4j.xml"/>
	</target>

    <!-- =================================================================== -->
    <!-- Build Javadoc part                                                  -->
    <!-- =================================================================== -->
    <target name="javadoc" description="Build JavaDoc for all modules" depends="deprecated:check">
        <mkdir dir="${apidoc}" />
    	<path id="javadoc-dependencies.classpath">
    		<fileset dir="${lib}" includes="**/*.jar"/>
    		<fileset dir="${ant.home}/lib/" includes="ant.jar"/>
    	</path>
    	<!-- extdirs="${lib}" -->
        <javadoc packagenames="org.ejbca.*,org.cesecore.*,com.keyfactor.*" maxmemory="256m" destdir="${apidoc}" classpathref="javadoc-dependencies.classpath" 
        	author="true" version="true" use="true" windowtitle="EJBCA API" bottom="Copyright &#169; PrimeKey Solutions AB." >
            <sourcepath location="${ejbca.home}/modules/cesecore-common/src"/>
        	<sourcepath location="${ejbca.home}/modules/cesecore-cvcca/src"/>
            <sourcepath location="${ejbca.home}/modules/cesecore-ejb/src"/>
            <sourcepath location="${ejbca.home}/modules/cesecore-ejb-interface/src"/>
            <sourcepath location="${ejbca.home}/modules/cesecore-entity/src"/>
        	<sourcepath location="${ejbca.home}/modules/cesecore-x509ca/src"/>
           	<sourcepath location="${ejbca.home}/modules/clientToolBox/src"/>
        	<sourcepath location="${ejbca.home}/modules/edition-specific/src-ejb/"/>
        	<sourcepath location="${ejbca.home}/modules/edition-specific/src-interface/"/>
           	<sourcepath location="${ejbca.home}/modules/edition-specific-ee/src-ejb/"/>
        	<sourcepath location="${ejbca.home}/modules/ejbca-common/src/"/>
        	<sourcepath location="${ejbca.home}/modules/ejbca-common-web/src/"/>
        	<sourcepath location="${ejbca.home}/modules/ejbca-ejb/src/"/>
           	<sourcepath location="${ejbca.home}/modules/ejbca-ejb-cli/src"/>
           	<sourcepath location="${ejbca.home}/modules/ejbca-entity/src"/>
        	<sourcepath location="${ejbca.home}/modules/ejbca-ejb-interface/src"/>    	
            <sourcepath location="${ejbca.home}/modules/ejbca-ws/src"/>	
        	<sourcepath location="${ejbca.home}/modules/ejbca-ws-cli/src"/>
        	<sourcepath location="${ejbca.home}/modules/ejbca-ws-cli/src-gen"/>
        	<sourcepath location="${ejbca.home}/modules/peerconnector/src-cli"/>
        	<sourcepath location="${ejbca.home}/modules/peerconnector/src-common"/>
            <sourcepath location="${ejbca.home}/modules/peerconnector/src-ejb"/>
            <sourcepath location="${ejbca.home}/modules/peerconnector/src-interface"/>
            <sourcepath location="${ejbca.home}/modules/peerconnector/src-publ"/>
        	<sourcepath location="${ejbca.home}/modules/peerconnector/src-rar"/>
        	<sourcepath location="${ejbca.home}/modules/p11ng/src"/>
        	<sourcepath location="${ejbca.home}/modules/x509-common-util/src"/>
        	<sourcepath location="${ejbca.home}/modules/acme/src-common"/>
        	<sourcepath location="${ejbca.home}/modules/cits/src"/>
		<sourcepath location="${ejbca.home}/modules/peerconnector/src-war"/>
		<sourcepath location="${ejbca.home}/modules/peerconnector/src-ra"/>
        	<sourcepath location="${ejbca.home}/modules/va/src-war"/>
        	<sourcepath location="${ejbca.home}/modules/va/publisher/src"/>
        </javadoc>
    	<echo message=""/>
    	<dirname file="${apidoc}/index.html" property="javadoc.dir"/>
    	<echo message="EJBCA API is available in file://${javadoc.dir}/index.html"/>
    </target>

    <!-- ========================================================================== -->
    <!-- Upgrades the database for a new version of ejbca                           -->
    <!-- ========================================================================== -->
    <target name="upgrade" description="Run post-upgrade operations">
    	<java dir="${ejbca.home}" jar="${ejbca.home}/dist/ejbca-ejb-cli/ejbca-ejb-cli.jar" fork="true">
    		<arg line="upgrade"/>
    	</java>
	</target>


    <!-- ================================================================ -->
    <!-- Prompts for the database password if it has not been set already -->
    <!-- ================================================================ -->
	<target name="inputDatabasePassword" >
		<input message="Please enter the password to the database. Default works for H2." addproperty="database.password" defaultvalue="sa">
			<handler classname="org.apache.tools.ant.input.SecureInputHandler" />
		</input>
	</target>
	
	
    <!-- ========================================================================== -->
    <!-- Promts for truststore/keystore passwords if they have not been set already -->
    <!-- Note: This code is duplicated in cli.xml!!!!                               -->
    <!-- ========================================================================== -->
    
	<target name="inputKeystorePassword">
		<input message="Please enter the password of the truststore with the CA certificate for https?" addproperty="java.trustpassword" defaultvalue="changeit">
			<handler classname="org.apache.tools.ant.input.SecureInputHandler" />
		</input>
		<input message="Please enter the password of the keystore with the TLS key for https" addproperty="httpsserver.password" defaultvalue="serverpwd">
			<handler classname="org.apache.tools.ant.input.SecureInputHandler" />
		</input>
	</target>
	

	
    <!-- ======================================================================= -->
    <!-- Deploy EJBCA ear to JBoss                                               -->
    <!-- ======================================================================= -->
    <!-- Check if there exist a dist/ejbca.ear, if it exists deployear can just deploy it directly, if not we have to build it before deployear can deploy it -->
	<target name="checkearexists">
    	<condition property="ejbcaear.built">	
            <available file="${dist.dir}/ejbca.ear" type="file"/>
        </condition>
	</target>
	<target name="buildifnotbuilt" depends="checkearexists" unless="ejbcaear.built">
		<antcall target="build" inheritall="true" inheritrefs="true"/>
	</target>
    <target name="deploy" description="'ant deploy' is a deprecated target from outdated installation instructions, please use updated installation guides and the 'deployear' target">
        <echo message="'ant deploy' is a deprecated target from outdated installation instructions, please use updated installation guides and the 'deployear' target"/>
	</target>
    <target name="deployear" depends="buildifnotbuilt" description="Deploy the EJBCA application (ejbca.ear) without building and without deploying datasources or any configuration">       
		<fail message="File '${dist.dir}/ejbca.ear' to deploy does not exist. You must build the file using the 'ant' command.">
            <condition>
                <not>
                    <available file="${dist.dir}/ejbca.ear" type="file"/>
                </not>
            </condition>
        </fail>
        <antcall target="jee:deployear" />
        <antcall target="showtime" inheritall="true" inheritrefs="true"/>
    </target>

    <!-- ======================================================================= -->
    <!-- Deploy the keystores to the application server.                         -->
    <!-- ======================================================================= -->
    <target name="deploy-keystore" depends="deprecated:check" description="Deploy the keystore and truststore for the application server.">
      <antcall target="jee:keystore" />
    </target>

    <!-- ======================================================================= -->
    <!-- Deploy the datasources to the application server.                       -->
    <!-- ======================================================================= -->
    <target name="deploy-datasource" depends="deprecated:check" description="Deploy the datasources for the application server.">
      <antcall target="jee:deployDS" />
      <antcall target="jee:deployOCSPDS" />
    </target>

    <!-- ======================================================================= -->
    <!-- Deploy the services to the application server.                          -->
    <!-- ======================================================================= -->
    <target name="deploy-service" depends="deprecated:check" description="Deploy the services for the application server.">
      <antcall target="jee:deployServices" />
    </target>


	<target name="deploy-test" depends="failinproduction,build, inputDatabasePassword, inputKeystorePassword, deprecated:check" description="Deploy a test version of EJBCA.">		
		<!-- Build the test EAR -->
	   	<antcall target="jee:deployTestEar"/>
	</target>

    <!-- ======================================================================= -->
    <!-- Renew the keystore used by the web interface on the application server. -->
    <!-- ======================================================================= -->
    <target name="renew-keystore" depends="inputKeystorePassword, deprecated:check" description="Renews the keystore for the application server web interface. Don't forget to deploy the new keystore afterwards. The old keystore in p12/tomcat.jks will be overwritten.">
      <ant dir="${ejbca.home}/bin" antfile="cli.xml" target="ejbca:renew-keystore" />
    </target>

    <!-- ======================================================================= -->
    <!-- Make a ZIP release file of EJBCA, and a SHA1 checksum of the release    -->
	<!-- The ZIP file contains all the files used, but not temporary or compile files etc -->
    <!-- ======================================================================= -->
	<condition property="edition" value="ee" else="ce">
		<available file="${ejbca.home}/modules/plugins-ee/build.xml" />
	</condition>
	<property name="variant" value=""/> <!-- If we are running on a full EJBCA instance! -->

	<!-- This property is used to distinguish if we are running in full EJBCA or on a VA/RA only instance. To exclude parts from ejbca.sh accordingly -->
    <condition property="running.full.ejbca" value="true">
         <and>
            <not><equals arg1="${variant}" arg2="ra" casesensitive="false"/></not>
            <not><equals arg1="${variant}" arg2="va" casesensitive="false"/></not>
         </and>
    </condition>	
	
	<!-- Allows overruling the documentation generation for ziprelease. This is needed for Jenkins jobs, because confluence is not accessible from inside Jenkins. 
	     Default value (when you don't specify the -Ddoc.update flag at all) is TRUE -->
	<condition property="doc.update.ziprelease" value="true">
		   <not><equals arg1="${doc.update}" arg2="false"/></not>
	</condition>
	
	<target name="ziprelease" depends="deprecated:check" description="Make a zip file for EJBCA release. -Dvariant='ra', 'va' or 'eidas'">
		<antcall target="clean" />
		<!-- Always retrieve current version from Confluence -->
		<antcall target="doc" inheritAll="true">
			
			<param name="update.from.confluence" value="${doc.update.ziprelease}"/>	
            <param name="doc.update" value="${doc.update.ziprelease}"/> 
		</antcall>
		<!-- Copy the retrieved documentation from the tmp/docs directory into doc/dist for the sake of this release-->
		<copy todir="doc/dist" overwrite="true">
		    <fileset dir="tmp/htdocs/docs" includes="**/*" excludes="**/jquery.min.js"/>
		</copy>

		<antcall target="update-gitrev" /> <!-- update git revision version property -->
		<antcall target="update-edition" />
		
		<condition property="build.contains.eidas">
			<equals arg1="${variant}" arg2="eidas" casesensitive="false"/>
		</condition>
		
        <condition property="build.contains.va" value="true">
            <not><equals arg1="${variant}" arg2="ra" casesensitive="false"/></not>
        </condition>
		
        <condition property="build.contains.ra" value="true">
        	<not><equals arg1="${variant}" arg2="va" casesensitive="false"/></not>
        </condition>
		
        <condition property="build.contains.ssh" value="true">
        	<equals arg1="${variant}" arg2="ssh" casesensitive="false"/>
        </condition>

        <condition property="build.contains.proxy-ca" value="true">
            <equals arg1="${variant}" arg2="proxy-ca" casesensitive="false"/>
        </condition>

        <condition property="build.contains.cesecore-x509ca" value="true">
        	<istrue value="${running.full.ejbca}" />
        </condition>
        
        <condition property="build.contains.cesecore-cvcca" value="true">
			<istrue value="${running.full.ejbca}" />
        </condition>
		
		<condition property="variant.suffix" value="_RA">
            <equals arg1="${variant}" arg2="ra" casesensitive="false"/>
        </condition>
        
        <condition property="variant.suffix" value="_VA">
            <equals arg1="${variant}" arg2="va" casesensitive="false"/>
        </condition>

		<condition property="variant.suffix" value="_eIDAS">
			<equals arg1="${variant}" arg2="eidas" casesensitive="false"/>
		</condition>
		
		<condition property="variant.suffix" value="_SSH">
			<equals arg1="${variant}" arg2="ssh" casesensitive="false"/>
		</condition>

		<condition property="variant.suffix" value="_ProxyCA">
			<equals arg1="${variant}" arg2="proxy-ca" casesensitive="false"/>
		</condition>

		<condition property="variant.suffix" value="">
			<istrue value="${running.full.ejbca}" />
        </condition>
		
        <!-- Pre-configure eIDAS edition only to use P11NG with CP5 additions -->
	    <copy file="src/java/defaultvalues.properties" tofile="${tmp}/eidas/src/java/defaultvalues.properties" overwrite="true">
	        <filterchain>
	            <tokenfilter>
	                <replacestring from="#sunp11.cryptotoken.enabled=false" to="sunp11.cryptotoken.enabled=false"/>
	            </tokenfilter>
                <tokenfilter>
                    <replacestring from="#p11ng.cryptotoken.enabled=true" to="p11ng.cryptotoken.enabled=true"/>
                </tokenfilter>
                <tokenfilter>
                    <replacestring from="#p11ng.utimacocp5.enabled=true" to="p11ng.utimacocp5.enabled=true"/>
                </tokenfilter>
	        </filterchain>
	    </copy>

		<!-- Using native ant to convert dots in app.version.number for the zipversion -->
		<loadresource property="ejbca.zipversion">
			<propertyresource name="app.version.number"/>
			<filterchain>
				<tokenfilter>
					<replacestring from="." to="_"/>
				</tokenfilter>
			</filterchain>
		</loadresource>

        <!-- <input message="Version tag for zipfile (ex 3_2_1):" addproperty="ejbca.zipversion" /> -->
		<property name="basezipfile" value="ejbca_${edition}_${ejbca.zipversion}${variant.suffix}"/>
		
		<zip destfile="../${basezipfile}.zip">
		    <zipfileset dir="." prefix="${basezipfile}" filemode="600" dirmode="700" > 
		    	<include name="**/**" />
		    	<exclude name="**/CVS/**" />
		    	<exclude name="bin/backup/**" />
		    	<exclude name="tmp/**" />
		    	<exclude name="dist/**" />
		    	<exclude name="out/**" />
		    	<exclude name="p12*/**" />
		    	<exclude name="**/*.class" />
		    	<exclude name=".classpath" />
		    	<exclude name=".project" />
		    	<exclude name=".settings/**" />
		    	<exclude name="**/ejbca.properties" />
		    	<exclude name="conf/*.properties" />
		    	<exclude name="conf/logdevices/*.properties" />
		    	<exclude name="**/*.sh" />
		    	<exclude name="**/jndi.properties" />
		    	<exclude name="**/hs_err*" />
                <exclude name="**/*.log" />
                <exclude name=".metadata/**" />
		    	<exclude name="doc/xdocs/site/**" />
		    	<exclude name="modules/statedump/**" />
                <!-- Exclude directories from release that are built after "clean" as dependency to documentation -->
                <exclude name="modules/dist/**" />
                <exclude name="modules/buildtools/build/**" />
                <exclude name="modules/cesecore-common/build/**" />
		    	<exclude name="modules/x509-common-util/build/**" />
                <exclude name="modules/cesecore-ejb-interface/build/**" />
                <exclude name="modules/cesecore-entity/build/**" />
                <exclude name="modules/ejbca-common/build-common/**" />
                <exclude name="modules/va/build-va-publisher/**" />
		    	<!-- Exclude internal Confluence information -->
		    	<exclude name="src/doc.properties" />
		    	<exclude unless="build.contains.cesecore-cvcca" name="modules/cesecore-cvcca/**"/>
		    	<exclude unless="build.contains.cesecore-x509ca" name="modules/cesecore-x509ca/**"/>
<<<<<<< HEAD
				<!-- List of modules to exclude from non-eIDAS editions -->
=======
                <exclude unless="edition.is.ee" name="modules/peerconnector/**"/>
                <exclude unless="edition.is.ee" name="modules/peerconnector/src-interface/org/ejbca/peerconnector/**"/>
                <exclude unless="edition.is.ee" name="modules/peerconnector/src-ejb/org/ejbca/peerconnector/**"/>
                <exclude unless="edition.is.ee" name="modules/admin-gui/src/org/ejbca/ui/web/admin/peerconnector/**"/>
                <exclude unless="edition.is.ee" name="modules/admin-gui/resources/peerconnector/**"/>
		    	<exclude unless="edition.is.ee" name="modules/admin-gui/src/org/ejbca/ui/web/admin/acme/AcmeConfigMBean.java"/>
				<exclude unless="edition.is.ee" name="modules/admin-gui/src/org/ejbca/ui/web/admin/acme/AcmeAliasConfigMBean.java"/>
                <exclude unless="edition.is.ee" name="modules/ejbca-common-web/src/org/ejbca/core/model/services/workers/PreCertificateRevocationWorker.java"/>
                <exclude unless="edition.is.ee" name="modules/ejbca-ejb/src/org/ejbca/core/protocol/scep/ScepRaModeExtension.java"/>
                <exclude unless="edition.is.ee" name="modules/systemtests/src-test/org/ejbca/core/protocol/scep/ProtocolScepHttpRATest.java"/>
                <exclude unless="edition.is.ee" name="modules/systemtests/src-test/org/ejbca/core/ejb/upgrade/UpgradeSessionBeanEnterpriseTest.java"/>
                <exclude unless="edition.is.ee" name="modules/ejbca-ejb/src/org/ejbca/core/protocol/scep/ClientCertificateRenewalExtension.java"/>
                <exclude unless="edition.is.ee" name="modules/systemtests/src-test/org/ejbca/core/protocol/scep/ScepClientCertificateRenewalTest.java"/>
                <exclude unless="edition.is.ee" name="src/java/profilemappings_enterprise.properties"/>
                <exclude unless="edition.is.ee" name="modules/edition-specific-ee/**"/>
                <exclude unless="edition.is.ee" name="modules/cmpclient/**"/>
                <exclude unless="edition.is.ee" name="modules/acme/**"/>
                <exclude unless="edition.is.ee" name="lib/dnsjava-*.jar"/>
                <exclude unless="edition.is.ee" name="lib/dnssecjava-*.jar"/>
                <exclude unless="edition.is.ee" name="modules/est/**"/>
                <exclude unless="edition.is.ee" name="modules/caa/**"/>
                <exclude unless="edition.is.ee" name="modules/cesecore-common/src/org/cesecore/certificates/certificate/certextensions/BasicCVCertificateExtension.java"/>
                <exclude unless="edition.is.ee" name="modules/configdump/**"/>
                <exclude unless="edition.is.ee" name="modules/unidfnr/**"/>
                <exclude unless="edition.is.ee" name="modules/ejbca-rest-ca/**"/>
                <exclude unless="edition.is.ee" name="modules/ejbca-rest-camanagement/**"/>
                <exclude unless="edition.is.ee" name="modules/ejbca-rest-configdump/**"/>
                <exclude unless="edition.is.ee" name="modules/ejbca-rest-cryptotoken/**"/>
                <exclude unless="edition.is.ee" name="modules/ejbca-rest-endentity/**"/>
				<exclude unless="edition.is.ee" name="modules/ejbca-rest-coap/**"/>
                <exclude unless="edition.is.ee" name="modules/ejbca-rest-ssh/**"/>
                <exclude unless="edition.is.ee" name="modules/ejbca-rest-api/src/org/ejbca/ui/web/rest/api/resource/swagger/CaRestResourceSwagger.java"/>
                <exclude unless="edition.is.ee" name="modules/ejbca-rest-api/src/org/ejbca/ui/web/rest/api/resource/swagger/CaManagementRestResourceSwagger.java"/>
                <exclude unless="edition.is.ee" name="modules/ejbca-rest-api/src/org/ejbca/ui/web/rest/api/resource/swagger/ConfigdumpRestResourceSwagger.java"/>
				<exclude unless="edition.is.ee" name="modules/ejbca-rest-api/src/org/ejbca/ui/web/rest/api/resource/swagger/CoapRestResourceSwagger.java"/>
                <exclude unless="edition.is.ee" name="modules/ejbca-rest-api/src/org/ejbca/ui/web/rest/api/resource/swagger/CryptoTokenRestResourceSwagger.java"/>
                <exclude unless="edition.is.ee" name="modules/ejbca-rest-api/src/org/ejbca/ui/web/rest/api/resource/swagger/EndEntityRestResourceSwagger.java"/>
                <exclude unless="edition.is.ee" name="modules/ejbca-rest-api/src/org/ejbca/ui/web/rest/api/resource/swagger/EndEntityRestResourceV2Swagger.java"/>
		    	<exclude unless="edition.is.ee" name="modules/ejbca-rest-api/src/org/ejbca/ui/web/rest/api/resource/swagger/SshRestResourceSwagger.java"/>
                <exclude unless="edition.is.ee" name="modules/ejbca-rest-api/src-test/org/ejbca/ui/web/rest/api/resource/CaRestResourceUnitTest.java"/>
                <exclude unless="edition.is.ee" name="modules/ejbca-rest-api/src-test/org/ejbca/ui/web/rest/api/resource/CaRestResourceSystemTest.java"/>
                <exclude unless="edition.is.ee" name="modules/ejbca-rest-api/src-test/org/ejbca/ui/web/rest/api/resource/CaManagementRestResourceSystemTest.java"/>
                <exclude unless="edition.is.ee" name="modules/ejbca-rest-api/src-test/org/ejbca/ui/web/rest/api/resource/CryptoTokenRestResourceSystemTest.java"/>
                <exclude unless="edition.is.ee" name="modules/ejbca-rest-api/src-test/org/ejbca/ui/web/rest/api/resource/EndEntityRestResourceSystemTest.java"/>
                <exclude unless="edition.is.ee" name="modules/ejbca-rest-api/src-test/org/ejbca/ui/web/rest/api/resource/EndEntityRestResourceSearchPaginationSystemTest.java"/>
                <exclude unless="edition.is.ee" name="modules/ejbca-rest-api/src-test/org/ejbca/ui/web/rest/api/resource/CustomRestHeaderSystemTest.java"/>
                <exclude unless="edition.is.ee" name="modules/plugins-ee/**"/>
		    	<exclude unless="edition.is.ee" name="modules/p11ng/**"/>
		    	<exclude unless="edition.is.ee" name="modules/p11ng-cli/**"/>
		    	<exclude unless="edition.is.ee" name="modules/ejbca-ejb-cli/src/org/ejbca/ui/cli/cryptotoken/CryptoTokenChangeAuthDataCommand.java"/>
		    	<exclude unless="edition.is.ee" name="modules/msae/**"/>
		    	<exclude unless="edition.is.ee" name="modules/cits/**"/>
		    	<exclude unless="edition.is.ee" name="modules/ejbca-common-web/src/org/ejbca/core/model/services/workers/PreCertificateRevocationWorker.java"/>
		    	<exclude unless="edition.is.ee" name="modules/ejbca-common/src/org/ejbca/core/protocol/msae/EnrollmentException.java"/>
		    	<exclude unless="edition.is.ee" name="modules/ejbca-common/src/org/ejbca/core/protocol/msae/LDAPAttributeHelper.java"/>
		    	<exclude unless="edition.is.ee" name="modules/ejbca-ejb-cli/src/org/ejbca/ui/cli/cryptotoken/CryptoTokenChangeAuthDataCommand.java"/>
		    	<exclude unless="edition.is.ee" name="modules/systemtests/src/org/ejbca/core/ejb/crl/CrlDataTestSessionBean.java"/>
                <!-- List of modules to exclude from non-eIDAS editions -->
>>>>>>> 09984aa1
		    	<!-- Exclude standard values if eIDAS edition for which we will include the updated version below -->
                <exclude if="build.contains.eidas" name="src/java/defaultvalues.properties"/> 
                <exclude name="modules/p11ng-cli/src/org/ejbca/ui/p11ngcli/command/P11NgCliKeyAuthorizationCommand.java" unless="build.contains.eidas"/>
                <exclude name="modules/p11ng-cli/src/org/ejbca/ui/p11ngcli/command/P11NgCliKeyAuthorizationInitCommand.java" unless="build.contains.eidas"/>
                <exclude name="modules/p11ng-cli/src/org/ejbca/ui/p11ngcli/command/P11NgCliBackupObjectCommand.java" unless="build.contains.eidas"/>
                <exclude name="modules/p11ng-cli/src/org/ejbca/ui/p11ngcli/command/P11NgCliRestoreObjectCommand.java" unless="build.contains.eidas"/>
                <exclude name="modules/p11ng-cli/src/org/ejbca/ui/p11ngcli/command/P11NgCliUnblockKeyCommand.java" unless="build.contains.eidas"/>
                <exclude name="modules/ejbca-ejb-cli/src/org/ejbca/ui/cli/cryptotoken/CryptoTokenChangeAuthDataCommand.java" unless="build.contains.eidas"/>
		    	
		    	<exclude unless="build.contains.ra" name="modules/peerconnector/src-ra/org/ejbca/peerconnector/ra/RaMasterApiPeerImpl.java"/>
		    	<exclude unless="build.contains.ra" name="modules/peerconnector/src-ra/org/ejbca/peerconnector/ra/RaMasterApiPeerDownstreamImpl.java"/>
		    	<exclude unless="build.contains.ra" name="modules/peerconnector/src-ra/org/ejbca/peerconnector/ra/RaMasterApiPeerUpstreamImpl.java"/>
		    		
		    	<exclude unless="build.contains.ra" name="modules/ra-gui/**"/>
		    	
		    	<exclude unless="build.contains.va" name="modules/va/src-war/org/ejbca/ui/web/protocol/OCSPServlet.java"/>
		    	<exclude unless="build.contains.va" name="modules/va/resources/WEB-INF/web-status-ejbca.xml"/>
		    	
		    	<!-- Only include SSH module if specified -->
		    	<exclude unless="build.contains.ssh" name="modules/ssh/**"/>
		    	<exclude unless="build.contains.ssh" name="modules/ejbca-rest-ssh/**"/>
		    	<exclude unless="build.contains.ssh" name="modules/ejbca-rest-api/src/org/ejbca/ui/web/rest/api/resource/swagger/SshRestResourceSwagger.java"/>
		    	<exclude unless="build.contains.ssh" name="modules/ssh/src-test/org/ejbca/ui/web/rest/api/resource/SshRestResourceSystemTest.java"/>

                <!-- Only include ProxyCA module if specified -->
                <exclude unless="build.contains.proxy-ca" name="modules/proxy-ca/**"/>
		    	
				<!-- List of subcommands for ejbca.sh script that must be hidden when we are running on limited ejbca (va/ra) installation. -->
		    	<!-- The excluded parts are listed in the ticket ECA-7904 and could be updated accordingly if needed.   -->
	            <exclude name="modules/ejbca-ejb-cli/src/org/ejbca/ui/cli/config/**/*.java" unless="running.full.ejbca"/>
	            <exclude name="modules/ejbca-ejb-cli/src/org/ejbca/ui/cli/ca/**/CaEditCaCommand.java" unless="running.full.ejbca"/>
	            <exclude name="modules/ejbca-ejb-cli/src/org/ejbca/ui/cli/ca/**/CaRenewCACommand.java" unless="running.full.ejbca"/>
	            <exclude name="modules/ejbca-ejb-cli/src/org/ejbca/ui/cli/ca/**/CaDeactivateCACommand.java" unless="running.full.ejbca"/>
	            <exclude name="modules/ejbca-ejb-cli/src/org/ejbca/ui/cli/ca/**/CaInitCommand.java" unless="running.full.ejbca"/>
	            <exclude name="modules/ejbca-ejb-cli/src/org/ejbca/ui/cli/ca/**/CARepublishCommand.java" unless="running.full.ejbca"/>
	            <exclude name="modules/ejbca-ejb-cli/src/org/ejbca/ui/cli/ca/**/CaEditCertificateProfileCommand.java" unless="running.full.ejbca"/>
	            <exclude name="modules/ejbca-ejb-cli/src/org/ejbca/ui/cli/ca/**/CaCreateCrlCommand.java" unless="running.full.ejbca"/>
	            <exclude name="modules/ejbca-ejb-cli/src/org/ejbca/ui/cli/ca/**/CaExportProfilesCommand.java" unless="running.full.ejbca"/>
	            <exclude name="modules/ejbca-ejb-cli/src/org/ejbca/ui/cli/ca/**/CaImportProfilesCommand.java" unless="running.full.ejbca"/>
	            <exclude name="modules/ejbca-ejb-cli/src/org/ejbca/ui/cli/CreateCertCommand.java" unless="running.full.ejbca"/>
				<!-- End of the list of subcommands of ejbca.sh that must be hidden when we are running on limited ejbca (va/ra) installation -->
		    	
		    </zipfileset>
			
            <!-- Pre-configure eIDAS edition only to use P11NG with CP5 additions -->
            <zipfileset dir="${tmp}/eidas" prefix="${basezipfile}" filemode="700" dirmode="700"> 
                <include if="build.contains.eidas" name="src/java/defaultvalues.properties"/>
            </zipfileset>
			
		    <zipfileset dir="." prefix="${basezipfile}" filemode="700" dirmode="700"> 
		    	<include name="**/*.sh" />
<<<<<<< HEAD
				<exclude name="bin/backup/**" />
				<exclude name="modules/statedump/**" />
=======
		    	<exclude name="bin/backup/**" />
		    	<exclude name="modules/statedump/**" />
                <exclude unless="edition.is.ee" name="modules/ejbca-entity/**"/>
                <exclude unless="edition.is.ee" name="modules/configdump/**"/>
>>>>>>> 09984aa1
		    </zipfileset>
		    <zipfileset dir="." prefix="${basezipfile}" filemode="600" dirmode="700">
		    	<include name="conf/extendedkeyusage.properties" />		    	
		    </zipfileset>
		</zip>
        <antcall target="signjar">
            <param name="signjar.file" value="../${basezipfile}.zip"/>
        </antcall>
        <checksum file="../${basezipfile}.zip" algorithm="SHA1" forceOverwrite="yes" format="MD5SUM"/>
        <checksum file="../${basezipfile}.zip" algorithm="SHA1" property="ejbcaSHA1"/>      
        <checksum file="../${basezipfile}.zip" algorithm="SHA-256" forceOverwrite="yes" format="MD5SUM"/>
        <checksum file="../${basezipfile}.zip" algorithm="SHA-256" property="ejbcaSHA256"/>      
            <echo>
File:             ../${basezipfile}.zip
SHA1 checksum:    ${ejbcaSHA1}
SHA-256 checksum: ${ejbcaSHA256}
            </echo>
	</target>

        <!-- ======================================================================= -->
        <!-- Make a ZIP source release for CESeCore.                                 -->
        <!-- Creates a fat source zip containing all CESeCore source files and can   -->
        <!-- be included in your IDE to be able to browse the source.                -->
        <!-- ======================================================================= -->
        <target name="ziprelease-cesecore-src" description="Make a source zip for the CESeCore modules">
            <property name="cesecore.src.basezipfile" value="cesecore-${edition}-${app.version.number}-src"/>
            <delete file="../${cesecore.src.basezipfile}.zip"/>

            <property name="cesecore.src.release.dir" location="${tmp}/cesecore-release-src"/>
            <delete dir="${cesecore.src.release.dir}"/>
            <mkdir dir="${cesecore.src.release.dir}"/>
            <copy todir="${cesecore.src.release.dir}">
                <fileset dir="${basedir}/modules/">
                    <include name="cesecore-*/src/**" />
                </fileset>
                <!-- Don't include directories above src. -->
                <regexpmapper handledirsep="yes" from="^[-_a-zA-Z0-9]+/src/(.*)" to="\1" />
            </copy>

            <zip destfile="../${cesecore.src.basezipfile}.zip">
                <zipfileset dir="${cesecore.src.release.dir}" filemode="600" dirmode="700">
                    <exclude name="**/META-INF/*"/>
                    <exclude name="META-INF"/>
                </zipfileset>
            </zip>

            <antcall target="signjar">
                <param name="signjar.file" value="../${cesecore.src.basezipfile}.zip"/>
            </antcall>
            <checksum file="../${cesecore.src.basezipfile}.zip" algorithm="SHA1" forceOverwrite="yes" format="MD5SUM"/>
            <checksum file="../${cesecore.src.basezipfile}.zip" algorithm="SHA1" property="cesecoresrcSHA1"/>
            <checksum file="../${cesecore.src.basezipfile}.zip" algorithm="SHA-256" forceOverwrite="yes" format="MD5SUM"/>
            <checksum file="../${cesecore.src.basezipfile}.zip" algorithm="SHA-256" property="cesecoresrcSHA256"/>
            <echo>
File:             ../${cesecore.src.basezipfile}.zip
SHA1 checksum:    ${cesecoresrcSHA1}
SHA-256 checksum: ${cesecoresrcSHA256}
            </echo>
        </target>

    <condition property="cmpclient.exists">
    	<available file="${mod.cmpclient.path}/build.xml" />
    </condition>
	
    <!-- ======================================================================= -->
    <!-- Make a ZIP source release for Statedump, if available.                  -->
    <!-- Creates a fat source zip containing all Statedump source files and can  -->
    <!-- be included in your IDE to be able to browse the source.                -->
	<!-- 																		 -->
	<!-- Note that this zip is not standalone but needs to be unzipped inside an -->
	<!-- existing EJBCA installation and built there.							 -->
    <!-- ======================================================================= -->
    <target name="ziprelease-statedump-src" if="${mod.statedump.exists}" description="Make a source zip for the Statedump modules">
        <property name="statedump.src.basezipfile" value="statedump-${app.version.number}-src"/>
        <delete file="../${statedump.src.basezipfile}.zip"/>

        <property name="statedump.src.release.dir" location="${tmp}/statedump-release-src"/>
        <delete dir="${statedump.src.release.dir}"/>
        <mkdir dir="${statedump.src.release.dir}"/>
        <copy todir="${statedump.src.release.dir}">
            <fileset dir="${basedir}/modules/">
                <include name="statedump/src-*/**/*.java" />
                <include name="statedump/*.txt" />
                <include name="statedump/*.xml" />
                <include name="statedump/resources/**" />
            </fileset>
        </copy>

        <zip destfile="../${statedump.src.basezipfile}.zip">
            <zipfileset dir="${statedump.src.release.dir}" filemode="600" dirmode="700">
            </zipfileset>
        </zip>

        <antcall target="signjar">
            <param name="signjar.file" value="../${statedump.src.basezipfile}.zip"/>
        </antcall>
        <checksum file="../${statedump.src.basezipfile}.zip" algorithm="SHA1" forceOverwrite="yes" format="MD5SUM"/>
        <checksum file="../${statedump.src.basezipfile}.zip" algorithm="SHA1" property="statedumpsrcSHA1"/>
        <checksum file="../${statedump.src.basezipfile}.zip" algorithm="SHA-256" forceOverwrite="yes" format="MD5SUM"/>
        <checksum file="../${statedump.src.basezipfile}.zip" algorithm="SHA-256" property="statedumpsrcSHA256"/>
        <echo>
File:             ../${statedump.src.basezipfile}.zip
SHA1 checksum:    ${statedumpsrcSHA1}
SHA-256 checksum: ${statedumpsrcSHA256}
        	
Note that this zip is not standalone but needs to be unzipped inside an existing EJBCA installation and built there.
After building, you will need to re-deploy EJBCA.
        </echo>
    </target>
	
    <!-- ======================================================================= -->
    <!-- Make a ZIP source release for CmpClient, if available.                  -->
    <!-- Creates a fat source zip containing all CmpClient source files and can  -->
    <!-- be included in your IDE to be able to browse the source.                -->
	<!-- 																		 -->
	<!-- Note that this zip is not standalone but needs to be unzipped inside an -->
	<!-- existing EJBCA installation and built there.							 -->
    <!-- ======================================================================= -->
    <target name="ziprelease-cmpclient-src" if="${cmpclient.exists}">
        <property name="cmpclient.src.basezipfile" value="cmpclient-${app.version.number}-src"/>
        <delete file="../${cmpclient.src.basezipfile}.zip"/>

        <property name="cmpclient.src.release.dir" location="${tmp}/cmpclient-release-src"/>
        <delete dir="${cmpclient.src.release.dir}"/>
        <mkdir dir="${cmpclient.src.release.dir}"/>
        <copy todir="${cmpclient.src.release.dir}">
            <fileset dir="${basedir}/modules/">
                <include name="cmpclient/**" />
            </fileset>
        </copy>

        <zip destfile="../${cmpclient.src.basezipfile}.zip">
            <zipfileset dir="${cmpclient.src.release.dir}" filemode="600" dirmode="700">
            </zipfileset>
        </zip>

        <antcall target="signjar">
            <param name="signjar.file" value="../${cmpclient.src.basezipfile}.zip"/>
        </antcall>
        <checksum file="../${cmpclient.src.basezipfile}.zip" algorithm="SHA1" forceOverwrite="yes" format="MD5SUM"/>
        <checksum file="../${cmpclient.src.basezipfile}.zip" algorithm="SHA1" property="cmpclientsrcSHA1"/>
        <checksum file="../${cmpclient.src.basezipfile}.zip" algorithm="SHA-256" forceOverwrite="yes" format="MD5SUM"/>
        <checksum file="../${cmpclient.src.basezipfile}.zip" algorithm="SHA-256" property="cmpclientsrcSHA256"/>
        <echo>
File:             ../${cmpclient.src.basezipfile}.zip
SHA1 checksum:    ${cmpclientsrcSHA1}
SHA-256 checksum: ${cmpclientsrcSHA256}
        	
Note that this zip is not standalone but needs to be unzipped inside an existing EJBCA installation and built there.
        </echo>
    </target>

        <!-- ======================================================================= -->
        <!-- Make a ZIP binary release for CESeCore.                                 -->
        <!-- Includes all the CESeCore JARs.                                         -->
        <!-- ======================================================================= -->
        <target name="ziprelease-cesecore-bin" description="Make a binary zip release of the CESeCore modules">
            <echo>Clean CESeCore modules</echo>
            <subant target="clean" verbose="false" inheritall="true" inheritrefs="true">
                <fileset dir="${basedir}/modules/" includes="cesecore-*/build.xml"/>
            </subant>
            <echo>Build CESeCore modules</echo>
            <ant dir="modules" target="cesecore-ejb" />	
            <property name="cesecore.bin.basezipfile" value="cesecore-${edition}-${app.version.number}-bin"/>

            <property name="cesecore.bin.release.dir" location="${tmp}/cesecore-release-bin"/>
            <delete dir="${cesecore.bin.release.dir}"/>
            <mkdir dir="${cesecore.bin.release.dir}"/>

            <copy todir="${cesecore.bin.release.dir}" flatten="true">
                <fileset dir="${basedir}/modules/">
                    <include name="cesecore-*/**/*.jar" />
                </fileset>
                <fileset dir="${basedir}/doc/licenses/">
                    <include name="LICENSE-LGPL"/>
                </fileset>
            </copy>

            <checksum algorithm="SHA-256">
                <fileset dir="${cesecore.bin.release.dir}">
                  <include name="*.jar"/>
                </fileset>
            </checksum>

            <zip destfile="../${cesecore.bin.basezipfile}.zip">
                <zipfileset dir="${cesecore.bin.release.dir}" prefix="${cesecore.bin.basezipfile}" filemode="600" dirmode="700"/>
            </zip>

            <antcall target="signjar">
                <param name="signjar.file" value="../${cesecore.bin.basezipfile}.zip"/>
            </antcall>
            <checksum file="../${cesecore.bin.basezipfile}.zip" algorithm="SHA1" forceOverwrite="yes" format="MD5SUM"/>
            <checksum file="../${cesecore.bin.basezipfile}.zip" algorithm="SHA1" property="cesecorebinSHA1"/>
            <checksum file="../${cesecore.bin.basezipfile}.zip" algorithm="SHA-256" forceOverwrite="yes" format="MD5SUM"/>
            <checksum file="../${cesecore.bin.basezipfile}.zip" algorithm="SHA-256" property="cesecorebinSHA256"/>
            <echo>
File:             ../${cesecore.bin.basezipfile}.zip
SHA1 checksum:    ${cesecorebinSHA1}
SHA-256 checksum: ${cesecorebinSHA256}
            </echo>
        </target>

    <!-- ======================================================================= -->
    <!-- Display application version string                                      -->
    <!-- ======================================================================= -->
	<target name="ejbcaversion" depends="deprecated:check" description="Output application version string.">
		<echo>${app.version}</echo>
	</target>

    <!-- ======================================================================= -->
    <!-- Target updating git revision string in propertiesAndPaths.xml           -->
    <!-- ======================================================================= -->
	<target name="update-gitrev" depends="deprecated:check">
		<echo>Trying to update src/internal.properties with Git revision of 'rev-parse HEAD'.</echo>
        <!-- find out git hash of HEAD, need git.exe installed on local machine will end up in property ${Revision} -->
        <exec executable="git" output="gitlog.out" failonerror="false" failifexecutionfails="false" resultproperty="exec.git.errorcode">
            <arg line="rev-parse HEAD"/>
        </exec>
        <!-- Allow the revision to be specified using -Drelease.revision=12345 on systems where the "git" CLI is not avilable. -->
        <condition property="failifgitfails" value="true">
        	<and>
            	<not><isset property="release.revision"/></not>
                <!-- Either the executable did not start (and hence this is unset) or the command failed with an error code. -->
                <not><equals arg1="${exec.git.errorcode}" arg2="0"/></not>
            </and>
        </condition>
		<fail if="failifgitfails" message="Failed to get current version using 'git' CLI. Consider installing git or use -Drelease.revision=&lt;number&gt;."/>
		<echo message="" append="true" file="gitlog.out"/>
		<loadfile property="Revision" srcfile="gitlog.out">
			<filterchain>
				<linecontainsregexp>
					<!-- Match SHA1 only. File main contain error message if Git command above failed -->
					<regexp pattern="\b([a-f0-9]{40})\b"/>
				</linecontainsregexp>
				<striplinebreaks/>
			</filterchain>
		</loadfile>
        <!-- If we failed to get the Git revision from the CLI command, use the specified one -->
        <property name="Revision" value="${release.revision}"/>
		<condition property="invalid-revision">
		    <matches pattern="\b([a-f0-9]{40})\b" string="${Revision}"/>
		</condition>
		<fail message="git.revision (SHA1) was not set" unless="invalid-revision"/>
		<delete file="gitlog.out"/>
		<antcall target="update-gitrev-updatefile" /> <!-- do update of file only if property is set -->
    </target>
	
	
	<target name="update-gitrev-updatefile" if="Revision">
		<replaceregexp file="src/internal.properties" encoding="UTF-8" match='(git.revision=).*'
			replace='\1${Revision}' />
		<echo>Updated "git.revision" to: ${Revision}</echo>
    </target>

	<target name="update-edition" depends="deprecated:check">
		<condition property="app.edition" value="Enterprise" >
			<matches string="${edition}" pattern="^ee$"/>
		</condition>
		<condition property="app.edition" value="Community" >
			<matches string="${edition}" pattern="^ce$"/>
		</condition>
		<replaceregexp file="src/internal.properties" encoding="UTF-8" match='(app.edition.verbose=).*'
					replace='\1${app.edition}' />
				<echo>Updated "app.edition.verbose" to: ${app.edition}</echo>
	</target>

	<!--
        Target for signing a JAR (JAR, EAR, WAR or ZIP)
        parameter: signjar.file=file to sign 
	-->
    <target name="signjar">
        <available file="${signjar.keystore}" property="signjar.keystorepresent" value="true"/>	
    	<condition property="signjar.message" value="Using keystore ${signjar.keystore}."
    		else="Specify -Dsignjar.keystore=/path/keystore.jks if you want to sign the release." >
            <isset property="signjar.keystorepresent" />
    	</condition>
    	<echo message="${signjar.message}" />
        <antcall target="signjar.internal" />
    </target>

    <target name="signjar.internal" if="signjar.keystorepresent">
        <echo message="Signing ${signjar.file}" />
        <input message="Enter alias for keystore ${signjar.keystore}:"
        	addproperty="signjar.keystorealias" defaultvalue="releasesigner" /> 
        <input message="Enter password for keystore ${signjar.keystore}:"
        	addproperty="signjar.keystorepass" defaultvalue="foo123" /> 
        <signjar keystore="${signjar.keystore}" jar="${signjar.file}"
        	alias="${signjar.keystorealias}" storepass="${signjar.keystorepass}" />
    </target>

	<!-- ("preprocess" is not run from anywhere right now..) -->
	<target name="preprocess">
        <!-- 
          Fix encoding of files for internal (log) internationalization) 
		  TODO: This looks more like this is something the French language contributor should run before a commit. Should be combined with the diff-script to show missing and redundant translations. 
        --> 		
		<delete file="${tmp}/intresources/ejbcaresources.fr.properties"/>
		<delete file="${tmp}/intresources/intresources.fr.properties"/>
    	<native2ascii encoding="ISO8859-1" 
    		src="${tmp}/intresources" 
    		dest="${tmp}/intresources"
    		includes="*resources.fr.properties" 
    	/>
	</target>
	
	
	<target name="ejbca.ear.module-dependencies">
        <ant dir="modules" target="ejbca.ear.module-dependencies" inheritall="true" inheritrefs="true"/>
	</target>

    <target name="ejbca-entity">
    	<ant dir="modules" target="ejbca-entity" />
    </target>
	
	<target name="ejbca-db-cli:fail" unless="ejbca-db-cli.available">
		<fail>EJBCA DB CLI does not exist in EJBCA Community. Please contact a sales representative at Keyfactor for information about how to get an Enterprise License.</fail>
	</target>

    <target name="ejbca-db-cli" depends="deprecated:check, ejbca-db-cli:fail" description="Build EJBCA JPA database CLI">
    	<ant dir="modules" target="ejbca-db-cli" />
    </target>
	
    <target name="ejbca-caa-cli" depends="deprecated:check" if="caa.exists" description="Creates a CLI jar for CAA lookups">
    	<ant dir="modules" target="ejbca-caa-cli" />
    </target>
	
	<target name="ejbca-ejb-interface">
       	<ant dir="modules" target="ejbca-ejb-interface" />
    </target>

    <target name="ejbca-ejb-cli" depends="deprecated:check" description="Builds EJBCA command line interface">
    	<ant dir="modules" target="ejbca-ejb-cli" />
    </target>
	
	<target name="p11ng">
       	<ant dir="modules" target="p11ng" />
    </target>

	
    <target name="peerconnector-cli:fail" unless="mod.peerconnector.exists">
        <fail>EJBCA DB CLI does not exist in EJBCA Community. Please contact a sales representative at PrimeKey Solutions for information about how to get an Enterprise License.</fail>
    </target>

	<target name="peerconnector-cli" depends="peerconnector-cli:fail" >
        <ant dir="modules" target="peerconnector-cli" />
	</target>
	
    <target name="adminweb.war">
    	<ant dir="modules" target="admin-gui" />
    </target>
	
    <target name="raweb.war" if="${variant.ra.enabled}">
    	<ant dir="modules" target="ra-gui" />
    </target>


    <target name="publicweb.war">
    	<ant dir="modules" target="publicweb-gui" />
    </target>

    <target name="cmp.war">
    	<ant dir="modules" target="cmp-war" />
    </target>

    <target name="msae.war">
        <ant dir="modules" target="msae" />
    </target>
	
    <target name="cits.war">
        <ant dir="modules" target="cits" />
    </target>

    <target name="healthcheck.war">
    	<ant dir="modules" target="healthcheck-ejbca-war" />
    </target>
		
    <target name="clearcache.war">
    	<ant dir="modules" target="clearcache-ejbca-war" />
    </target>
		
    <target name="renew.war" if="renew.war.enabled">
    	<ant dir="modules" target="renew-war" />
    </target>   

    <target name="scep.war">
    	<ant dir="modules" target="scep-war" />
    </target>

    <target name="est.war">
    	<ant dir="modules" target="est-war" />
    </target>

    <target name="ejbca-rest-api.war">
    	<ant dir="modules" target="ejbca-rest-api-war" />
    </target>
    	
    <target name="status.war">
    	<ant dir="modules" target="va-ejbca-war" />
    </target>
	
    <target name="webdist.war">
    	<ant dir="modules" target="webdist-war" />
    </target>

	<target name="clientToolBox" depends="deprecated:check" description="Builds command line clients as separate toolbox that can be deployed separately">
    	<ant dir="modules" target="clientToolBox" />
    </target>
    
	<target name="statedump" depends="deprecated:check" description="Build EJBCA StateDump tool">
		<ant dir="modules" target="statedump" />
    </target>
	
	<target name="configdump" depends="deprecated:check" description="Build EJBCA Configdump tool">
		<ant dir="modules" target="configdump" />
    </target>
	
	<target name="cmpclient" depends="deprecated:check" description="Build EJBCA CMP Client">
		<ant dir="modules" target="cmpclient" />
    </target>

	<target name="p11ng-cli" depends="deprecated:check" description="Build EJBCA P11NgCli">
		<ant dir="modules" target="p11ng-cli" />
    </target>	
	
	<target name="showtime" >
		<tstamp>
			<format property="completiontime" pattern="yyyy-MM-dd HH:mm:ss Z"/>
		</tstamp>
		<echo message="Task completed ${completiontime}."/>
	</target>
	
    <target name="ejbcaws.client" depends="deprecated:check" description="Build the EJBCA WS-API client">
    	<ant dir="modules" target="ejbca-ws-cli" />
    </target>

    <target name="ejbcaws.war" depends="deprecated:check" description="Build the EJBCA WS WAR">
    	<ant dir="modules" target="ejbca-ws"/>
    </target>

    <target name="ejbca-ws-generate" depends="deprecated:check" description="Generate the EJBCA Web Services client source code files (used by developers of new WS API calls)">
    	<ant dir="modules" target="ejbca-ws-generate"/>
    </target>

	<!-- Target that copies all org.cesecore java files from EJBCA to cesecore (if it is in a subdirectory cesecore above ejbca dir).
	     Since EJBCA usually is the master for cesecore fies, this eases code merge very much.
	-->
    <target name="cesecorecodedrop">
        <copy todir="../cesecore/modules" overwrite="true">
            <fileset dir="modules">
                <!-- Include source files from all CESeCore modules -->
                <include name="cesecore-*/**/*.java"/>
                <include name="cesecore-*/**/*.properties"/>
                <include name="cesecore-*/**/*.xml"/>
                
                <!-- Exclude temporary files -->
                <exclude name="cesecore-*/dist/*"/>
                <exclude name="cesecore-*/build/*"/>
                
                <!-- Exclude build system for now. When possible in the future, also include this. -->
                <exclude name="cesecore-*/nbproject/**/*"/>
                <exclude name="cesecore-*/build.xml"/>
            </fileset>
        </copy>
        
        <copy file="conf/cesecore.properties.sample" tofile="../cesecore/src/main/resources/conf/cesecore.properties" overwrite="true"/>
        
        <!-- 
            TODO: Would be better if these where already placed in 
            cesecore-common/src/ so no special handling would be needed but 
            then EJBCA should also use the same place. 
        -->
        <copy todir="../cesecore/src/main/java" overwrite="true">
            <fileset dir="src/java">
                <include name="certextensions.properties"/>
                <include name="profilemappings.properties"/>
                <include name="profilemappings_enterprise.properties"/>
            </fileset>
        </copy>
        <copy todir="../cesecore/src/main/resources/intresources" overwrite="true">
            <fileset dir="src/intresources">
                <include name="intresources*.properties"/>
            </fileset>
        </copy>
        
        <!-- Test classes has not been modularized yet so filter out from the EJBCA modules for now -->
        <copy todir="../cesecore/src/test/java" overwrite="true">
            <fileset dir="modules/ejbca-ejb/src-test">
                <include name="org/cesecore/**/*java"/>
            </fileset>
        </copy>
        <copy todir="../cesecore/src/functionaltests/java" overwrite="true">
            <fileset dir="modules/systemtests/src-interface">
                <include name="org/cesecore/**/*java"/>
            </fileset>
            <fileset dir="modules/systemtests/src">
                <include name="org/cesecore/**/*java"/>
            </fileset>
        </copy>
        <copy todir="../cesecore/src/functionaltests/test" overwrite="true">
            <fileset dir="modules/systemtests/src-test">
                <include name="org/cesecore/**/*java"/>
            </fileset>
        </copy>
    </target>

</project><|MERGE_RESOLUTION|>--- conflicted
+++ resolved
@@ -1054,68 +1054,7 @@
 		    	<exclude name="src/doc.properties" />
 		    	<exclude unless="build.contains.cesecore-cvcca" name="modules/cesecore-cvcca/**"/>
 		    	<exclude unless="build.contains.cesecore-x509ca" name="modules/cesecore-x509ca/**"/>
-<<<<<<< HEAD
 				<!-- List of modules to exclude from non-eIDAS editions -->
-=======
-                <exclude unless="edition.is.ee" name="modules/peerconnector/**"/>
-                <exclude unless="edition.is.ee" name="modules/peerconnector/src-interface/org/ejbca/peerconnector/**"/>
-                <exclude unless="edition.is.ee" name="modules/peerconnector/src-ejb/org/ejbca/peerconnector/**"/>
-                <exclude unless="edition.is.ee" name="modules/admin-gui/src/org/ejbca/ui/web/admin/peerconnector/**"/>
-                <exclude unless="edition.is.ee" name="modules/admin-gui/resources/peerconnector/**"/>
-		    	<exclude unless="edition.is.ee" name="modules/admin-gui/src/org/ejbca/ui/web/admin/acme/AcmeConfigMBean.java"/>
-				<exclude unless="edition.is.ee" name="modules/admin-gui/src/org/ejbca/ui/web/admin/acme/AcmeAliasConfigMBean.java"/>
-                <exclude unless="edition.is.ee" name="modules/ejbca-common-web/src/org/ejbca/core/model/services/workers/PreCertificateRevocationWorker.java"/>
-                <exclude unless="edition.is.ee" name="modules/ejbca-ejb/src/org/ejbca/core/protocol/scep/ScepRaModeExtension.java"/>
-                <exclude unless="edition.is.ee" name="modules/systemtests/src-test/org/ejbca/core/protocol/scep/ProtocolScepHttpRATest.java"/>
-                <exclude unless="edition.is.ee" name="modules/systemtests/src-test/org/ejbca/core/ejb/upgrade/UpgradeSessionBeanEnterpriseTest.java"/>
-                <exclude unless="edition.is.ee" name="modules/ejbca-ejb/src/org/ejbca/core/protocol/scep/ClientCertificateRenewalExtension.java"/>
-                <exclude unless="edition.is.ee" name="modules/systemtests/src-test/org/ejbca/core/protocol/scep/ScepClientCertificateRenewalTest.java"/>
-                <exclude unless="edition.is.ee" name="src/java/profilemappings_enterprise.properties"/>
-                <exclude unless="edition.is.ee" name="modules/edition-specific-ee/**"/>
-                <exclude unless="edition.is.ee" name="modules/cmpclient/**"/>
-                <exclude unless="edition.is.ee" name="modules/acme/**"/>
-                <exclude unless="edition.is.ee" name="lib/dnsjava-*.jar"/>
-                <exclude unless="edition.is.ee" name="lib/dnssecjava-*.jar"/>
-                <exclude unless="edition.is.ee" name="modules/est/**"/>
-                <exclude unless="edition.is.ee" name="modules/caa/**"/>
-                <exclude unless="edition.is.ee" name="modules/cesecore-common/src/org/cesecore/certificates/certificate/certextensions/BasicCVCertificateExtension.java"/>
-                <exclude unless="edition.is.ee" name="modules/configdump/**"/>
-                <exclude unless="edition.is.ee" name="modules/unidfnr/**"/>
-                <exclude unless="edition.is.ee" name="modules/ejbca-rest-ca/**"/>
-                <exclude unless="edition.is.ee" name="modules/ejbca-rest-camanagement/**"/>
-                <exclude unless="edition.is.ee" name="modules/ejbca-rest-configdump/**"/>
-                <exclude unless="edition.is.ee" name="modules/ejbca-rest-cryptotoken/**"/>
-                <exclude unless="edition.is.ee" name="modules/ejbca-rest-endentity/**"/>
-				<exclude unless="edition.is.ee" name="modules/ejbca-rest-coap/**"/>
-                <exclude unless="edition.is.ee" name="modules/ejbca-rest-ssh/**"/>
-                <exclude unless="edition.is.ee" name="modules/ejbca-rest-api/src/org/ejbca/ui/web/rest/api/resource/swagger/CaRestResourceSwagger.java"/>
-                <exclude unless="edition.is.ee" name="modules/ejbca-rest-api/src/org/ejbca/ui/web/rest/api/resource/swagger/CaManagementRestResourceSwagger.java"/>
-                <exclude unless="edition.is.ee" name="modules/ejbca-rest-api/src/org/ejbca/ui/web/rest/api/resource/swagger/ConfigdumpRestResourceSwagger.java"/>
-				<exclude unless="edition.is.ee" name="modules/ejbca-rest-api/src/org/ejbca/ui/web/rest/api/resource/swagger/CoapRestResourceSwagger.java"/>
-                <exclude unless="edition.is.ee" name="modules/ejbca-rest-api/src/org/ejbca/ui/web/rest/api/resource/swagger/CryptoTokenRestResourceSwagger.java"/>
-                <exclude unless="edition.is.ee" name="modules/ejbca-rest-api/src/org/ejbca/ui/web/rest/api/resource/swagger/EndEntityRestResourceSwagger.java"/>
-                <exclude unless="edition.is.ee" name="modules/ejbca-rest-api/src/org/ejbca/ui/web/rest/api/resource/swagger/EndEntityRestResourceV2Swagger.java"/>
-		    	<exclude unless="edition.is.ee" name="modules/ejbca-rest-api/src/org/ejbca/ui/web/rest/api/resource/swagger/SshRestResourceSwagger.java"/>
-                <exclude unless="edition.is.ee" name="modules/ejbca-rest-api/src-test/org/ejbca/ui/web/rest/api/resource/CaRestResourceUnitTest.java"/>
-                <exclude unless="edition.is.ee" name="modules/ejbca-rest-api/src-test/org/ejbca/ui/web/rest/api/resource/CaRestResourceSystemTest.java"/>
-                <exclude unless="edition.is.ee" name="modules/ejbca-rest-api/src-test/org/ejbca/ui/web/rest/api/resource/CaManagementRestResourceSystemTest.java"/>
-                <exclude unless="edition.is.ee" name="modules/ejbca-rest-api/src-test/org/ejbca/ui/web/rest/api/resource/CryptoTokenRestResourceSystemTest.java"/>
-                <exclude unless="edition.is.ee" name="modules/ejbca-rest-api/src-test/org/ejbca/ui/web/rest/api/resource/EndEntityRestResourceSystemTest.java"/>
-                <exclude unless="edition.is.ee" name="modules/ejbca-rest-api/src-test/org/ejbca/ui/web/rest/api/resource/EndEntityRestResourceSearchPaginationSystemTest.java"/>
-                <exclude unless="edition.is.ee" name="modules/ejbca-rest-api/src-test/org/ejbca/ui/web/rest/api/resource/CustomRestHeaderSystemTest.java"/>
-                <exclude unless="edition.is.ee" name="modules/plugins-ee/**"/>
-		    	<exclude unless="edition.is.ee" name="modules/p11ng/**"/>
-		    	<exclude unless="edition.is.ee" name="modules/p11ng-cli/**"/>
-		    	<exclude unless="edition.is.ee" name="modules/ejbca-ejb-cli/src/org/ejbca/ui/cli/cryptotoken/CryptoTokenChangeAuthDataCommand.java"/>
-		    	<exclude unless="edition.is.ee" name="modules/msae/**"/>
-		    	<exclude unless="edition.is.ee" name="modules/cits/**"/>
-		    	<exclude unless="edition.is.ee" name="modules/ejbca-common-web/src/org/ejbca/core/model/services/workers/PreCertificateRevocationWorker.java"/>
-		    	<exclude unless="edition.is.ee" name="modules/ejbca-common/src/org/ejbca/core/protocol/msae/EnrollmentException.java"/>
-		    	<exclude unless="edition.is.ee" name="modules/ejbca-common/src/org/ejbca/core/protocol/msae/LDAPAttributeHelper.java"/>
-		    	<exclude unless="edition.is.ee" name="modules/ejbca-ejb-cli/src/org/ejbca/ui/cli/cryptotoken/CryptoTokenChangeAuthDataCommand.java"/>
-		    	<exclude unless="edition.is.ee" name="modules/systemtests/src/org/ejbca/core/ejb/crl/CrlDataTestSessionBean.java"/>
-                <!-- List of modules to exclude from non-eIDAS editions -->
->>>>>>> 09984aa1
 		    	<!-- Exclude standard values if eIDAS edition for which we will include the updated version below -->
                 <exclude if="build.contains.eidas" name="src/java/defaultvalues.properties"/> 
                 <exclude name="modules/p11ng-cli/src/org/ejbca/ui/p11ngcli/command/P11NgCliKeyAuthorizationCommand.java" unless="build.contains.eidas"/>
@@ -1167,15 +1106,8 @@
 			
 		    <zipfileset dir="." prefix="${basezipfile}" filemode="700" dirmode="700"> 
 		    	<include name="**/*.sh" />
-<<<<<<< HEAD
 				<exclude name="bin/backup/**" />
 				<exclude name="modules/statedump/**" />
-=======
-		    	<exclude name="bin/backup/**" />
-		    	<exclude name="modules/statedump/**" />
-                <exclude unless="edition.is.ee" name="modules/ejbca-entity/**"/>
-                <exclude unless="edition.is.ee" name="modules/configdump/**"/>
->>>>>>> 09984aa1
 		    </zipfileset>
 		    <zipfileset dir="." prefix="${basezipfile}" filemode="600" dirmode="700">
 		    	<include name="conf/extendedkeyusage.properties" />		    	
