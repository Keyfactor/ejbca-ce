--- conflicted
+++ resolved
@@ -703,11 +703,8 @@
         		<include name="ejbca-rest-ssh.jar" />
         		<include name="ejbca-ssh.jar" />
         		<include name="ejbca-cits.jar" />
-<<<<<<< HEAD
         		<include name="proxy-ca.jar" />
-=======
         		<include name="p11ng.jar" />
->>>>>>> 36d18e0f
         	</zipfileset>
             <!-- Include XStream for the use from statedump-ejb.jar -->
             <zipfileset prefix="lib" dir="${lib}/xstream" erroronmissingdir="false">
